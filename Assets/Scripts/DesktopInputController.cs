--- conflicted
+++ resolved
@@ -52,12 +52,8 @@
     
     // Locomotion control state
     private float lastLocomotionDisableTime = 0f;
-<<<<<<< HEAD
-    private const float LOCOMOTION_DISABLE_INTERVAL = 1f; // Check every second
-=======
     private const float LOCOMOTION_DISABLE_INTERVAL = 5f; // Check every 5 seconds (less frequent now that it's working)
     private bool hasLoggedInitialDisable = false;
->>>>>>> 0fdb4af7
     
     // Interaction state
     private UnityEngine.XR.Interaction.Toolkit.Interactables.XRGrabInteractable currentGrabbedObject;
@@ -254,55 +250,30 @@
     {
         try
         {
-<<<<<<< HEAD
-            Debug.Log("[DesktopInputController] DisableAllLocomotionProviders() called");
-            
-            // Disable ContinuousMoveProvider components (the main culprit)
-            var allMoveProviders = FindObjectsOfType<ContinuousMoveProvider>();
-            Debug.Log($"[DesktopInputController] Found {allMoveProviders.Length} ContinuousMoveProvider components");
-=======
             int disabledCount = 0;
             
             // Disable ContinuousMoveProvider components
             var allMoveProviders = FindObjectsOfType<ContinuousMoveProvider>();
->>>>>>> 0fdb4af7
             foreach (var provider in allMoveProviders)
             {
                 if (provider.enabled)
                 {
                     provider.enabled = false;
-<<<<<<< HEAD
-                    Debug.Log($"[DesktopInputController] Disabled ContinuousMoveProvider on {provider.gameObject.name}");
-=======
                     disabledCount++;
                     if (!hasLoggedInitialDisable)
                     {
                         Debug.Log($"[DesktopInputController] Disabled ContinuousMoveProvider on {provider.gameObject.name}");
                     }
->>>>>>> 0fdb4af7
                 }
             }
             
             // Disable ContinuousTurnProvider components
             var allTurnProviders = FindObjectsOfType<ContinuousTurnProvider>();
-<<<<<<< HEAD
-            Debug.Log($"[DesktopInputController] Found {allTurnProviders.Length} ContinuousTurnProvider components");
-=======
->>>>>>> 0fdb4af7
             foreach (var provider in allTurnProviders)
             {
                 if (provider.enabled)
                 {
                     provider.enabled = false;
-<<<<<<< HEAD
-                    Debug.Log($"[DesktopInputController] Disabled ContinuousTurnProvider on {provider.gameObject.name}");
-                }
-            }
-            
-            // Also try to find and disable any other locomotion providers using the base class
-            var allLocomotionProviders = FindObjectsOfType<UnityEngine.XR.Interaction.Toolkit.Locomotion.LocomotionProvider>();
-            Debug.Log($"[DesktopInputController] Found {allLocomotionProviders.Length} generic LocomotionProvider components");
-=======
                     disabledCount++;
                     if (!hasLoggedInitialDisable)
                     {
@@ -313,7 +284,6 @@
             
             // Disable other locomotion providers using the base class
             var allLocomotionProviders = FindObjectsOfType<UnityEngine.XR.Interaction.Toolkit.Locomotion.LocomotionProvider>();
->>>>>>> 0fdb4af7
             foreach (var provider in allLocomotionProviders)
             {
                 // Skip teleportation providers as they should work in desktop mode
@@ -325,13 +295,6 @@
                 if (provider.enabled)
                 {
                     provider.enabled = false;
-<<<<<<< HEAD
-                    Debug.Log($"[DesktopInputController] Disabled generic LocomotionProvider ({provider.GetType().Name}) on {provider.gameObject.name}");
-                }
-            }
-            
-            Debug.Log("[DesktopInputController] DisableAllLocomotionProviders() completed");
-=======
                     disabledCount++;
                     if (!hasLoggedInitialDisable)
                     {
@@ -346,7 +309,6 @@
                 Debug.Log($"[DesktopInputController] Locomotion provider check complete - disabled {disabledCount} components");
                 hasLoggedInitialDisable = true;
             }
->>>>>>> 0fdb4af7
         }
         catch (System.Exception ex)
         {
@@ -619,7 +581,6 @@
         
         // Act on the closest interactable found
         if (closestSimpleInteractable != null)
-<<<<<<< HEAD
         {
             ActivateSimpleInteractable(closestSimpleInteractable);
         }
@@ -636,24 +597,6 @@
         
         if (grabbedRigidbody != null)
         {
-=======
-        {
-            ActivateSimpleInteractable(closestSimpleInteractable);
-        }
-        else if (closestGrabbableObject != null)
-        {
-            GrabObjectWebGL(closestGrabbableObject, closestHitPoint);
-        }
-    }
-    
-    private void GrabObjectWebGL(GameObject obj, Vector3 hitPoint)
-    {
-        currentGrabbedGameObject = obj;
-        grabbedRigidbody = obj.GetComponent<Rigidbody>();
-        
-        if (grabbedRigidbody != null)
-        {
->>>>>>> 0fdb4af7
             // Calculate offset from hit point to object center
             grabOffset = obj.transform.position - hitPoint;
             
