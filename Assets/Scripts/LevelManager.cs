--- conflicted
+++ resolved
@@ -18,9 +18,6 @@
     private void Start()
     {
         Debug.Log("AbxrLib - Assessment Start");
-<<<<<<< HEAD
-        Abxr.EventAssessmentStart("stocking_training_unit_1");
-=======
         //Debug.Log("AbxrLib - WhatTimeIsIt: " + Abxr.WhatTimeIsIt());
         //Debug.Log("AbxrLib - DeviceId: " + Abxr.GetDeviceId());
         //Debug.Log("AbxrLib - DeviceSerial: " + Abxr.GetDeviceSerial());
@@ -33,7 +30,6 @@
         // Initialize Android deep link handler for external deep links (not moduleTarget)
         InitializeAndroidDeepLinkHandler();
         
->>>>>>> dc05819a
         InitializeGame();
         InvokeRepeating(nameof(CheckRunTime), 0, 300); // Call every 5 minutes
         InvokeRepeating(nameof(TestCheck), 0, 30); // Call every 30 seconds
