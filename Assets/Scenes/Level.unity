%YAML 1.1
%TAG !u! tag:unity3d.com,2011:
--- !u!29 &1
OcclusionCullingSettings:
  m_ObjectHideFlags: 0
  serializedVersion: 2
  m_OcclusionBakeSettings:
    smallestOccluder: 5
    smallestHole: 0.25
    backfaceThreshold: 100
  m_SceneGUID: 00000000000000000000000000000000
  m_OcclusionCullingData: {fileID: 0}
--- !u!104 &2
RenderSettings:
  m_ObjectHideFlags: 0
  serializedVersion: 10
  m_Fog: 0
  m_FogColor: {r: 0.5, g: 0.5, b: 0.5, a: 1}
  m_FogMode: 3
  m_FogDensity: 0.01
  m_LinearFogStart: 0
  m_LinearFogEnd: 300
  m_AmbientSkyColor: {r: 0.212, g: 0.227, b: 0.259, a: 1}
  m_AmbientEquatorColor: {r: 0.114, g: 0.125, b: 0.133, a: 1}
  m_AmbientGroundColor: {r: 0.047, g: 0.043, b: 0.035, a: 1}
  m_AmbientIntensity: 1
  m_AmbientMode: 0
  m_SubtractiveShadowColor: {r: 0.42, g: 0.478, b: 0.627, a: 1}
  m_SkyboxMaterial: {fileID: 10304, guid: 0000000000000000f000000000000000, type: 0}
  m_HaloStrength: 0.5
  m_FlareStrength: 1
  m_FlareFadeSpeed: 3
  m_HaloTexture: {fileID: 0}
  m_SpotCookie: {fileID: 10001, guid: 0000000000000000e000000000000000, type: 0}
  m_DefaultReflectionMode: 0
  m_DefaultReflectionResolution: 128
  m_ReflectionBounces: 1
  m_ReflectionIntensity: 1
  m_CustomReflection: {fileID: 0}
  m_Sun: {fileID: 0}
  m_UseRadianceAmbientProbe: 0
--- !u!157 &3
LightmapSettings:
  m_ObjectHideFlags: 0
  serializedVersion: 13
  m_BakeOnSceneLoad: 0
  m_GISettings:
    serializedVersion: 2
    m_BounceScale: 1
    m_IndirectOutputScale: 1
    m_AlbedoBoost: 1
    m_EnvironmentLightingMode: 0
    m_EnableBakedLightmaps: 1
    m_EnableRealtimeLightmaps: 0
  m_LightmapEditorSettings:
    serializedVersion: 12
    m_Resolution: 2
    m_BakeResolution: 40
    m_AtlasSize: 1024
    m_AO: 0
    m_AOMaxDistance: 1
    m_CompAOExponent: 1
    m_CompAOExponentDirect: 0
    m_ExtractAmbientOcclusion: 0
    m_Padding: 2
    m_LightmapParameters: {fileID: 0}
    m_LightmapsBakeMode: 1
    m_TextureCompression: 1
    m_ReflectionCompression: 2
    m_MixedBakeMode: 2
    m_BakeBackend: 1
    m_PVRSampling: 1
    m_PVRDirectSampleCount: 32
    m_PVRSampleCount: 512
    m_PVRBounces: 2
    m_PVREnvironmentSampleCount: 256
    m_PVREnvironmentReferencePointCount: 2048
    m_PVRFilteringMode: 1
    m_PVRDenoiserTypeDirect: 1
    m_PVRDenoiserTypeIndirect: 1
    m_PVRDenoiserTypeAO: 1
    m_PVRFilterTypeDirect: 0
    m_PVRFilterTypeIndirect: 0
    m_PVRFilterTypeAO: 0
    m_PVREnvironmentMIS: 1
    m_PVRCulling: 1
    m_PVRFilteringGaussRadiusDirect: 1
    m_PVRFilteringGaussRadiusIndirect: 5
    m_PVRFilteringGaussRadiusAO: 2
    m_PVRFilteringAtrousPositionSigmaDirect: 0.5
    m_PVRFilteringAtrousPositionSigmaIndirect: 2
    m_PVRFilteringAtrousPositionSigmaAO: 1
    m_ExportTrainingData: 0
    m_TrainingDataDestination: TrainingData
    m_LightProbeSampleCountMultiplier: 4
  m_LightingDataAsset: {fileID: 112000000, guid: df1a66cd28cb257478427c47e288a27e, type: 2}
  m_LightingSettings: {fileID: 0}
--- !u!196 &4
NavMeshSettings:
  serializedVersion: 2
  m_ObjectHideFlags: 0
  m_BuildSettings:
    serializedVersion: 3
    agentTypeID: 0
    agentRadius: 0.5
    agentHeight: 2
    agentSlope: 45
    agentClimb: 0.4
    ledgeDropHeight: 0
    maxJumpAcrossDistance: 0
    minRegionArea: 2
    manualCellSize: 0
    cellSize: 0.16666667
    manualTileSize: 0
    tileSize: 256
    buildHeightMesh: 0
    maxJobWorkers: 0
    preserveTilesOutsideBounds: 0
    debug:
      m_Flags: 0
  m_NavMeshData: {fileID: 0}
--- !u!1001 &23094209
PrefabInstance:
  m_ObjectHideFlags: 0
  serializedVersion: 2
  m_Modification:
    serializedVersion: 3
    m_TransformParent: {fileID: 1488583088}
    m_Modifications:
    - target: {fileID: -8679921383154817045, guid: 3272c1e749d79dc4280082234c46ede4, type: 3}
      propertyPath: m_LocalPosition.x
      value: 4.1805882
      objectReference: {fileID: 0}
    - target: {fileID: -8679921383154817045, guid: 3272c1e749d79dc4280082234c46ede4, type: 3}
      propertyPath: m_LocalPosition.y
      value: 0.4951824
      objectReference: {fileID: 0}
    - target: {fileID: -8679921383154817045, guid: 3272c1e749d79dc4280082234c46ede4, type: 3}
      propertyPath: m_LocalPosition.z
      value: -1.5431068
      objectReference: {fileID: 0}
    - target: {fileID: -8679921383154817045, guid: 3272c1e749d79dc4280082234c46ede4, type: 3}
      propertyPath: m_LocalRotation.w
      value: 0.7071068
      objectReference: {fileID: 0}
    - target: {fileID: -8679921383154817045, guid: 3272c1e749d79dc4280082234c46ede4, type: 3}
      propertyPath: m_LocalRotation.x
      value: -0
      objectReference: {fileID: 0}
    - target: {fileID: -8679921383154817045, guid: 3272c1e749d79dc4280082234c46ede4, type: 3}
      propertyPath: m_LocalRotation.y
      value: 0.7071068
      objectReference: {fileID: 0}
    - target: {fileID: -8679921383154817045, guid: 3272c1e749d79dc4280082234c46ede4, type: 3}
      propertyPath: m_LocalRotation.z
      value: -0
      objectReference: {fileID: 0}
    - target: {fileID: -8679921383154817045, guid: 3272c1e749d79dc4280082234c46ede4, type: 3}
      propertyPath: m_LocalEulerAnglesHint.x
      value: 0
      objectReference: {fileID: 0}
    - target: {fileID: -8679921383154817045, guid: 3272c1e749d79dc4280082234c46ede4, type: 3}
      propertyPath: m_LocalEulerAnglesHint.y
      value: 90
      objectReference: {fileID: 0}
    - target: {fileID: -8679921383154817045, guid: 3272c1e749d79dc4280082234c46ede4, type: 3}
      propertyPath: m_LocalEulerAnglesHint.z
      value: 0
      objectReference: {fileID: 0}
    - target: {fileID: 919132149155446097, guid: 3272c1e749d79dc4280082234c46ede4, type: 3}
      propertyPath: m_Name
      value: bacon (12)
      objectReference: {fileID: 0}
    m_RemovedComponents: []
    m_RemovedGameObjects: []
    m_AddedGameObjects: []
    m_AddedComponents: []
  m_SourcePrefab: {fileID: 100100000, guid: 3272c1e749d79dc4280082234c46ede4, type: 3}
--- !u!4 &23094210 stripped
Transform:
  m_CorrespondingSourceObject: {fileID: -8679921383154817045, guid: 3272c1e749d79dc4280082234c46ede4, type: 3}
  m_PrefabInstance: {fileID: 23094209}
  m_PrefabAsset: {fileID: 0}
--- !u!1001 &31434240
PrefabInstance:
  m_ObjectHideFlags: 0
  serializedVersion: 2
  m_Modification:
    serializedVersion: 3
    m_TransformParent: {fileID: 1886357417}
    m_Modifications:
    - target: {fileID: -8679921383154817045, guid: 7dae209b76ce38e47846119fc6cd2e7b, type: 3}
      propertyPath: m_LocalScale.x
      value: 1
      objectReference: {fileID: 0}
    - target: {fileID: -8679921383154817045, guid: 7dae209b76ce38e47846119fc6cd2e7b, type: 3}
      propertyPath: m_LocalScale.y
      value: 1
      objectReference: {fileID: 0}
    - target: {fileID: -8679921383154817045, guid: 7dae209b76ce38e47846119fc6cd2e7b, type: 3}
      propertyPath: m_LocalScale.z
      value: 1
      objectReference: {fileID: 0}
    - target: {fileID: -8679921383154817045, guid: 7dae209b76ce38e47846119fc6cd2e7b, type: 3}
      propertyPath: m_LocalPosition.x
      value: 1.584
      objectReference: {fileID: 0}
    - target: {fileID: -8679921383154817045, guid: 7dae209b76ce38e47846119fc6cd2e7b, type: 3}
      propertyPath: m_LocalPosition.y
      value: 0.49518242
      objectReference: {fileID: 0}
    - target: {fileID: -8679921383154817045, guid: 7dae209b76ce38e47846119fc6cd2e7b, type: 3}
      propertyPath: m_LocalPosition.z
      value: -1.496
      objectReference: {fileID: 0}
    - target: {fileID: -8679921383154817045, guid: 7dae209b76ce38e47846119fc6cd2e7b, type: 3}
      propertyPath: m_LocalRotation.w
      value: 1
      objectReference: {fileID: 0}
    - target: {fileID: -8679921383154817045, guid: 7dae209b76ce38e47846119fc6cd2e7b, type: 3}
      propertyPath: m_LocalRotation.x
      value: -0
      objectReference: {fileID: 0}
    - target: {fileID: -8679921383154817045, guid: 7dae209b76ce38e47846119fc6cd2e7b, type: 3}
      propertyPath: m_LocalRotation.y
      value: -0
      objectReference: {fileID: 0}
    - target: {fileID: -8679921383154817045, guid: 7dae209b76ce38e47846119fc6cd2e7b, type: 3}
      propertyPath: m_LocalRotation.z
      value: -0
      objectReference: {fileID: 0}
    - target: {fileID: -8679921383154817045, guid: 7dae209b76ce38e47846119fc6cd2e7b, type: 3}
      propertyPath: m_LocalEulerAnglesHint.x
      value: 0
      objectReference: {fileID: 0}
    - target: {fileID: -8679921383154817045, guid: 7dae209b76ce38e47846119fc6cd2e7b, type: 3}
      propertyPath: m_LocalEulerAnglesHint.y
      value: 0
      objectReference: {fileID: 0}
    - target: {fileID: -8679921383154817045, guid: 7dae209b76ce38e47846119fc6cd2e7b, type: 3}
      propertyPath: m_LocalEulerAnglesHint.z
      value: 0
      objectReference: {fileID: 0}
    - target: {fileID: 919132149155446097, guid: 7dae209b76ce38e47846119fc6cd2e7b, type: 3}
      propertyPath: m_Name
      value: avocado
      objectReference: {fileID: 0}
    m_RemovedComponents: []
    m_RemovedGameObjects: []
    m_AddedGameObjects: []
    m_AddedComponents: []
  m_SourcePrefab: {fileID: 100100000, guid: 7dae209b76ce38e47846119fc6cd2e7b, type: 3}
--- !u!4 &31434241 stripped
Transform:
  m_CorrespondingSourceObject: {fileID: -8679921383154817045, guid: 7dae209b76ce38e47846119fc6cd2e7b, type: 3}
  m_PrefabInstance: {fileID: 31434240}
  m_PrefabAsset: {fileID: 0}
--- !u!4 &31726927 stripped
Transform:
  m_CorrespondingSourceObject: {fileID: -8679921383154817045, guid: bd3da47ee0d05ae4ca100590ff7e095f, type: 3}
  m_PrefabInstance: {fileID: 744517189}
  m_PrefabAsset: {fileID: 0}
--- !u!4 &32201512 stripped
Transform:
  m_CorrespondingSourceObject: {fileID: -8679921383154817045, guid: 811af2c68e517b84db104903c1eea057, type: 3}
  m_PrefabInstance: {fileID: 1883405562}
  m_PrefabAsset: {fileID: 0}
--- !u!1001 &39765722
PrefabInstance:
  m_ObjectHideFlags: 0
  serializedVersion: 2
  m_Modification:
    serializedVersion: 3
    m_TransformParent: {fileID: 1845563561}
    m_Modifications:
    - target: {fileID: -8679921383154817045, guid: 5297be54d10699e42a4be6e545193ded, type: 3}
      propertyPath: m_LocalPosition.x
      value: 0.803
      objectReference: {fileID: 0}
    - target: {fileID: -8679921383154817045, guid: 5297be54d10699e42a4be6e545193ded, type: 3}
      propertyPath: m_LocalPosition.y
      value: 0.4951825
      objectReference: {fileID: 0}
    - target: {fileID: -8679921383154817045, guid: 5297be54d10699e42a4be6e545193ded, type: 3}
      propertyPath: m_LocalPosition.z
      value: -0.814
      objectReference: {fileID: 0}
    - target: {fileID: -8679921383154817045, guid: 5297be54d10699e42a4be6e545193ded, type: 3}
      propertyPath: m_LocalRotation.w
      value: 1
      objectReference: {fileID: 0}
    - target: {fileID: -8679921383154817045, guid: 5297be54d10699e42a4be6e545193ded, type: 3}
      propertyPath: m_LocalRotation.x
      value: -0
      objectReference: {fileID: 0}
    - target: {fileID: -8679921383154817045, guid: 5297be54d10699e42a4be6e545193ded, type: 3}
      propertyPath: m_LocalRotation.y
      value: -0
      objectReference: {fileID: 0}
    - target: {fileID: -8679921383154817045, guid: 5297be54d10699e42a4be6e545193ded, type: 3}
      propertyPath: m_LocalRotation.z
      value: -0
      objectReference: {fileID: 0}
    - target: {fileID: -8679921383154817045, guid: 5297be54d10699e42a4be6e545193ded, type: 3}
      propertyPath: m_LocalEulerAnglesHint.x
      value: 0
      objectReference: {fileID: 0}
    - target: {fileID: -8679921383154817045, guid: 5297be54d10699e42a4be6e545193ded, type: 3}
      propertyPath: m_LocalEulerAnglesHint.y
      value: 0
      objectReference: {fileID: 0}
    - target: {fileID: -8679921383154817045, guid: 5297be54d10699e42a4be6e545193ded, type: 3}
      propertyPath: m_LocalEulerAnglesHint.z
      value: 0
      objectReference: {fileID: 0}
    - target: {fileID: 919132149155446097, guid: 5297be54d10699e42a4be6e545193ded, type: 3}
      propertyPath: m_Name
      value: apple (8)
      objectReference: {fileID: 0}
    m_RemovedComponents: []
    m_RemovedGameObjects: []
    m_AddedGameObjects: []
    m_AddedComponents: []
  m_SourcePrefab: {fileID: 100100000, guid: 5297be54d10699e42a4be6e545193ded, type: 3}
--- !u!4 &39765723 stripped
Transform:
  m_CorrespondingSourceObject: {fileID: -8679921383154817045, guid: 5297be54d10699e42a4be6e545193ded, type: 3}
  m_PrefabInstance: {fileID: 39765722}
  m_PrefabAsset: {fileID: 0}
--- !u!1001 &54786464
PrefabInstance:
  m_ObjectHideFlags: 0
  serializedVersion: 2
  m_Modification:
    serializedVersion: 3
    m_TransformParent: {fileID: 1391605425}
    m_Modifications:
    - target: {fileID: 3782746831535047117, guid: 8a127ccea23432443a3d8d22c02e41d6, type: 3}
      propertyPath: m_Name
      value: Target (2)
      objectReference: {fileID: 0}
    - target: {fileID: 3979287567325244880, guid: 8a127ccea23432443a3d8d22c02e41d6, type: 3}
      propertyPath: m_LocalPosition.x
      value: 2.4975882
      objectReference: {fileID: 0}
    - target: {fileID: 3979287567325244880, guid: 8a127ccea23432443a3d8d22c02e41d6, type: 3}
      propertyPath: m_LocalPosition.y
      value: 1.5372
      objectReference: {fileID: 0}
    - target: {fileID: 3979287567325244880, guid: 8a127ccea23432443a3d8d22c02e41d6, type: 3}
      propertyPath: m_LocalPosition.z
      value: -1.5970001
      objectReference: {fileID: 0}
    - target: {fileID: 3979287567325244880, guid: 8a127ccea23432443a3d8d22c02e41d6, type: 3}
      propertyPath: m_LocalRotation.w
      value: 0.5
      objectReference: {fileID: 0}
    - target: {fileID: 3979287567325244880, guid: 8a127ccea23432443a3d8d22c02e41d6, type: 3}
      propertyPath: m_LocalRotation.x
      value: 0.5
      objectReference: {fileID: 0}
    - target: {fileID: 3979287567325244880, guid: 8a127ccea23432443a3d8d22c02e41d6, type: 3}
      propertyPath: m_LocalRotation.y
      value: 0.5
      objectReference: {fileID: 0}
    - target: {fileID: 3979287567325244880, guid: 8a127ccea23432443a3d8d22c02e41d6, type: 3}
      propertyPath: m_LocalRotation.z
      value: 0.5
      objectReference: {fileID: 0}
    - target: {fileID: 3979287567325244880, guid: 8a127ccea23432443a3d8d22c02e41d6, type: 3}
      propertyPath: m_LocalEulerAnglesHint.x
      value: 0
      objectReference: {fileID: 0}
    - target: {fileID: 3979287567325244880, guid: 8a127ccea23432443a3d8d22c02e41d6, type: 3}
      propertyPath: m_LocalEulerAnglesHint.y
      value: 90
      objectReference: {fileID: 0}
    - target: {fileID: 3979287567325244880, guid: 8a127ccea23432443a3d8d22c02e41d6, type: 3}
      propertyPath: m_LocalEulerAnglesHint.z
      value: 90
      objectReference: {fileID: 0}
    - target: {fileID: 7116700043712961308, guid: 8a127ccea23432443a3d8d22c02e41d6, type: 3}
      propertyPath: targetType
      value: 6
      objectReference: {fileID: 0}
    - target: {fileID: 7116700043712961308, guid: 8a127ccea23432443a3d8d22c02e41d6, type: 3}
      propertyPath: rotationError
      value: 1
      objectReference: {fileID: 0}
    - target: {fileID: 7116700043712961308, guid: 8a127ccea23432443a3d8d22c02e41d6, type: 3}
      propertyPath: OnCompleted.m_PersistentCalls.m_Calls.Array.size
      value: 1
      objectReference: {fileID: 0}
    - target: {fileID: 7116700043712961308, guid: 8a127ccea23432443a3d8d22c02e41d6, type: 3}
      propertyPath: OnCompleted.m_PersistentCalls.m_Calls.Array.data[0].m_Mode
      value: 0
      objectReference: {fileID: 0}
    - target: {fileID: 7116700043712961308, guid: 8a127ccea23432443a3d8d22c02e41d6, type: 3}
      propertyPath: OnCompleted.m_PersistentCalls.m_Calls.Array.data[0].m_Target
      value: 
      objectReference: {fileID: 1089800794}
    - target: {fileID: 7116700043712961308, guid: 8a127ccea23432443a3d8d22c02e41d6, type: 3}
      propertyPath: OnCompleted.m_PersistentCalls.m_Calls.Array.data[0].m_CallState
      value: 2
      objectReference: {fileID: 0}
    - target: {fileID: 7116700043712961308, guid: 8a127ccea23432443a3d8d22c02e41d6, type: 3}
      propertyPath: OnCompleted.m_PersistentCalls.m_Calls.Array.data[0].m_MethodName
      value: CompleteTask
      objectReference: {fileID: 0}
    - target: {fileID: 7116700043712961308, guid: 8a127ccea23432443a3d8d22c02e41d6, type: 3}
      propertyPath: OnCompleted.m_PersistentCalls.m_Calls.Array.data[0].m_TargetAssemblyTypeName
      value: LevelManager, Assembly-CSharp
      objectReference: {fileID: 0}
    - target: {fileID: 7116700043712961308, guid: 8a127ccea23432443a3d8d22c02e41d6, type: 3}
      propertyPath: OnCompleted.m_PersistentCalls.m_Calls.Array.data[0].m_Arguments.m_ObjectArgumentAssemblyTypeName
      value: UnityEngine.Object, UnityEngine
      objectReference: {fileID: 0}
    - target: {fileID: 7924190155574137226, guid: 8a127ccea23432443a3d8d22c02e41d6, type: 3}
      propertyPath: m_Mesh
      value: 
      objectReference: {fileID: -2027963008725634295, guid: bd3da47ee0d05ae4ca100590ff7e095f, type: 3}
    m_RemovedComponents: []
    m_RemovedGameObjects: []
    m_AddedGameObjects: []
    m_AddedComponents: []
  m_SourcePrefab: {fileID: 100100000, guid: 8a127ccea23432443a3d8d22c02e41d6, type: 3}
--- !u!4 &76907456 stripped
Transform:
  m_CorrespondingSourceObject: {fileID: -8679921383154817045, guid: bd3da47ee0d05ae4ca100590ff7e095f, type: 3}
  m_PrefabInstance: {fileID: 95398042}
  m_PrefabAsset: {fileID: 0}
--- !u!1001 &82720979
PrefabInstance:
  m_ObjectHideFlags: 0
  serializedVersion: 2
  m_Modification:
    serializedVersion: 3
    m_TransformParent: {fileID: 1672151590}
    m_Modifications:
    - target: {fileID: -8679921383154817045, guid: 811af2c68e517b84db104903c1eea057, type: 3}
      propertyPath: m_LocalPosition.x
      value: 1.1700001
      objectReference: {fileID: 0}
    - target: {fileID: -8679921383154817045, guid: 811af2c68e517b84db104903c1eea057, type: 3}
      propertyPath: m_LocalPosition.y
      value: 1.5561824
      objectReference: {fileID: 0}
    - target: {fileID: -8679921383154817045, guid: 811af2c68e517b84db104903c1eea057, type: 3}
      propertyPath: m_LocalPosition.z
      value: -1.04
      objectReference: {fileID: 0}
    - target: {fileID: -8679921383154817045, guid: 811af2c68e517b84db104903c1eea057, type: 3}
      propertyPath: m_LocalRotation.w
      value: 0.5
      objectReference: {fileID: 0}
    - target: {fileID: -8679921383154817045, guid: 811af2c68e517b84db104903c1eea057, type: 3}
      propertyPath: m_LocalRotation.x
      value: 0.5
      objectReference: {fileID: 0}
    - target: {fileID: -8679921383154817045, guid: 811af2c68e517b84db104903c1eea057, type: 3}
      propertyPath: m_LocalRotation.y
      value: 0.5
      objectReference: {fileID: 0}
    - target: {fileID: -8679921383154817045, guid: 811af2c68e517b84db104903c1eea057, type: 3}
      propertyPath: m_LocalRotation.z
      value: 0.5
      objectReference: {fileID: 0}
    - target: {fileID: -8679921383154817045, guid: 811af2c68e517b84db104903c1eea057, type: 3}
      propertyPath: m_LocalEulerAnglesHint.x
      value: 0
      objectReference: {fileID: 0}
    - target: {fileID: -8679921383154817045, guid: 811af2c68e517b84db104903c1eea057, type: 3}
      propertyPath: m_LocalEulerAnglesHint.y
      value: 90
      objectReference: {fileID: 0}
    - target: {fileID: -8679921383154817045, guid: 811af2c68e517b84db104903c1eea057, type: 3}
      propertyPath: m_LocalEulerAnglesHint.z
      value: 90
      objectReference: {fileID: 0}
    - target: {fileID: 919132149155446097, guid: 811af2c68e517b84db104903c1eea057, type: 3}
      propertyPath: m_Name
      value: banana (7)
      objectReference: {fileID: 0}
    m_RemovedComponents: []
    m_RemovedGameObjects: []
    m_AddedGameObjects: []
    m_AddedComponents: []
  m_SourcePrefab: {fileID: 100100000, guid: 811af2c68e517b84db104903c1eea057, type: 3}
--- !u!1001 &95398042
PrefabInstance:
  m_ObjectHideFlags: 0
  serializedVersion: 2
  m_Modification:
    serializedVersion: 3
    m_TransformParent: {fileID: 594187716}
    m_Modifications:
    - target: {fileID: -8679921383154817045, guid: bd3da47ee0d05ae4ca100590ff7e095f, type: 3}
      propertyPath: m_LocalPosition.x
      value: 1.6082878
      objectReference: {fileID: 0}
    - target: {fileID: -8679921383154817045, guid: bd3da47ee0d05ae4ca100590ff7e095f, type: 3}
      propertyPath: m_LocalPosition.y
      value: 1.5380824
      objectReference: {fileID: 0}
    - target: {fileID: -8679921383154817045, guid: bd3da47ee0d05ae4ca100590ff7e095f, type: 3}
      propertyPath: m_LocalPosition.z
      value: -0.9496069
      objectReference: {fileID: 0}
    - target: {fileID: -8679921383154817045, guid: bd3da47ee0d05ae4ca100590ff7e095f, type: 3}
      propertyPath: m_LocalRotation.w
      value: 0.5
      objectReference: {fileID: 0}
    - target: {fileID: -8679921383154817045, guid: bd3da47ee0d05ae4ca100590ff7e095f, type: 3}
      propertyPath: m_LocalRotation.x
      value: 0.5
      objectReference: {fileID: 0}
    - target: {fileID: -8679921383154817045, guid: bd3da47ee0d05ae4ca100590ff7e095f, type: 3}
      propertyPath: m_LocalRotation.y
      value: 0.5
      objectReference: {fileID: 0}
    - target: {fileID: -8679921383154817045, guid: bd3da47ee0d05ae4ca100590ff7e095f, type: 3}
      propertyPath: m_LocalRotation.z
      value: 0.5
      objectReference: {fileID: 0}
    - target: {fileID: -8679921383154817045, guid: bd3da47ee0d05ae4ca100590ff7e095f, type: 3}
      propertyPath: m_LocalEulerAnglesHint.x
      value: 0
      objectReference: {fileID: 0}
    - target: {fileID: -8679921383154817045, guid: bd3da47ee0d05ae4ca100590ff7e095f, type: 3}
      propertyPath: m_LocalEulerAnglesHint.y
      value: 90
      objectReference: {fileID: 0}
    - target: {fileID: -8679921383154817045, guid: bd3da47ee0d05ae4ca100590ff7e095f, type: 3}
      propertyPath: m_LocalEulerAnglesHint.z
      value: 90
      objectReference: {fileID: 0}
    - target: {fileID: 919132149155446097, guid: bd3da47ee0d05ae4ca100590ff7e095f, type: 3}
      propertyPath: m_Name
      value: beet
      objectReference: {fileID: 0}
    m_RemovedComponents: []
    m_RemovedGameObjects: []
    m_AddedGameObjects: []
    m_AddedComponents: []
  m_SourcePrefab: {fileID: 100100000, guid: bd3da47ee0d05ae4ca100590ff7e095f, type: 3}
--- !u!1001 &98411877
PrefabInstance:
  m_ObjectHideFlags: 0
  serializedVersion: 2
  m_Modification:
    serializedVersion: 3
    m_TransformParent: {fileID: 1886357417}
    m_Modifications:
    - target: {fileID: -8679921383154817045, guid: 7dae209b76ce38e47846119fc6cd2e7b, type: 3}
      propertyPath: m_LocalScale.x
      value: 1
      objectReference: {fileID: 0}
    - target: {fileID: -8679921383154817045, guid: 7dae209b76ce38e47846119fc6cd2e7b, type: 3}
      propertyPath: m_LocalScale.y
      value: 1
      objectReference: {fileID: 0}
    - target: {fileID: -8679921383154817045, guid: 7dae209b76ce38e47846119fc6cd2e7b, type: 3}
      propertyPath: m_LocalScale.z
      value: 1
      objectReference: {fileID: 0}
    - target: {fileID: -8679921383154817045, guid: 7dae209b76ce38e47846119fc6cd2e7b, type: 3}
      propertyPath: m_LocalPosition.x
      value: 1.9310001
      objectReference: {fileID: 0}
    - target: {fileID: -8679921383154817045, guid: 7dae209b76ce38e47846119fc6cd2e7b, type: 3}
      propertyPath: m_LocalPosition.y
      value: 0.49518242
      objectReference: {fileID: 0}
    - target: {fileID: -8679921383154817045, guid: 7dae209b76ce38e47846119fc6cd2e7b, type: 3}
      propertyPath: m_LocalPosition.z
      value: -0.804
      objectReference: {fileID: 0}
    - target: {fileID: -8679921383154817045, guid: 7dae209b76ce38e47846119fc6cd2e7b, type: 3}
      propertyPath: m_LocalRotation.w
      value: 1
      objectReference: {fileID: 0}
    - target: {fileID: -8679921383154817045, guid: 7dae209b76ce38e47846119fc6cd2e7b, type: 3}
      propertyPath: m_LocalRotation.x
      value: -0
      objectReference: {fileID: 0}
    - target: {fileID: -8679921383154817045, guid: 7dae209b76ce38e47846119fc6cd2e7b, type: 3}
      propertyPath: m_LocalRotation.y
      value: -0
      objectReference: {fileID: 0}
    - target: {fileID: -8679921383154817045, guid: 7dae209b76ce38e47846119fc6cd2e7b, type: 3}
      propertyPath: m_LocalRotation.z
      value: -0
      objectReference: {fileID: 0}
    - target: {fileID: -8679921383154817045, guid: 7dae209b76ce38e47846119fc6cd2e7b, type: 3}
      propertyPath: m_LocalEulerAnglesHint.x
      value: 0
      objectReference: {fileID: 0}
    - target: {fileID: -8679921383154817045, guid: 7dae209b76ce38e47846119fc6cd2e7b, type: 3}
      propertyPath: m_LocalEulerAnglesHint.y
      value: 0
      objectReference: {fileID: 0}
    - target: {fileID: -8679921383154817045, guid: 7dae209b76ce38e47846119fc6cd2e7b, type: 3}
      propertyPath: m_LocalEulerAnglesHint.z
      value: 0
      objectReference: {fileID: 0}
    - target: {fileID: 919132149155446097, guid: 7dae209b76ce38e47846119fc6cd2e7b, type: 3}
      propertyPath: m_Name
      value: avocado (4)
      objectReference: {fileID: 0}
    m_RemovedComponents: []
    m_RemovedGameObjects: []
    m_AddedGameObjects: []
    m_AddedComponents: []
  m_SourcePrefab: {fileID: 100100000, guid: 7dae209b76ce38e47846119fc6cd2e7b, type: 3}
--- !u!4 &98411878 stripped
Transform:
  m_CorrespondingSourceObject: {fileID: -8679921383154817045, guid: 7dae209b76ce38e47846119fc6cd2e7b, type: 3}
  m_PrefabInstance: {fileID: 98411877}
  m_PrefabAsset: {fileID: 0}
--- !u!1001 &101219823
PrefabInstance:
  m_ObjectHideFlags: 0
  serializedVersion: 2
  m_Modification:
    serializedVersion: 3
    m_TransformParent: {fileID: 594187716}
    m_Modifications:
    - target: {fileID: -8679921383154817045, guid: bd3da47ee0d05ae4ca100590ff7e095f, type: 3}
      propertyPath: m_LocalPosition.x
      value: 1.6082878
      objectReference: {fileID: 0}
    - target: {fileID: -8679921383154817045, guid: bd3da47ee0d05ae4ca100590ff7e095f, type: 3}
      propertyPath: m_LocalPosition.y
      value: 1.5380824
      objectReference: {fileID: 0}
    - target: {fileID: -8679921383154817045, guid: bd3da47ee0d05ae4ca100590ff7e095f, type: 3}
      propertyPath: m_LocalPosition.z
      value: -1.2571068
      objectReference: {fileID: 0}
    - target: {fileID: -8679921383154817045, guid: bd3da47ee0d05ae4ca100590ff7e095f, type: 3}
      propertyPath: m_LocalRotation.w
      value: 0.5
      objectReference: {fileID: 0}
    - target: {fileID: -8679921383154817045, guid: bd3da47ee0d05ae4ca100590ff7e095f, type: 3}
      propertyPath: m_LocalRotation.x
      value: 0.5
      objectReference: {fileID: 0}
    - target: {fileID: -8679921383154817045, guid: bd3da47ee0d05ae4ca100590ff7e095f, type: 3}
      propertyPath: m_LocalRotation.y
      value: 0.5
      objectReference: {fileID: 0}
    - target: {fileID: -8679921383154817045, guid: bd3da47ee0d05ae4ca100590ff7e095f, type: 3}
      propertyPath: m_LocalRotation.z
      value: 0.5
      objectReference: {fileID: 0}
    - target: {fileID: -8679921383154817045, guid: bd3da47ee0d05ae4ca100590ff7e095f, type: 3}
      propertyPath: m_LocalEulerAnglesHint.x
      value: 0
      objectReference: {fileID: 0}
    - target: {fileID: -8679921383154817045, guid: bd3da47ee0d05ae4ca100590ff7e095f, type: 3}
      propertyPath: m_LocalEulerAnglesHint.y
      value: 90
      objectReference: {fileID: 0}
    - target: {fileID: -8679921383154817045, guid: bd3da47ee0d05ae4ca100590ff7e095f, type: 3}
      propertyPath: m_LocalEulerAnglesHint.z
      value: 90
      objectReference: {fileID: 0}
    - target: {fileID: 919132149155446097, guid: bd3da47ee0d05ae4ca100590ff7e095f, type: 3}
      propertyPath: m_Name
      value: beet (1)
      objectReference: {fileID: 0}
    m_RemovedComponents: []
    m_RemovedGameObjects: []
    m_AddedGameObjects: []
    m_AddedComponents: []
  m_SourcePrefab: {fileID: 100100000, guid: bd3da47ee0d05ae4ca100590ff7e095f, type: 3}
<<<<<<< HEAD
=======
--- !u!1 &181380310
GameObject:
  m_ObjectHideFlags: 0
  m_CorrespondingSourceObject: {fileID: 0}
  m_PrefabInstance: {fileID: 0}
  m_PrefabAsset: {fileID: 0}
  serializedVersion: 6
  m_Component:
  - component: {fileID: 181380311}
  - component: {fileID: 181380313}
  - component: {fileID: 181380312}
  m_Layer: 0
  m_Name: Player
  m_TagString: Untagged
  m_Icon: {fileID: 0}
  m_NavMeshLayer: 0
  m_StaticEditorFlags: 0
  m_IsActive: 1
--- !u!4 &181380311
Transform:
  m_ObjectHideFlags: 0
  m_CorrespondingSourceObject: {fileID: 0}
  m_PrefabInstance: {fileID: 0}
  m_PrefabAsset: {fileID: 0}
  m_GameObject: {fileID: 181380310}
  serializedVersion: 2
  m_LocalRotation: {x: 0, y: 0, z: 0, w: 1}
  m_LocalPosition: {x: -3, y: 1.8, z: 0}
  m_LocalScale: {x: 1, y: 1, z: 1}
  m_ConstrainProportionsScale: 0
  m_Children:
  - {fileID: 1837063235}
  m_Father: {fileID: 0}
  m_LocalEulerAnglesHint: {x: 0, y: 0, z: 0}
--- !u!114 &181380312
MonoBehaviour:
  m_ObjectHideFlags: 0
  m_CorrespondingSourceObject: {fileID: 0}
  m_PrefabInstance: {fileID: 0}
  m_PrefabAsset: {fileID: 0}
  m_GameObject: {fileID: 181380310}
  m_Enabled: 1
  m_EditorHideFlags: 0
  m_Script: {fileID: 11500000, guid: 4450ca0bf4077466ebbed106da8a7205, type: 3}
  m_Name: 
  m_EditorClassIdentifier: 
  enableDesktopControls: 1
  moveSpeed: 2
  turnSpeed: 100
  mouseSensitivity: 0.5
  mouseTurnSensitivity: 0.5
  interactionDistance: 20
  interactableLayers:
    serializedVersion: 2
    m_Bits: 4294967295
  showDebugRay: 1
  debugRayColor: {r: 1, g: 0, b: 0, a: 1}
  grabDistance: 2
  throwForce: 5
--- !u!114 &181380313
MonoBehaviour:
  m_ObjectHideFlags: 0
  m_CorrespondingSourceObject: {fileID: 0}
  m_PrefabInstance: {fileID: 0}
  m_PrefabAsset: {fileID: 0}
  m_GameObject: {fileID: 181380310}
  m_Enabled: 1
  m_EditorHideFlags: 0
  m_Script: {fileID: 11500000, guid: 26eb48bbc567e4af6bd41e66f9b7b69e, type: 3}
  m_Name: 
  m_EditorClassIdentifier: 
  rotationOffset: 0
  applyOnStart: 1
>>>>>>> dc05819a
--- !u!1001 &188012238
PrefabInstance:
  m_ObjectHideFlags: 0
  serializedVersion: 2
  m_Modification:
    serializedVersion: 3
    m_TransformParent: {fileID: 1886357417}
    m_Modifications:
    - target: {fileID: -8679921383154817045, guid: 7dae209b76ce38e47846119fc6cd2e7b, type: 3}
      propertyPath: m_LocalScale.x
      value: 1
      objectReference: {fileID: 0}
    - target: {fileID: -8679921383154817045, guid: 7dae209b76ce38e47846119fc6cd2e7b, type: 3}
      propertyPath: m_LocalScale.y
      value: 1
      objectReference: {fileID: 0}
    - target: {fileID: -8679921383154817045, guid: 7dae209b76ce38e47846119fc6cd2e7b, type: 3}
      propertyPath: m_LocalScale.z
      value: 1
      objectReference: {fileID: 0}
    - target: {fileID: -8679921383154817045, guid: 7dae209b76ce38e47846119fc6cd2e7b, type: 3}
      propertyPath: m_LocalPosition.x
      value: 1.584
      objectReference: {fileID: 0}
    - target: {fileID: -8679921383154817045, guid: 7dae209b76ce38e47846119fc6cd2e7b, type: 3}
      propertyPath: m_LocalPosition.y
      value: 0.49518242
      objectReference: {fileID: 0}
    - target: {fileID: -8679921383154817045, guid: 7dae209b76ce38e47846119fc6cd2e7b, type: 3}
      propertyPath: m_LocalPosition.z
      value: -0.804
      objectReference: {fileID: 0}
    - target: {fileID: -8679921383154817045, guid: 7dae209b76ce38e47846119fc6cd2e7b, type: 3}
      propertyPath: m_LocalRotation.w
      value: 1
      objectReference: {fileID: 0}
    - target: {fileID: -8679921383154817045, guid: 7dae209b76ce38e47846119fc6cd2e7b, type: 3}
      propertyPath: m_LocalRotation.x
      value: -0
      objectReference: {fileID: 0}
    - target: {fileID: -8679921383154817045, guid: 7dae209b76ce38e47846119fc6cd2e7b, type: 3}
      propertyPath: m_LocalRotation.y
      value: -0
      objectReference: {fileID: 0}
    - target: {fileID: -8679921383154817045, guid: 7dae209b76ce38e47846119fc6cd2e7b, type: 3}
      propertyPath: m_LocalRotation.z
      value: -0
      objectReference: {fileID: 0}
    - target: {fileID: -8679921383154817045, guid: 7dae209b76ce38e47846119fc6cd2e7b, type: 3}
      propertyPath: m_LocalEulerAnglesHint.x
      value: 0
      objectReference: {fileID: 0}
    - target: {fileID: -8679921383154817045, guid: 7dae209b76ce38e47846119fc6cd2e7b, type: 3}
      propertyPath: m_LocalEulerAnglesHint.y
      value: 0
      objectReference: {fileID: 0}
    - target: {fileID: -8679921383154817045, guid: 7dae209b76ce38e47846119fc6cd2e7b, type: 3}
      propertyPath: m_LocalEulerAnglesHint.z
      value: 0
      objectReference: {fileID: 0}
    - target: {fileID: 919132149155446097, guid: 7dae209b76ce38e47846119fc6cd2e7b, type: 3}
      propertyPath: m_Name
      value: avocado (2)
      objectReference: {fileID: 0}
    m_RemovedComponents: []
    m_RemovedGameObjects: []
    m_AddedGameObjects: []
    m_AddedComponents: []
  m_SourcePrefab: {fileID: 100100000, guid: 7dae209b76ce38e47846119fc6cd2e7b, type: 3}
--- !u!4 &188012239 stripped
Transform:
  m_CorrespondingSourceObject: {fileID: -8679921383154817045, guid: 7dae209b76ce38e47846119fc6cd2e7b, type: 3}
  m_PrefabInstance: {fileID: 188012238}
  m_PrefabAsset: {fileID: 0}
--- !u!114 &190567871 stripped
MonoBehaviour:
  m_CorrespondingSourceObject: {fileID: 7873184977108000993, guid: 895f6f3c2d334633b5800312285058d2, type: 3}
  m_PrefabInstance: {fileID: 452463679}
  m_PrefabAsset: {fileID: 0}
  m_GameObject: {fileID: 0}
  m_Enabled: 1
  m_EditorHideFlags: 0
  m_Script: {fileID: 11500000, guid: e0cb9aa70a22847b5925ee5f067c10a9, type: 3}
  m_Name: 
  m_EditorClassIdentifier: 
--- !u!1001 &190784977
PrefabInstance:
  m_ObjectHideFlags: 0
  serializedVersion: 2
  m_Modification:
    serializedVersion: 3
    m_TransformParent: {fileID: 594187716}
    m_Modifications:
    - target: {fileID: -8679921383154817045, guid: bd3da47ee0d05ae4ca100590ff7e095f, type: 3}
      propertyPath: m_LocalPosition.x
      value: 2.113
      objectReference: {fileID: 0}
    - target: {fileID: -8679921383154817045, guid: bd3da47ee0d05ae4ca100590ff7e095f, type: 3}
      propertyPath: m_LocalPosition.y
      value: 1.5380824
      objectReference: {fileID: 0}
    - target: {fileID: -8679921383154817045, guid: bd3da47ee0d05ae4ca100590ff7e095f, type: 3}
      propertyPath: m_LocalPosition.z
      value: -1.2571068
      objectReference: {fileID: 0}
    - target: {fileID: -8679921383154817045, guid: bd3da47ee0d05ae4ca100590ff7e095f, type: 3}
      propertyPath: m_LocalRotation.w
      value: 0.5
      objectReference: {fileID: 0}
    - target: {fileID: -8679921383154817045, guid: bd3da47ee0d05ae4ca100590ff7e095f, type: 3}
      propertyPath: m_LocalRotation.x
      value: 0.5
      objectReference: {fileID: 0}
    - target: {fileID: -8679921383154817045, guid: bd3da47ee0d05ae4ca100590ff7e095f, type: 3}
      propertyPath: m_LocalRotation.y
      value: 0.5
      objectReference: {fileID: 0}
    - target: {fileID: -8679921383154817045, guid: bd3da47ee0d05ae4ca100590ff7e095f, type: 3}
      propertyPath: m_LocalRotation.z
      value: 0.5
      objectReference: {fileID: 0}
    - target: {fileID: -8679921383154817045, guid: bd3da47ee0d05ae4ca100590ff7e095f, type: 3}
      propertyPath: m_LocalEulerAnglesHint.x
      value: 0
      objectReference: {fileID: 0}
    - target: {fileID: -8679921383154817045, guid: bd3da47ee0d05ae4ca100590ff7e095f, type: 3}
      propertyPath: m_LocalEulerAnglesHint.y
      value: 90
      objectReference: {fileID: 0}
    - target: {fileID: -8679921383154817045, guid: bd3da47ee0d05ae4ca100590ff7e095f, type: 3}
      propertyPath: m_LocalEulerAnglesHint.z
      value: 90
      objectReference: {fileID: 0}
    - target: {fileID: 919132149155446097, guid: bd3da47ee0d05ae4ca100590ff7e095f, type: 3}
      propertyPath: m_Name
      value: beet (13)
      objectReference: {fileID: 0}
    m_RemovedComponents: []
    m_RemovedGameObjects: []
    m_AddedGameObjects: []
    m_AddedComponents: []
  m_SourcePrefab: {fileID: 100100000, guid: bd3da47ee0d05ae4ca100590ff7e095f, type: 3}
--- !u!1 &202364687
GameObject:
  m_ObjectHideFlags: 0
  m_CorrespondingSourceObject: {fileID: 0}
  m_PrefabInstance: {fileID: 0}
  m_PrefabAsset: {fileID: 0}
  serializedVersion: 6
  m_Component:
  - component: {fileID: 202364688}
  - component: {fileID: 942810691211101373}
  - component: {fileID: 5967689310316253315}
  - component: {fileID: 6693052528577237899}
  m_Layer: 0
  m_Name: Left Controller
  m_TagString: Untagged
  m_Icon: {fileID: 0}
  m_NavMeshLayer: 0
  m_StaticEditorFlags: 0
  m_IsActive: 1
--- !u!4 &202364688
Transform:
  m_ObjectHideFlags: 0
  m_CorrespondingSourceObject: {fileID: 0}
  m_PrefabInstance: {fileID: 0}
  m_PrefabAsset: {fileID: 0}
  m_GameObject: {fileID: 202364687}
  serializedVersion: 2
  m_LocalRotation: {x: -0, y: -0, z: -0, w: 1}
  m_LocalPosition: {x: 0, y: 0, z: 0}
  m_LocalScale: {x: 1, y: 1, z: 1}
  m_ConstrainProportionsScale: 0
  m_Children:
  - {fileID: 1666320186578454293}
  - {fileID: 1543070802843469984}
  - {fileID: 1319746309}
  - {fileID: 8366379412631108205}
  - {fileID: 2673240740586844490}
  m_Father: {fileID: 1680501587}
  m_LocalEulerAnglesHint: {x: 0, y: 0, z: 0}
--- !u!4 &210408138 stripped
Transform:
  m_CorrespondingSourceObject: {fileID: 3979287567325244880, guid: 8a127ccea23432443a3d8d22c02e41d6, type: 3}
  m_PrefabInstance: {fileID: 1141850529}
  m_PrefabAsset: {fileID: 0}
--- !u!1001 &211048337
PrefabInstance:
  m_ObjectHideFlags: 0
  serializedVersion: 2
  m_Modification:
    serializedVersion: 3
    m_TransformParent: {fileID: 1845563561}
    m_Modifications:
    - target: {fileID: -8679921383154817045, guid: 5297be54d10699e42a4be6e545193ded, type: 3}
      propertyPath: m_LocalPosition.x
      value: 0.80300045
      objectReference: {fileID: 0}
    - target: {fileID: -8679921383154817045, guid: 5297be54d10699e42a4be6e545193ded, type: 3}
      propertyPath: m_LocalPosition.y
      value: 0.4951825
      objectReference: {fileID: 0}
    - target: {fileID: -8679921383154817045, guid: 5297be54d10699e42a4be6e545193ded, type: 3}
      propertyPath: m_LocalPosition.z
      value: -1.496
      objectReference: {fileID: 0}
    - target: {fileID: -8679921383154817045, guid: 5297be54d10699e42a4be6e545193ded, type: 3}
      propertyPath: m_LocalRotation.w
      value: 1
      objectReference: {fileID: 0}
    - target: {fileID: -8679921383154817045, guid: 5297be54d10699e42a4be6e545193ded, type: 3}
      propertyPath: m_LocalRotation.x
      value: -0
      objectReference: {fileID: 0}
    - target: {fileID: -8679921383154817045, guid: 5297be54d10699e42a4be6e545193ded, type: 3}
      propertyPath: m_LocalRotation.y
      value: -0
      objectReference: {fileID: 0}
    - target: {fileID: -8679921383154817045, guid: 5297be54d10699e42a4be6e545193ded, type: 3}
      propertyPath: m_LocalRotation.z
      value: -0
      objectReference: {fileID: 0}
    - target: {fileID: -8679921383154817045, guid: 5297be54d10699e42a4be6e545193ded, type: 3}
      propertyPath: m_LocalEulerAnglesHint.x
      value: 0
      objectReference: {fileID: 0}
    - target: {fileID: -8679921383154817045, guid: 5297be54d10699e42a4be6e545193ded, type: 3}
      propertyPath: m_LocalEulerAnglesHint.y
      value: 0
      objectReference: {fileID: 0}
    - target: {fileID: -8679921383154817045, guid: 5297be54d10699e42a4be6e545193ded, type: 3}
      propertyPath: m_LocalEulerAnglesHint.z
      value: 0
      objectReference: {fileID: 0}
    - target: {fileID: 919132149155446097, guid: 5297be54d10699e42a4be6e545193ded, type: 3}
      propertyPath: m_Name
      value: apple (11)
      objectReference: {fileID: 0}
    m_RemovedComponents: []
    m_RemovedGameObjects: []
    m_AddedGameObjects: []
    m_AddedComponents: []
  m_SourcePrefab: {fileID: 100100000, guid: 5297be54d10699e42a4be6e545193ded, type: 3}
--- !u!4 &211048338 stripped
Transform:
  m_CorrespondingSourceObject: {fileID: -8679921383154817045, guid: 5297be54d10699e42a4be6e545193ded, type: 3}
  m_PrefabInstance: {fileID: 211048337}
  m_PrefabAsset: {fileID: 0}
--- !u!1 &245432458
GameObject:
  m_ObjectHideFlags: 0
  m_CorrespondingSourceObject: {fileID: 0}
  m_PrefabInstance: {fileID: 0}
  m_PrefabAsset: {fileID: 0}
  serializedVersion: 6
  m_Component:
  - component: {fileID: 245432464}
  - component: {fileID: 245432463}
  - component: {fileID: 245432462}
  - component: {fileID: 245432461}
  - component: {fileID: 245432460}
  - component: {fileID: 245432465}
  m_Layer: 0
  m_Name: ResetCube
  m_TagString: Untagged
  m_Icon: {fileID: 0}
  m_NavMeshLayer: 0
  m_StaticEditorFlags: 0
  m_IsActive: 1
--- !u!54 &245432460
Rigidbody:
  m_ObjectHideFlags: 0
  m_CorrespondingSourceObject: {fileID: 0}
  m_PrefabInstance: {fileID: 0}
  m_PrefabAsset: {fileID: 0}
  m_GameObject: {fileID: 245432458}
  serializedVersion: 5
  m_Mass: 1
  m_LinearDamping: 0
  m_AngularDamping: 0.05
  m_CenterOfMass: {x: 0, y: 0, z: 0}
  m_InertiaTensor: {x: 1, y: 1, z: 1}
  m_InertiaRotation: {x: 0, y: 0, z: 0, w: 1}
  m_IncludeLayers:
    serializedVersion: 2
    m_Bits: 0
  m_ExcludeLayers:
    serializedVersion: 2
    m_Bits: 0
  m_ImplicitCom: 1
  m_ImplicitTensor: 1
  m_UseGravity: 1
  m_IsKinematic: 0
  m_Interpolate: 0
  m_Constraints: 0
  m_CollisionDetection: 0
--- !u!65 &245432461
BoxCollider:
  m_ObjectHideFlags: 0
  m_CorrespondingSourceObject: {fileID: 0}
  m_PrefabInstance: {fileID: 0}
  m_PrefabAsset: {fileID: 0}
  m_GameObject: {fileID: 245432458}
  m_Material: {fileID: 0}
  m_IncludeLayers:
    serializedVersion: 2
    m_Bits: 0
  m_ExcludeLayers:
    serializedVersion: 2
    m_Bits: 0
  m_LayerOverridePriority: 0
  m_IsTrigger: 0
  m_ProvidesContacts: 0
  m_Enabled: 1
  serializedVersion: 3
  m_Size: {x: 1, y: 1, z: 1}
  m_Center: {x: 0, y: 0, z: 0}
--- !u!23 &245432462
MeshRenderer:
  m_ObjectHideFlags: 0
  m_CorrespondingSourceObject: {fileID: 0}
  m_PrefabInstance: {fileID: 0}
  m_PrefabAsset: {fileID: 0}
  m_GameObject: {fileID: 245432458}
  m_Enabled: 1
  m_CastShadows: 1
  m_ReceiveShadows: 1
  m_DynamicOccludee: 1
  m_StaticShadowCaster: 0
  m_MotionVectors: 1
  m_LightProbeUsage: 1
  m_ReflectionProbeUsage: 1
  m_RayTracingMode: 2
  m_RayTraceProcedural: 0
  m_RayTracingAccelStructBuildFlagsOverride: 0
  m_RayTracingAccelStructBuildFlags: 1
  m_SmallMeshCulling: 1
  m_ForceMeshLod: -1
  m_MeshLodSelectionBias: 0
  m_RenderingLayerMask: 1
  m_RendererPriority: 0
  m_Materials:
  - {fileID: 2100000, guid: 31321ba15b8f8eb4c954353edc038b1d, type: 2}
  m_StaticBatchInfo:
    firstSubMesh: 0
    subMeshCount: 0
  m_StaticBatchRoot: {fileID: 0}
  m_ProbeAnchor: {fileID: 0}
  m_LightProbeVolumeOverride: {fileID: 0}
  m_ScaleInLightmap: 1
  m_ReceiveGI: 1
  m_PreserveUVs: 0
  m_IgnoreNormalsForChartDetection: 0
  m_ImportantGI: 0
  m_StitchLightmapSeams: 1
  m_SelectedEditorRenderState: 3
  m_MinimumChartSize: 4
  m_AutoUVMaxDistance: 0.5
  m_AutoUVMaxAngle: 89
  m_LightmapParameters: {fileID: 0}
  m_GlobalIlluminationMeshLod: 0
  m_SortingLayerID: 0
  m_SortingLayer: 0
  m_SortingOrder: 0
  m_AdditionalVertexStreams: {fileID: 0}
--- !u!33 &245432463
MeshFilter:
  m_ObjectHideFlags: 0
  m_CorrespondingSourceObject: {fileID: 0}
  m_PrefabInstance: {fileID: 0}
  m_PrefabAsset: {fileID: 0}
  m_GameObject: {fileID: 245432458}
  m_Mesh: {fileID: 10202, guid: 0000000000000000e000000000000000, type: 0}
--- !u!4 &245432464
Transform:
  m_ObjectHideFlags: 0
  m_CorrespondingSourceObject: {fileID: 0}
  m_PrefabInstance: {fileID: 0}
  m_PrefabAsset: {fileID: 0}
  m_GameObject: {fileID: 245432458}
  serializedVersion: 2
  m_LocalRotation: {x: -0, y: -0, z: -0, w: 1}
  m_LocalPosition: {x: -0.619, y: 1.468, z: -8.444}
  m_LocalScale: {x: 0.5, y: 0.5, z: 0.5}
  m_ConstrainProportionsScale: 0
  m_Children:
  - {fileID: 384110013}
  m_Father: {fileID: 1711851272}
  m_LocalEulerAnglesHint: {x: 0, y: 0, z: 0}
--- !u!114 &245432465
MonoBehaviour:
  m_ObjectHideFlags: 0
  m_CorrespondingSourceObject: {fileID: 0}
  m_PrefabInstance: {fileID: 0}
  m_PrefabAsset: {fileID: 0}
  m_GameObject: {fileID: 245432458}
  m_Enabled: 1
  m_EditorHideFlags: 0
  m_Script: {fileID: 11500000, guid: 699c84de7cce3466390bb7034346e5c1, type: 3}
  m_Name: 
  m_EditorClassIdentifier: 
  m_InteractionManager: {fileID: 0}
  m_Colliders: []
  m_InteractionLayers:
    m_Bits: 1
  m_DistanceCalculationMode: 1
  m_SelectMode: 0
  m_FocusMode: 1
  m_CustomReticle: {fileID: 0}
  m_AllowGazeInteraction: 0
  m_AllowGazeSelect: 0
  m_OverrideGazeTimeToSelect: 0
  m_GazeTimeToSelect: 0.5
  m_OverrideTimeToAutoDeselectGaze: 0
  m_TimeToAutoDeselectGaze: 3
  m_AllowGazeAssistance: 0
  m_FirstHoverEntered:
    m_PersistentCalls:
      m_Calls: []
  m_LastHoverExited:
    m_PersistentCalls:
      m_Calls: []
  m_HoverEntered:
    m_PersistentCalls:
      m_Calls: []
  m_HoverExited:
    m_PersistentCalls:
      m_Calls: []
  m_FirstSelectEntered:
    m_PersistentCalls:
      m_Calls: []
  m_LastSelectExited:
    m_PersistentCalls:
      m_Calls: []
  m_SelectEntered:
    m_PersistentCalls:
      m_Calls: []
  m_SelectExited:
    m_PersistentCalls:
      m_Calls: []
  m_FirstFocusEntered:
    m_PersistentCalls:
      m_Calls: []
  m_LastFocusExited:
    m_PersistentCalls:
      m_Calls: []
  m_FocusEntered:
    m_PersistentCalls:
      m_Calls: []
  m_FocusExited:
    m_PersistentCalls:
      m_Calls: []
  m_Activated:
    m_PersistentCalls:
      m_Calls: []
  m_Deactivated:
    m_PersistentCalls:
      m_Calls: []
  m_StartingHoverFilters: []
  m_StartingSelectFilters: []
  m_StartingInteractionStrengthFilters: []
--- !u!4 &273782112 stripped
Transform:
  m_CorrespondingSourceObject: {fileID: -8679921383154817045, guid: 811af2c68e517b84db104903c1eea057, type: 3}
  m_PrefabInstance: {fileID: 1629405215}
  m_PrefabAsset: {fileID: 0}
--- !u!1001 &276144219
PrefabInstance:
  m_ObjectHideFlags: 0
  serializedVersion: 2
  m_Modification:
    serializedVersion: 3
    m_TransformParent: {fileID: 1488583088}
    m_Modifications:
    - target: {fileID: -8679921383154817045, guid: 3272c1e749d79dc4280082234c46ede4, type: 3}
      propertyPath: m_LocalPosition.x
      value: 3.6155882
      objectReference: {fileID: 0}
    - target: {fileID: -8679921383154817045, guid: 3272c1e749d79dc4280082234c46ede4, type: 3}
      propertyPath: m_LocalPosition.y
      value: 0.4951824
      objectReference: {fileID: 0}
    - target: {fileID: -8679921383154817045, guid: 3272c1e749d79dc4280082234c46ede4, type: 3}
      propertyPath: m_LocalPosition.z
      value: -0.9161068
      objectReference: {fileID: 0}
    - target: {fileID: -8679921383154817045, guid: 3272c1e749d79dc4280082234c46ede4, type: 3}
      propertyPath: m_LocalRotation.w
      value: 0.7071068
      objectReference: {fileID: 0}
    - target: {fileID: -8679921383154817045, guid: 3272c1e749d79dc4280082234c46ede4, type: 3}
      propertyPath: m_LocalRotation.x
      value: -0
      objectReference: {fileID: 0}
    - target: {fileID: -8679921383154817045, guid: 3272c1e749d79dc4280082234c46ede4, type: 3}
      propertyPath: m_LocalRotation.y
      value: 0.7071068
      objectReference: {fileID: 0}
    - target: {fileID: -8679921383154817045, guid: 3272c1e749d79dc4280082234c46ede4, type: 3}
      propertyPath: m_LocalRotation.z
      value: -0
      objectReference: {fileID: 0}
    - target: {fileID: -8679921383154817045, guid: 3272c1e749d79dc4280082234c46ede4, type: 3}
      propertyPath: m_LocalEulerAnglesHint.x
      value: 0
      objectReference: {fileID: 0}
    - target: {fileID: -8679921383154817045, guid: 3272c1e749d79dc4280082234c46ede4, type: 3}
      propertyPath: m_LocalEulerAnglesHint.y
      value: 90
      objectReference: {fileID: 0}
    - target: {fileID: -8679921383154817045, guid: 3272c1e749d79dc4280082234c46ede4, type: 3}
      propertyPath: m_LocalEulerAnglesHint.z
      value: 0
      objectReference: {fileID: 0}
    - target: {fileID: 919132149155446097, guid: 3272c1e749d79dc4280082234c46ede4, type: 3}
      propertyPath: m_Name
      value: bacon (10)
      objectReference: {fileID: 0}
    m_RemovedComponents: []
    m_RemovedGameObjects: []
    m_AddedGameObjects: []
    m_AddedComponents: []
  m_SourcePrefab: {fileID: 100100000, guid: 3272c1e749d79dc4280082234c46ede4, type: 3}
--- !u!4 &276144220 stripped
Transform:
  m_CorrespondingSourceObject: {fileID: -8679921383154817045, guid: 3272c1e749d79dc4280082234c46ede4, type: 3}
  m_PrefabInstance: {fileID: 276144219}
  m_PrefabAsset: {fileID: 0}
--- !u!4 &288177195 stripped
Transform:
  m_CorrespondingSourceObject: {fileID: -8679921383154817045, guid: bd3da47ee0d05ae4ca100590ff7e095f, type: 3}
  m_PrefabInstance: {fileID: 1238387380}
  m_PrefabAsset: {fileID: 0}
--- !u!1 &299639867
GameObject:
  m_ObjectHideFlags: 0
  m_CorrespondingSourceObject: {fileID: 0}
  m_PrefabInstance: {fileID: 0}
  m_PrefabAsset: {fileID: 0}
  serializedVersion: 6
  m_Component:
  - component: {fileID: 299639869}
  - component: {fileID: 299639868}
  - component: {fileID: 299639870}
  m_Layer: 0
  m_Name: Directional Light
  m_TagString: Untagged
  m_Icon: {fileID: 0}
  m_NavMeshLayer: 0
  m_StaticEditorFlags: 0
  m_IsActive: 1
--- !u!108 &299639868
Light:
  m_ObjectHideFlags: 0
  m_CorrespondingSourceObject: {fileID: 0}
  m_PrefabInstance: {fileID: 0}
  m_PrefabAsset: {fileID: 0}
  m_GameObject: {fileID: 299639867}
  m_Enabled: 1
  serializedVersion: 11
  m_Type: 1
  m_Color: {r: 1, g: 1, b: 1, a: 1}
  m_Intensity: 1
  m_Range: 10
  m_SpotAngle: 30
  m_InnerSpotAngle: 21.80208
  m_CookieSize: 10
  m_Shadows:
    m_Type: 2
    m_Resolution: -1
    m_CustomResolution: -1
    m_Strength: 1
    m_Bias: 0.05
    m_NormalBias: 0.4
    m_NearPlane: 0.2
    m_CullingMatrixOverride:
      e00: 1
      e01: 0
      e02: 0
      e03: 0
      e10: 0
      e11: 1
      e12: 0
      e13: 0
      e20: 0
      e21: 0
      e22: 1
      e23: 0
      e30: 0
      e31: 0
      e32: 0
      e33: 1
    m_UseCullingMatrixOverride: 0
  m_Cookie: {fileID: 0}
  m_DrawHalo: 0
  m_Flare: {fileID: 0}
  m_RenderMode: 0
  m_CullingMask:
    serializedVersion: 2
    m_Bits: 4294967295
  m_RenderingLayerMask: 1
  m_Lightmapping: 4
  m_LightShadowCasterMode: 0
  m_AreaSize: {x: 1, y: 1}
  m_BounceIntensity: 1
  m_ColorTemperature: 6570
  m_UseColorTemperature: 0
  m_BoundingSphereOverride: {x: 0, y: 0, z: 0, w: 0}
  m_UseBoundingSphereOverride: 0
  m_UseViewFrustumForShadowCasterCull: 1
  m_ForceVisible: 0
  m_ShadowRadius: 0
  m_ShadowAngle: 0
  m_LightUnit: 1
  m_LuxAtDistance: 1
  m_EnableSpotReflector: 1
--- !u!4 &299639869
Transform:
  m_ObjectHideFlags: 0
  m_CorrespondingSourceObject: {fileID: 0}
  m_PrefabInstance: {fileID: 0}
  m_PrefabAsset: {fileID: 0}
  m_GameObject: {fileID: 299639867}
  serializedVersion: 2
  m_LocalRotation: {x: 0.33079913, y: -0.0329763, z: 0.3034621, w: 0.8929699}
  m_LocalPosition: {x: 0, y: 3, z: 0}
  m_LocalScale: {x: 1, y: 1, z: 1}
  m_ConstrainProportionsScale: 0
  m_Children: []
  m_Father: {fileID: 0}
  m_LocalEulerAnglesHint: {x: 37.647, y: 10.322, z: 41.066}
--- !u!114 &299639870
MonoBehaviour:
  m_ObjectHideFlags: 0
  m_CorrespondingSourceObject: {fileID: 0}
  m_PrefabInstance: {fileID: 0}
  m_PrefabAsset: {fileID: 0}
  m_GameObject: {fileID: 299639867}
  m_Enabled: 1
  m_EditorHideFlags: 0
  m_Script: {fileID: 11500000, guid: 474bcb49853aa07438625e644c072ee6, type: 3}
  m_Name: 
  m_EditorClassIdentifier: 
  m_UsePipelineSettings: 1
  m_AdditionalLightsShadowResolutionTier: 2
  m_CustomShadowLayers: 0
  m_LightCookieSize: {x: 1, y: 1}
  m_LightCookieOffset: {x: 0, y: 0}
  m_SoftShadowQuality: 0
  m_RenderingLayersMask:
    serializedVersion: 0
    m_Bits: 1
  m_ShadowRenderingLayersMask:
    serializedVersion: 0
    m_Bits: 1
  m_Version: 4
  m_LightLayerMask: 1
  m_ShadowLayerMask: 1
  m_RenderingLayers: 1
  m_ShadowRenderingLayers: 1
--- !u!1001 &303785378
PrefabInstance:
  m_ObjectHideFlags: 0
  serializedVersion: 2
  m_Modification:
    serializedVersion: 3
    m_TransformParent: {fileID: 1488583088}
    m_Modifications:
    - target: {fileID: -8679921383154817045, guid: 3272c1e749d79dc4280082234c46ede4, type: 3}
      propertyPath: m_LocalPosition.x
      value: 3.6155882
      objectReference: {fileID: 0}
    - target: {fileID: -8679921383154817045, guid: 3272c1e749d79dc4280082234c46ede4, type: 3}
      propertyPath: m_LocalPosition.y
      value: 0.4951824
      objectReference: {fileID: 0}
    - target: {fileID: -8679921383154817045, guid: 3272c1e749d79dc4280082234c46ede4, type: 3}
      propertyPath: m_LocalPosition.z
      value: -1.5431068
      objectReference: {fileID: 0}
    - target: {fileID: -8679921383154817045, guid: 3272c1e749d79dc4280082234c46ede4, type: 3}
      propertyPath: m_LocalRotation.w
      value: 0.7071068
      objectReference: {fileID: 0}
    - target: {fileID: -8679921383154817045, guid: 3272c1e749d79dc4280082234c46ede4, type: 3}
      propertyPath: m_LocalRotation.x
      value: -0
      objectReference: {fileID: 0}
    - target: {fileID: -8679921383154817045, guid: 3272c1e749d79dc4280082234c46ede4, type: 3}
      propertyPath: m_LocalRotation.y
      value: 0.7071068
      objectReference: {fileID: 0}
    - target: {fileID: -8679921383154817045, guid: 3272c1e749d79dc4280082234c46ede4, type: 3}
      propertyPath: m_LocalRotation.z
      value: -0
      objectReference: {fileID: 0}
    - target: {fileID: -8679921383154817045, guid: 3272c1e749d79dc4280082234c46ede4, type: 3}
      propertyPath: m_LocalEulerAnglesHint.x
      value: 0
      objectReference: {fileID: 0}
    - target: {fileID: -8679921383154817045, guid: 3272c1e749d79dc4280082234c46ede4, type: 3}
      propertyPath: m_LocalEulerAnglesHint.y
      value: 90
      objectReference: {fileID: 0}
    - target: {fileID: -8679921383154817045, guid: 3272c1e749d79dc4280082234c46ede4, type: 3}
      propertyPath: m_LocalEulerAnglesHint.z
      value: 0
      objectReference: {fileID: 0}
    - target: {fileID: 919132149155446097, guid: 3272c1e749d79dc4280082234c46ede4, type: 3}
      propertyPath: m_Name
      value: bacon (6)
      objectReference: {fileID: 0}
    m_RemovedComponents: []
    m_RemovedGameObjects: []
    m_AddedGameObjects: []
    m_AddedComponents: []
  m_SourcePrefab: {fileID: 100100000, guid: 3272c1e749d79dc4280082234c46ede4, type: 3}
--- !u!4 &303785379 stripped
Transform:
  m_CorrespondingSourceObject: {fileID: -8679921383154817045, guid: 3272c1e749d79dc4280082234c46ede4, type: 3}
  m_PrefabInstance: {fileID: 303785378}
  m_PrefabAsset: {fileID: 0}
--- !u!1001 &305425035
PrefabInstance:
  m_ObjectHideFlags: 0
  serializedVersion: 2
  m_Modification:
    serializedVersion: 3
    m_TransformParent: {fileID: 1711851272}
    m_Modifications:
    - target: {fileID: 6273972594020539806, guid: 9d74535cecb345145b80c8640d35d21a, type: 3}
      propertyPath: m_LocalPosition.x
      value: -7.094141
      objectReference: {fileID: 0}
    - target: {fileID: 6273972594020539806, guid: 9d74535cecb345145b80c8640d35d21a, type: 3}
      propertyPath: m_LocalPosition.y
      value: 5.025
      objectReference: {fileID: 0}
    - target: {fileID: 6273972594020539806, guid: 9d74535cecb345145b80c8640d35d21a, type: 3}
      propertyPath: m_LocalPosition.z
      value: -8.52
      objectReference: {fileID: 0}
    - target: {fileID: 6273972594020539806, guid: 9d74535cecb345145b80c8640d35d21a, type: 3}
      propertyPath: m_LocalRotation.w
      value: 0
      objectReference: {fileID: 0}
    - target: {fileID: 6273972594020539806, guid: 9d74535cecb345145b80c8640d35d21a, type: 3}
      propertyPath: m_LocalRotation.x
      value: -0
      objectReference: {fileID: 0}
    - target: {fileID: 6273972594020539806, guid: 9d74535cecb345145b80c8640d35d21a, type: 3}
      propertyPath: m_LocalRotation.y
      value: 1
      objectReference: {fileID: 0}
    - target: {fileID: 6273972594020539806, guid: 9d74535cecb345145b80c8640d35d21a, type: 3}
      propertyPath: m_LocalRotation.z
      value: -0
      objectReference: {fileID: 0}
    - target: {fileID: 6273972594020539806, guid: 9d74535cecb345145b80c8640d35d21a, type: 3}
      propertyPath: m_LocalEulerAnglesHint.x
      value: 0
      objectReference: {fileID: 0}
    - target: {fileID: 6273972594020539806, guid: 9d74535cecb345145b80c8640d35d21a, type: 3}
      propertyPath: m_LocalEulerAnglesHint.y
      value: 180
      objectReference: {fileID: 0}
    - target: {fileID: 6273972594020539806, guid: 9d74535cecb345145b80c8640d35d21a, type: 3}
      propertyPath: m_LocalEulerAnglesHint.z
      value: 0
      objectReference: {fileID: 0}
    - target: {fileID: 6861538629283538539, guid: 9d74535cecb345145b80c8640d35d21a, type: 3}
      propertyPath: m_Name
      value: Dropper
      objectReference: {fileID: 0}
    - target: {fileID: 8261110423733101830, guid: 9d74535cecb345145b80c8640d35d21a, type: 3}
      propertyPath: delay
      value: 10
      objectReference: {fileID: 0}
    - target: {fileID: 8261110423733101830, guid: 9d74535cecb345145b80c8640d35d21a, type: 3}
      propertyPath: downForce
      value: 1000
      objectReference: {fileID: 0}
    m_RemovedComponents: []
    m_RemovedGameObjects: []
    m_AddedGameObjects: []
    m_AddedComponents: []
  m_SourcePrefab: {fileID: 100100000, guid: 9d74535cecb345145b80c8640d35d21a, type: 3}
--- !u!4 &313678813 stripped
Transform:
  m_CorrespondingSourceObject: {fileID: -8679921383154817045, guid: bd3da47ee0d05ae4ca100590ff7e095f, type: 3}
  m_PrefabInstance: {fileID: 101219823}
  m_PrefabAsset: {fileID: 0}
--- !u!1001 &342004024
PrefabInstance:
  m_ObjectHideFlags: 0
  serializedVersion: 2
  m_Modification:
    serializedVersion: 3
    m_TransformParent: {fileID: 712366935}
    m_Modifications:
    - target: {fileID: -8679921383154817045, guid: 4662bdbcbd6d7134aac252dc5d6084c4, type: 3}
      propertyPath: m_LocalPosition.x
      value: 3.2389996
      objectReference: {fileID: 0}
    - target: {fileID: -8679921383154817045, guid: 4662bdbcbd6d7134aac252dc5d6084c4, type: 3}
      propertyPath: m_LocalPosition.y
      value: 1.5212824
      objectReference: {fileID: 0}
    - target: {fileID: -8679921383154817045, guid: 4662bdbcbd6d7134aac252dc5d6084c4, type: 3}
      propertyPath: m_LocalPosition.z
      value: -1.1191069
      objectReference: {fileID: 0}
    - target: {fileID: -8679921383154817045, guid: 4662bdbcbd6d7134aac252dc5d6084c4, type: 3}
      propertyPath: m_LocalRotation.w
      value: 0.64085644
      objectReference: {fileID: 0}
    - target: {fileID: -8679921383154817045, guid: 4662bdbcbd6d7134aac252dc5d6084c4, type: 3}
      propertyPath: m_LocalRotation.x
      value: 0.29883623
      objectReference: {fileID: 0}
    - target: {fileID: -8679921383154817045, guid: 4662bdbcbd6d7134aac252dc5d6084c4, type: 3}
      propertyPath: m_LocalRotation.y
      value: 0.64085644
      objectReference: {fileID: 0}
    - target: {fileID: -8679921383154817045, guid: 4662bdbcbd6d7134aac252dc5d6084c4, type: 3}
      propertyPath: m_LocalRotation.z
      value: 0.29883623
      objectReference: {fileID: 0}
    - target: {fileID: -8679921383154817045, guid: 4662bdbcbd6d7134aac252dc5d6084c4, type: 3}
      propertyPath: m_LocalEulerAnglesHint.x
      value: 0
      objectReference: {fileID: 0}
    - target: {fileID: -8679921383154817045, guid: 4662bdbcbd6d7134aac252dc5d6084c4, type: 3}
      propertyPath: m_LocalEulerAnglesHint.y
      value: 90
      objectReference: {fileID: 0}
    - target: {fileID: -8679921383154817045, guid: 4662bdbcbd6d7134aac252dc5d6084c4, type: 3}
      propertyPath: m_LocalEulerAnglesHint.z
      value: 50
      objectReference: {fileID: 0}
    - target: {fileID: 919132149155446097, guid: 4662bdbcbd6d7134aac252dc5d6084c4, type: 3}
      propertyPath: m_Name
      value: broccoli (2)
      objectReference: {fileID: 0}
    m_RemovedComponents: []
    m_RemovedGameObjects: []
    m_AddedGameObjects: []
    m_AddedComponents: []
  m_SourcePrefab: {fileID: 100100000, guid: 4662bdbcbd6d7134aac252dc5d6084c4, type: 3}
--- !u!1001 &348886109
PrefabInstance:
  m_ObjectHideFlags: 0
  serializedVersion: 2
  m_Modification:
    serializedVersion: 3
    m_TransformParent: {fileID: 1672151590}
    m_Modifications:
    - target: {fileID: -8679921383154817045, guid: 811af2c68e517b84db104903c1eea057, type: 3}
      propertyPath: m_LocalPosition.x
      value: 1.1700001
      objectReference: {fileID: 0}
    - target: {fileID: -8679921383154817045, guid: 811af2c68e517b84db104903c1eea057, type: 3}
      propertyPath: m_LocalPosition.y
      value: 1.5561824
      objectReference: {fileID: 0}
    - target: {fileID: -8679921383154817045, guid: 811af2c68e517b84db104903c1eea057, type: 3}
      propertyPath: m_LocalPosition.z
      value: -1.329
      objectReference: {fileID: 0}
    - target: {fileID: -8679921383154817045, guid: 811af2c68e517b84db104903c1eea057, type: 3}
      propertyPath: m_LocalRotation.w
      value: 0.5
      objectReference: {fileID: 0}
    - target: {fileID: -8679921383154817045, guid: 811af2c68e517b84db104903c1eea057, type: 3}
      propertyPath: m_LocalRotation.x
      value: 0.5
      objectReference: {fileID: 0}
    - target: {fileID: -8679921383154817045, guid: 811af2c68e517b84db104903c1eea057, type: 3}
      propertyPath: m_LocalRotation.y
      value: 0.5
      objectReference: {fileID: 0}
    - target: {fileID: -8679921383154817045, guid: 811af2c68e517b84db104903c1eea057, type: 3}
      propertyPath: m_LocalRotation.z
      value: 0.5
      objectReference: {fileID: 0}
    - target: {fileID: -8679921383154817045, guid: 811af2c68e517b84db104903c1eea057, type: 3}
      propertyPath: m_LocalEulerAnglesHint.x
      value: 0
      objectReference: {fileID: 0}
    - target: {fileID: -8679921383154817045, guid: 811af2c68e517b84db104903c1eea057, type: 3}
      propertyPath: m_LocalEulerAnglesHint.y
      value: 90
      objectReference: {fileID: 0}
    - target: {fileID: -8679921383154817045, guid: 811af2c68e517b84db104903c1eea057, type: 3}
      propertyPath: m_LocalEulerAnglesHint.z
      value: 90
      objectReference: {fileID: 0}
    - target: {fileID: 919132149155446097, guid: 811af2c68e517b84db104903c1eea057, type: 3}
      propertyPath: m_Name
      value: banana (9)
      objectReference: {fileID: 0}
    m_RemovedComponents: []
    m_RemovedGameObjects: []
    m_AddedGameObjects: []
    m_AddedComponents: []
  m_SourcePrefab: {fileID: 100100000, guid: 811af2c68e517b84db104903c1eea057, type: 3}
--- !u!4 &351372645 stripped
Transform:
  m_CorrespondingSourceObject: {fileID: -8679921383154817045, guid: bd3da47ee0d05ae4ca100590ff7e095f, type: 3}
  m_PrefabInstance: {fileID: 1825656945}
  m_PrefabAsset: {fileID: 0}
--- !u!1001 &366306812
PrefabInstance:
  m_ObjectHideFlags: 0
  serializedVersion: 2
  m_Modification:
    serializedVersion: 3
    m_TransformParent: {fileID: 1488583088}
    m_Modifications:
    - target: {fileID: -8679921383154817045, guid: 3272c1e749d79dc4280082234c46ede4, type: 3}
      propertyPath: m_LocalPosition.x
      value: 3.0615883
      objectReference: {fileID: 0}
    - target: {fileID: -8679921383154817045, guid: 3272c1e749d79dc4280082234c46ede4, type: 3}
      propertyPath: m_LocalPosition.y
      value: 0.4951824
      objectReference: {fileID: 0}
    - target: {fileID: -8679921383154817045, guid: 3272c1e749d79dc4280082234c46ede4, type: 3}
      propertyPath: m_LocalPosition.z
      value: -1.2301068
      objectReference: {fileID: 0}
    - target: {fileID: -8679921383154817045, guid: 3272c1e749d79dc4280082234c46ede4, type: 3}
      propertyPath: m_LocalRotation.w
      value: 0.7071068
      objectReference: {fileID: 0}
    - target: {fileID: -8679921383154817045, guid: 3272c1e749d79dc4280082234c46ede4, type: 3}
      propertyPath: m_LocalRotation.x
      value: -0
      objectReference: {fileID: 0}
    - target: {fileID: -8679921383154817045, guid: 3272c1e749d79dc4280082234c46ede4, type: 3}
      propertyPath: m_LocalRotation.y
      value: 0.7071068
      objectReference: {fileID: 0}
    - target: {fileID: -8679921383154817045, guid: 3272c1e749d79dc4280082234c46ede4, type: 3}
      propertyPath: m_LocalRotation.z
      value: -0
      objectReference: {fileID: 0}
    - target: {fileID: -8679921383154817045, guid: 3272c1e749d79dc4280082234c46ede4, type: 3}
      propertyPath: m_LocalEulerAnglesHint.x
      value: 0
      objectReference: {fileID: 0}
    - target: {fileID: -8679921383154817045, guid: 3272c1e749d79dc4280082234c46ede4, type: 3}
      propertyPath: m_LocalEulerAnglesHint.y
      value: 90
      objectReference: {fileID: 0}
    - target: {fileID: -8679921383154817045, guid: 3272c1e749d79dc4280082234c46ede4, type: 3}
      propertyPath: m_LocalEulerAnglesHint.z
      value: 0
      objectReference: {fileID: 0}
    - target: {fileID: 919132149155446097, guid: 3272c1e749d79dc4280082234c46ede4, type: 3}
      propertyPath: m_Name
      value: bacon (2)
      objectReference: {fileID: 0}
    m_RemovedComponents: []
    m_RemovedGameObjects: []
    m_AddedGameObjects: []
    m_AddedComponents: []
  m_SourcePrefab: {fileID: 100100000, guid: 3272c1e749d79dc4280082234c46ede4, type: 3}
--- !u!4 &366306813 stripped
Transform:
  m_CorrespondingSourceObject: {fileID: -8679921383154817045, guid: 3272c1e749d79dc4280082234c46ede4, type: 3}
  m_PrefabInstance: {fileID: 366306812}
  m_PrefabAsset: {fileID: 0}
--- !u!1 &384110012
GameObject:
  m_ObjectHideFlags: 0
  m_CorrespondingSourceObject: {fileID: 0}
  m_PrefabInstance: {fileID: 0}
  m_PrefabAsset: {fileID: 0}
  serializedVersion: 6
  m_Component:
  - component: {fileID: 384110013}
  - component: {fileID: 384110015}
  - component: {fileID: 384110014}
  m_Layer: 0
  m_Name: Text (TMP)
  m_TagString: Untagged
  m_Icon: {fileID: 0}
  m_NavMeshLayer: 0
  m_StaticEditorFlags: 0
  m_IsActive: 1
--- !u!224 &384110013
RectTransform:
  m_ObjectHideFlags: 0
  m_CorrespondingSourceObject: {fileID: 0}
  m_PrefabInstance: {fileID: 0}
  m_PrefabAsset: {fileID: 0}
  m_GameObject: {fileID: 384110012}
  m_LocalRotation: {x: 0, y: 0, z: 0, w: 1}
  m_LocalPosition: {x: 0, y: 0, z: 0.51}
  m_LocalScale: {x: -1.2377152, y: 0.88738847, z: 0.9219131}
  m_ConstrainProportionsScale: 0
  m_Children: []
  m_Father: {fileID: 245432464}
  m_LocalEulerAnglesHint: {x: 0, y: 0, z: 0}
  m_AnchorMin: {x: 0.5, y: 0.5}
  m_AnchorMax: {x: 0.5, y: 0.5}
  m_AnchoredPosition: {x: 0.14, y: -0.41}
  m_SizeDelta: {x: 20, y: 5}
  m_Pivot: {x: 0.5, y: 0.5}
--- !u!114 &384110014
MonoBehaviour:
  m_ObjectHideFlags: 0
  m_CorrespondingSourceObject: {fileID: 0}
  m_PrefabInstance: {fileID: 0}
  m_PrefabAsset: {fileID: 0}
  m_GameObject: {fileID: 384110012}
  m_Enabled: 1
  m_EditorHideFlags: 0
  m_Script: {fileID: 11500000, guid: 9541d86e2fd84c1d9990edf0852d74ab, type: 3}
  m_Name: 
  m_EditorClassIdentifier: 
  m_Material: {fileID: 0}
  m_Color: {r: 1, g: 1, b: 1, a: 1}
  m_RaycastTarget: 1
  m_RaycastPadding: {x: 0, y: 0, z: 0, w: 0}
  m_Maskable: 1
  m_OnCullStateChanged:
    m_PersistentCalls:
      m_Calls: []
  m_text: RESET
  m_isRightToLeft: 0
  m_fontAsset: {fileID: 11400000, guid: 8f586378b4e144a9851e7b34d9b748ee, type: 2}
  m_sharedMaterial: {fileID: 2180264, guid: 8f586378b4e144a9851e7b34d9b748ee, type: 2}
  m_fontSharedMaterials: []
  m_fontMaterial: {fileID: 0}
  m_fontMaterials: []
  m_fontColor32:
    serializedVersion: 2
    rgba: 4294967295
  m_fontColor: {r: 1, g: 1, b: 1, a: 1}
  m_enableVertexGradient: 0
  m_colorMode: 3
  m_fontColorGradient:
    topLeft: {r: 1, g: 1, b: 1, a: 1}
    topRight: {r: 1, g: 1, b: 1, a: 1}
    bottomLeft: {r: 1, g: 1, b: 1, a: 1}
    bottomRight: {r: 1, g: 1, b: 1, a: 1}
  m_fontColorGradientPreset: {fileID: 0}
  m_spriteAsset: {fileID: 0}
  m_tintAllSprites: 0
  m_StyleSheet: {fileID: 0}
  m_TextStyleHashCode: -1183493901
  m_overrideHtmlColors: 0
  m_faceColor:
    serializedVersion: 2
    rgba: 4294967295
  m_fontSize: 3
  m_fontSizeBase: 3
  m_fontWeight: 400
  m_enableAutoSizing: 0
  m_fontSizeMin: 18
  m_fontSizeMax: 72
  m_fontStyle: 0
  m_HorizontalAlignment: 2
  m_VerticalAlignment: 256
  m_textAlignment: 65535
  m_characterSpacing: 0
  m_wordSpacing: 0
  m_lineSpacing: 0
  m_lineSpacingMax: 0
  m_paragraphSpacing: 0
  m_charWidthMaxAdj: 0
  m_TextWrappingMode: 1
  m_wordWrappingRatios: 0.4
  m_overflowMode: 0
  m_linkedTextComponent: {fileID: 0}
  parentLinkedComponent: {fileID: 0}
  m_enableKerning: 1
  m_ActiveFontFeatures: 6e72656b
  m_enableExtraPadding: 0
  checkPaddingRequired: 0
  m_isRichText: 1
  m_EmojiFallbackSupport: 1
  m_parseCtrlCharacters: 1
  m_isOrthographic: 0
  m_isCullingEnabled: 0
  m_horizontalMapping: 0
  m_verticalMapping: 0
  m_uvLineOffset: 0
  m_geometrySortingOrder: 0
  m_IsTextObjectScaleStatic: 0
  m_VertexBufferAutoSizeReduction: 0
  m_useMaxVisibleDescender: 1
  m_pageToDisplay: 1
  m_margin: {x: 8.875311, y: 1.8331193, z: 8.613303, w: 1.6246276}
  m_isUsingLegacyAnimationComponent: 0
  m_isVolumetricText: 0
  _SortingLayer: 0
  _SortingLayerID: 0
  _SortingOrder: 0
  m_hasFontAssetChanged: 0
  m_renderer: {fileID: 384110015}
  m_maskType: 0
--- !u!23 &384110015
MeshRenderer:
  m_ObjectHideFlags: 0
  m_CorrespondingSourceObject: {fileID: 0}
  m_PrefabInstance: {fileID: 0}
  m_PrefabAsset: {fileID: 0}
  m_GameObject: {fileID: 384110012}
  m_Enabled: 1
  m_CastShadows: 0
  m_ReceiveShadows: 0
  m_DynamicOccludee: 1
  m_StaticShadowCaster: 0
  m_MotionVectors: 1
  m_LightProbeUsage: 1
  m_ReflectionProbeUsage: 1
  m_RayTracingMode: 2
  m_RayTraceProcedural: 0
  m_RayTracingAccelStructBuildFlagsOverride: 0
  m_RayTracingAccelStructBuildFlags: 1
  m_SmallMeshCulling: 1
  m_ForceMeshLod: -1
  m_MeshLodSelectionBias: 0
  m_RenderingLayerMask: 1
  m_RendererPriority: 0
  m_Materials:
  - {fileID: 2180264, guid: 8f586378b4e144a9851e7b34d9b748ee, type: 2}
  m_StaticBatchInfo:
    firstSubMesh: 0
    subMeshCount: 0
  m_StaticBatchRoot: {fileID: 0}
  m_ProbeAnchor: {fileID: 0}
  m_LightProbeVolumeOverride: {fileID: 0}
  m_ScaleInLightmap: 1
  m_ReceiveGI: 1
  m_PreserveUVs: 0
  m_IgnoreNormalsForChartDetection: 0
  m_ImportantGI: 0
  m_StitchLightmapSeams: 1
  m_SelectedEditorRenderState: 3
  m_MinimumChartSize: 4
  m_AutoUVMaxDistance: 0.5
  m_AutoUVMaxAngle: 89
  m_LightmapParameters: {fileID: 0}
  m_GlobalIlluminationMeshLod: 0
  m_SortingLayerID: 0
  m_SortingLayer: 0
  m_SortingOrder: 0
  m_AdditionalVertexStreams: {fileID: 0}
--- !u!1001 &408721816
PrefabInstance:
  m_ObjectHideFlags: 0
  serializedVersion: 2
  m_Modification:
    serializedVersion: 3
    m_TransformParent: {fileID: 1488583088}
    m_Modifications:
    - target: {fileID: -8679921383154817045, guid: 3272c1e749d79dc4280082234c46ede4, type: 3}
      propertyPath: m_LocalPosition.x
      value: 4.7515883
      objectReference: {fileID: 0}
    - target: {fileID: -8679921383154817045, guid: 3272c1e749d79dc4280082234c46ede4, type: 3}
      propertyPath: m_LocalPosition.y
      value: 0.4951824
      objectReference: {fileID: 0}
    - target: {fileID: -8679921383154817045, guid: 3272c1e749d79dc4280082234c46ede4, type: 3}
      propertyPath: m_LocalPosition.z
      value: -1.3881068
      objectReference: {fileID: 0}
    - target: {fileID: -8679921383154817045, guid: 3272c1e749d79dc4280082234c46ede4, type: 3}
      propertyPath: m_LocalRotation.w
      value: 0.7071068
      objectReference: {fileID: 0}
    - target: {fileID: -8679921383154817045, guid: 3272c1e749d79dc4280082234c46ede4, type: 3}
      propertyPath: m_LocalRotation.x
      value: -0
      objectReference: {fileID: 0}
    - target: {fileID: -8679921383154817045, guid: 3272c1e749d79dc4280082234c46ede4, type: 3}
      propertyPath: m_LocalRotation.y
      value: 0.7071068
      objectReference: {fileID: 0}
    - target: {fileID: -8679921383154817045, guid: 3272c1e749d79dc4280082234c46ede4, type: 3}
      propertyPath: m_LocalRotation.z
      value: -0
      objectReference: {fileID: 0}
    - target: {fileID: -8679921383154817045, guid: 3272c1e749d79dc4280082234c46ede4, type: 3}
      propertyPath: m_LocalEulerAnglesHint.x
      value: 0
      objectReference: {fileID: 0}
    - target: {fileID: -8679921383154817045, guid: 3272c1e749d79dc4280082234c46ede4, type: 3}
      propertyPath: m_LocalEulerAnglesHint.y
      value: 90
      objectReference: {fileID: 0}
    - target: {fileID: -8679921383154817045, guid: 3272c1e749d79dc4280082234c46ede4, type: 3}
      propertyPath: m_LocalEulerAnglesHint.z
      value: 0
      objectReference: {fileID: 0}
    - target: {fileID: 919132149155446097, guid: 3272c1e749d79dc4280082234c46ede4, type: 3}
      propertyPath: m_Name
      value: bacon (22)
      objectReference: {fileID: 0}
    m_RemovedComponents: []
    m_RemovedGameObjects: []
    m_AddedGameObjects: []
    m_AddedComponents: []
  m_SourcePrefab: {fileID: 100100000, guid: 3272c1e749d79dc4280082234c46ede4, type: 3}
--- !u!4 &408721817 stripped
Transform:
  m_CorrespondingSourceObject: {fileID: -8679921383154817045, guid: 3272c1e749d79dc4280082234c46ede4, type: 3}
  m_PrefabInstance: {fileID: 408721816}
  m_PrefabAsset: {fileID: 0}
--- !u!1001 &413529611
PrefabInstance:
  m_ObjectHideFlags: 0
  serializedVersion: 2
  m_Modification:
    serializedVersion: 3
    m_TransformParent: {fileID: 1886357417}
    m_Modifications:
    - target: {fileID: -8679921383154817045, guid: 7dae209b76ce38e47846119fc6cd2e7b, type: 3}
      propertyPath: m_LocalScale.x
      value: 1
      objectReference: {fileID: 0}
    - target: {fileID: -8679921383154817045, guid: 7dae209b76ce38e47846119fc6cd2e7b, type: 3}
      propertyPath: m_LocalScale.y
      value: 1
      objectReference: {fileID: 0}
    - target: {fileID: -8679921383154817045, guid: 7dae209b76ce38e47846119fc6cd2e7b, type: 3}
      propertyPath: m_LocalScale.z
      value: 1
      objectReference: {fileID: 0}
    - target: {fileID: -8679921383154817045, guid: 7dae209b76ce38e47846119fc6cd2e7b, type: 3}
      propertyPath: m_LocalPosition.x
      value: 2.3000007
      objectReference: {fileID: 0}
    - target: {fileID: -8679921383154817045, guid: 7dae209b76ce38e47846119fc6cd2e7b, type: 3}
      propertyPath: m_LocalPosition.y
      value: 0.49518242
      objectReference: {fileID: 0}
    - target: {fileID: -8679921383154817045, guid: 7dae209b76ce38e47846119fc6cd2e7b, type: 3}
      propertyPath: m_LocalPosition.z
      value: -1.496
      objectReference: {fileID: 0}
    - target: {fileID: -8679921383154817045, guid: 7dae209b76ce38e47846119fc6cd2e7b, type: 3}
      propertyPath: m_LocalRotation.w
      value: 1
      objectReference: {fileID: 0}
    - target: {fileID: -8679921383154817045, guid: 7dae209b76ce38e47846119fc6cd2e7b, type: 3}
      propertyPath: m_LocalRotation.x
      value: -0
      objectReference: {fileID: 0}
    - target: {fileID: -8679921383154817045, guid: 7dae209b76ce38e47846119fc6cd2e7b, type: 3}
      propertyPath: m_LocalRotation.y
      value: -0
      objectReference: {fileID: 0}
    - target: {fileID: -8679921383154817045, guid: 7dae209b76ce38e47846119fc6cd2e7b, type: 3}
      propertyPath: m_LocalRotation.z
      value: -0
      objectReference: {fileID: 0}
    - target: {fileID: -8679921383154817045, guid: 7dae209b76ce38e47846119fc6cd2e7b, type: 3}
      propertyPath: m_LocalEulerAnglesHint.x
      value: 0
      objectReference: {fileID: 0}
    - target: {fileID: -8679921383154817045, guid: 7dae209b76ce38e47846119fc6cd2e7b, type: 3}
      propertyPath: m_LocalEulerAnglesHint.y
      value: 0
      objectReference: {fileID: 0}
    - target: {fileID: -8679921383154817045, guid: 7dae209b76ce38e47846119fc6cd2e7b, type: 3}
      propertyPath: m_LocalEulerAnglesHint.z
      value: 0
      objectReference: {fileID: 0}
    - target: {fileID: 919132149155446097, guid: 7dae209b76ce38e47846119fc6cd2e7b, type: 3}
      propertyPath: m_Name
      value: avocado (5)
      objectReference: {fileID: 0}
    m_RemovedComponents: []
    m_RemovedGameObjects: []
    m_AddedGameObjects: []
    m_AddedComponents: []
  m_SourcePrefab: {fileID: 100100000, guid: 7dae209b76ce38e47846119fc6cd2e7b, type: 3}
--- !u!4 &413529612 stripped
Transform:
  m_CorrespondingSourceObject: {fileID: -8679921383154817045, guid: 7dae209b76ce38e47846119fc6cd2e7b, type: 3}
  m_PrefabInstance: {fileID: 413529611}
  m_PrefabAsset: {fileID: 0}
--- !u!1001 &428695518
PrefabInstance:
  m_ObjectHideFlags: 0
  serializedVersion: 2
  m_Modification:
    serializedVersion: 3
    m_TransformParent: {fileID: 1672151590}
    m_Modifications:
    - target: {fileID: -8679921383154817045, guid: 811af2c68e517b84db104903c1eea057, type: 3}
      propertyPath: m_LocalPosition.x
      value: 0.5
      objectReference: {fileID: 0}
    - target: {fileID: -8679921383154817045, guid: 811af2c68e517b84db104903c1eea057, type: 3}
      propertyPath: m_LocalPosition.y
      value: 1.5561824
      objectReference: {fileID: 0}
    - target: {fileID: -8679921383154817045, guid: 811af2c68e517b84db104903c1eea057, type: 3}
      propertyPath: m_LocalPosition.z
      value: -1.188
      objectReference: {fileID: 0}
    - target: {fileID: -8679921383154817045, guid: 811af2c68e517b84db104903c1eea057, type: 3}
      propertyPath: m_LocalRotation.w
      value: 0.5
      objectReference: {fileID: 0}
    - target: {fileID: -8679921383154817045, guid: 811af2c68e517b84db104903c1eea057, type: 3}
      propertyPath: m_LocalRotation.x
      value: 0.5
      objectReference: {fileID: 0}
    - target: {fileID: -8679921383154817045, guid: 811af2c68e517b84db104903c1eea057, type: 3}
      propertyPath: m_LocalRotation.y
      value: 0.5
      objectReference: {fileID: 0}
    - target: {fileID: -8679921383154817045, guid: 811af2c68e517b84db104903c1eea057, type: 3}
      propertyPath: m_LocalRotation.z
      value: 0.5
      objectReference: {fileID: 0}
    - target: {fileID: -8679921383154817045, guid: 811af2c68e517b84db104903c1eea057, type: 3}
      propertyPath: m_LocalEulerAnglesHint.x
      value: 0
      objectReference: {fileID: 0}
    - target: {fileID: -8679921383154817045, guid: 811af2c68e517b84db104903c1eea057, type: 3}
      propertyPath: m_LocalEulerAnglesHint.y
      value: 90
      objectReference: {fileID: 0}
    - target: {fileID: -8679921383154817045, guid: 811af2c68e517b84db104903c1eea057, type: 3}
      propertyPath: m_LocalEulerAnglesHint.z
      value: 90
      objectReference: {fileID: 0}
    - target: {fileID: 919132149155446097, guid: 811af2c68e517b84db104903c1eea057, type: 3}
      propertyPath: m_Name
      value: banana (2)
      objectReference: {fileID: 0}
    m_RemovedComponents: []
    m_RemovedGameObjects: []
    m_AddedGameObjects: []
    m_AddedComponents: []
  m_SourcePrefab: {fileID: 100100000, guid: 811af2c68e517b84db104903c1eea057, type: 3}
--- !u!4 &430334644 stripped
Transform:
  m_CorrespondingSourceObject: {fileID: -8679921383154817045, guid: bd3da47ee0d05ae4ca100590ff7e095f, type: 3}
  m_PrefabInstance: {fileID: 1255465312}
  m_PrefabAsset: {fileID: 0}
--- !u!4 &437981798 stripped
Transform:
  m_CorrespondingSourceObject: {fileID: -8679921383154817045, guid: bd3da47ee0d05ae4ca100590ff7e095f, type: 3}
  m_PrefabInstance: {fileID: 190784977}
  m_PrefabAsset: {fileID: 0}
--- !u!1001 &446969295
PrefabInstance:
  m_ObjectHideFlags: 0
  serializedVersion: 2
  m_Modification:
    serializedVersion: 3
    m_TransformParent: {fileID: 594187716}
    m_Modifications:
    - target: {fileID: -8679921383154817045, guid: bd3da47ee0d05ae4ca100590ff7e095f, type: 3}
      propertyPath: m_LocalPosition.x
      value: 1.856
      objectReference: {fileID: 0}
    - target: {fileID: -8679921383154817045, guid: bd3da47ee0d05ae4ca100590ff7e095f, type: 3}
      propertyPath: m_LocalPosition.y
      value: 1.5380824
      objectReference: {fileID: 0}
    - target: {fileID: -8679921383154817045, guid: bd3da47ee0d05ae4ca100590ff7e095f, type: 3}
      propertyPath: m_LocalPosition.z
      value: -1.2571068
      objectReference: {fileID: 0}
    - target: {fileID: -8679921383154817045, guid: bd3da47ee0d05ae4ca100590ff7e095f, type: 3}
      propertyPath: m_LocalRotation.w
      value: 0.5
      objectReference: {fileID: 0}
    - target: {fileID: -8679921383154817045, guid: bd3da47ee0d05ae4ca100590ff7e095f, type: 3}
      propertyPath: m_LocalRotation.x
      value: 0.5
      objectReference: {fileID: 0}
    - target: {fileID: -8679921383154817045, guid: bd3da47ee0d05ae4ca100590ff7e095f, type: 3}
      propertyPath: m_LocalRotation.y
      value: 0.5
      objectReference: {fileID: 0}
    - target: {fileID: -8679921383154817045, guid: bd3da47ee0d05ae4ca100590ff7e095f, type: 3}
      propertyPath: m_LocalRotation.z
      value: 0.5
      objectReference: {fileID: 0}
    - target: {fileID: -8679921383154817045, guid: bd3da47ee0d05ae4ca100590ff7e095f, type: 3}
      propertyPath: m_LocalEulerAnglesHint.x
      value: 0
      objectReference: {fileID: 0}
    - target: {fileID: -8679921383154817045, guid: bd3da47ee0d05ae4ca100590ff7e095f, type: 3}
      propertyPath: m_LocalEulerAnglesHint.y
      value: 90
      objectReference: {fileID: 0}
    - target: {fileID: -8679921383154817045, guid: bd3da47ee0d05ae4ca100590ff7e095f, type: 3}
      propertyPath: m_LocalEulerAnglesHint.z
      value: 90
      objectReference: {fileID: 0}
    - target: {fileID: 919132149155446097, guid: bd3da47ee0d05ae4ca100590ff7e095f, type: 3}
      propertyPath: m_Name
      value: beet (7)
      objectReference: {fileID: 0}
    m_RemovedComponents: []
    m_RemovedGameObjects: []
    m_AddedGameObjects: []
    m_AddedComponents: []
  m_SourcePrefab: {fileID: 100100000, guid: bd3da47ee0d05ae4ca100590ff7e095f, type: 3}
<<<<<<< HEAD
=======
--- !u!1001 &452463679
PrefabInstance:
  m_ObjectHideFlags: 0
  serializedVersion: 2
  m_Modification:
    serializedVersion: 3
    m_TransformParent: {fileID: 181380311}
    m_Modifications:
    - target: {fileID: 3127728407087826080, guid: 895f6f3c2d334633b5800312285058d2, type: 3}
      propertyPath: m_StartingSelectFilters.Array.size
      value: 0
      objectReference: {fileID: 0}
    - target: {fileID: 3127728407712097239, guid: 895f6f3c2d334633b5800312285058d2, type: 3}
      propertyPath: m_Height
      value: 2
      objectReference: {fileID: 0}
    - target: {fileID: 4134505312059479865, guid: 895f6f3c2d334633b5800312285058d2, type: 3}
      propertyPath: m_RootOrder
      value: 1
      objectReference: {fileID: 0}
    - target: {fileID: 4134505312059479865, guid: 895f6f3c2d334633b5800312285058d2, type: 3}
      propertyPath: m_LocalPosition.x
      value: 1.74297
      objectReference: {fileID: 0}
    - target: {fileID: 4134505312059479865, guid: 895f6f3c2d334633b5800312285058d2, type: 3}
      propertyPath: m_LocalPosition.y
      value: -1.9343512
      objectReference: {fileID: 0}
    - target: {fileID: 4134505312059479865, guid: 895f6f3c2d334633b5800312285058d2, type: 3}
      propertyPath: m_LocalPosition.z
      value: -0.23110199
      objectReference: {fileID: 0}
    - target: {fileID: 4134505312059479865, guid: 895f6f3c2d334633b5800312285058d2, type: 3}
      propertyPath: m_LocalRotation.w
      value: 1
      objectReference: {fileID: 0}
    - target: {fileID: 4134505312059479865, guid: 895f6f3c2d334633b5800312285058d2, type: 3}
      propertyPath: m_LocalRotation.x
      value: -0
      objectReference: {fileID: 0}
    - target: {fileID: 4134505312059479865, guid: 895f6f3c2d334633b5800312285058d2, type: 3}
      propertyPath: m_LocalRotation.y
      value: -0
      objectReference: {fileID: 0}
    - target: {fileID: 4134505312059479865, guid: 895f6f3c2d334633b5800312285058d2, type: 3}
      propertyPath: m_LocalRotation.z
      value: -0
      objectReference: {fileID: 0}
    - target: {fileID: 4134505312059479865, guid: 895f6f3c2d334633b5800312285058d2, type: 3}
      propertyPath: m_LocalEulerAnglesHint.x
      value: 0
      objectReference: {fileID: 0}
    - target: {fileID: 4134505312059479865, guid: 895f6f3c2d334633b5800312285058d2, type: 3}
      propertyPath: m_LocalEulerAnglesHint.y
      value: 0
      objectReference: {fileID: 0}
    - target: {fileID: 4134505312059479865, guid: 895f6f3c2d334633b5800312285058d2, type: 3}
      propertyPath: m_LocalEulerAnglesHint.z
      value: 0
      objectReference: {fileID: 0}
    - target: {fileID: 7313654230448209575, guid: 895f6f3c2d334633b5800312285058d2, type: 3}
      propertyPath: m_Name
      value: Complete XR Origin Set Up
      objectReference: {fileID: 0}
    - target: {fileID: 7873184977108000993, guid: 895f6f3c2d334633b5800312285058d2, type: 3}
      propertyPath: m_CameraYOffset
      value: 3
      objectReference: {fileID: 0}
    - target: {fileID: 7873184977108000993, guid: 895f6f3c2d334633b5800312285058d2, type: 3}
      propertyPath: m_RequestedTrackingOriginMode
      value: 2
      objectReference: {fileID: 0}
    - target: {fileID: 9014170783728641054, guid: 895f6f3c2d334633b5800312285058d2, type: 3}
      propertyPath: m_LocalPosition.x
      value: 1
      objectReference: {fileID: 0}
    - target: {fileID: 9014170783728641054, guid: 895f6f3c2d334633b5800312285058d2, type: 3}
      propertyPath: m_LocalPosition.y
      value: 1.421
      objectReference: {fileID: 0}
    - target: {fileID: 9014170783728641054, guid: 895f6f3c2d334633b5800312285058d2, type: 3}
      propertyPath: m_LocalPosition.z
      value: -2
      objectReference: {fileID: 0}
    - target: {fileID: 9014170783809206330, guid: 895f6f3c2d334633b5800312285058d2, type: 3}
      propertyPath: field of view
      value: 70
      objectReference: {fileID: 0}
    - target: {fileID: 9014170783809206330, guid: 895f6f3c2d334633b5800312285058d2, type: 3}
      propertyPath: m_BackGroundColor.a
      value: 1
      objectReference: {fileID: 0}
    - target: {fileID: 9014170783809206330, guid: 895f6f3c2d334633b5800312285058d2, type: 3}
      propertyPath: m_BackGroundColor.b
      value: 0
      objectReference: {fileID: 0}
    - target: {fileID: 9014170783809206330, guid: 895f6f3c2d334633b5800312285058d2, type: 3}
      propertyPath: m_BackGroundColor.g
      value: 0
      objectReference: {fileID: 0}
    - target: {fileID: 9014170783809206330, guid: 895f6f3c2d334633b5800312285058d2, type: 3}
      propertyPath: m_BackGroundColor.r
      value: 0
      objectReference: {fileID: 0}
    m_RemovedComponents:
    - {fileID: 0}
    - {fileID: 7712547942246075122, guid: 895f6f3c2d334633b5800312285058d2, type: 3}
    m_RemovedGameObjects: []
    m_AddedGameObjects: []
    m_AddedComponents:
    - targetCorrespondingSourceObject: {fileID: 9014170783809206332, guid: 895f6f3c2d334633b5800312285058d2, type: 3}
      insertIndex: -1
      addedObject: {fileID: 205862587}
    - targetCorrespondingSourceObject: {fileID: 4224636915255053766, guid: 895f6f3c2d334633b5800312285058d2, type: 3}
      insertIndex: -1
      addedObject: {fileID: 645080978}
    - targetCorrespondingSourceObject: {fileID: 4224636915255053766, guid: 895f6f3c2d334633b5800312285058d2, type: 3}
      insertIndex: -1
      addedObject: {fileID: 645080977}
  m_SourcePrefab: {fileID: 100100000, guid: 895f6f3c2d334633b5800312285058d2, type: 3}
--- !u!114 &452463680 stripped
MonoBehaviour:
  m_CorrespondingSourceObject: {fileID: 3127728407087826080, guid: 895f6f3c2d334633b5800312285058d2, type: 3}
  m_PrefabInstance: {fileID: 452463679}
  m_PrefabAsset: {fileID: 0}
  m_GameObject: {fileID: 0}
  m_Enabled: 1
  m_EditorHideFlags: 0
  m_Script: {fileID: 11500000, guid: 83e4e6cca11330d4088d729ab4fc9d9f, type: 3}
  m_Name: 
  m_EditorClassIdentifier: 
>>>>>>> dc05819a
--- !u!1001 &459290074
PrefabInstance:
  m_ObjectHideFlags: 0
  serializedVersion: 2
  m_Modification:
    serializedVersion: 3
    m_TransformParent: {fileID: 1488583088}
    m_Modifications:
    - target: {fileID: -8679921383154817045, guid: 3272c1e749d79dc4280082234c46ede4, type: 3}
      propertyPath: m_LocalPosition.x
      value: 3.0615883
      objectReference: {fileID: 0}
    - target: {fileID: -8679921383154817045, guid: 3272c1e749d79dc4280082234c46ede4, type: 3}
      propertyPath: m_LocalPosition.y
      value: 0.4951824
      objectReference: {fileID: 0}
    - target: {fileID: -8679921383154817045, guid: 3272c1e749d79dc4280082234c46ede4, type: 3}
      propertyPath: m_LocalPosition.z
      value: -0.7621069
      objectReference: {fileID: 0}
    - target: {fileID: -8679921383154817045, guid: 3272c1e749d79dc4280082234c46ede4, type: 3}
      propertyPath: m_LocalRotation.w
      value: 0.7071068
      objectReference: {fileID: 0}
    - target: {fileID: -8679921383154817045, guid: 3272c1e749d79dc4280082234c46ede4, type: 3}
      propertyPath: m_LocalRotation.x
      value: -0
      objectReference: {fileID: 0}
    - target: {fileID: -8679921383154817045, guid: 3272c1e749d79dc4280082234c46ede4, type: 3}
      propertyPath: m_LocalRotation.y
      value: 0.7071068
      objectReference: {fileID: 0}
    - target: {fileID: -8679921383154817045, guid: 3272c1e749d79dc4280082234c46ede4, type: 3}
      propertyPath: m_LocalRotation.z
      value: -0
      objectReference: {fileID: 0}
    - target: {fileID: -8679921383154817045, guid: 3272c1e749d79dc4280082234c46ede4, type: 3}
      propertyPath: m_LocalEulerAnglesHint.x
      value: 0
      objectReference: {fileID: 0}
    - target: {fileID: -8679921383154817045, guid: 3272c1e749d79dc4280082234c46ede4, type: 3}
      propertyPath: m_LocalEulerAnglesHint.y
      value: 90
      objectReference: {fileID: 0}
    - target: {fileID: -8679921383154817045, guid: 3272c1e749d79dc4280082234c46ede4, type: 3}
      propertyPath: m_LocalEulerAnglesHint.z
      value: 0
      objectReference: {fileID: 0}
    - target: {fileID: 919132149155446097, guid: 3272c1e749d79dc4280082234c46ede4, type: 3}
      propertyPath: m_Name
      value: bacon (5)
      objectReference: {fileID: 0}
    m_RemovedComponents: []
    m_RemovedGameObjects: []
    m_AddedGameObjects: []
    m_AddedComponents: []
  m_SourcePrefab: {fileID: 100100000, guid: 3272c1e749d79dc4280082234c46ede4, type: 3}
--- !u!4 &459290075 stripped
Transform:
  m_CorrespondingSourceObject: {fileID: -8679921383154817045, guid: 3272c1e749d79dc4280082234c46ede4, type: 3}
  m_PrefabInstance: {fileID: 459290074}
  m_PrefabAsset: {fileID: 0}
--- !u!1001 &465485072
PrefabInstance:
  m_ObjectHideFlags: 0
  serializedVersion: 2
  m_Modification:
    serializedVersion: 3
    m_TransformParent: {fileID: 712366935}
    m_Modifications:
    - target: {fileID: -8679921383154817045, guid: 4662bdbcbd6d7134aac252dc5d6084c4, type: 3}
      propertyPath: m_LocalPosition.x
      value: 3.638
      objectReference: {fileID: 0}
    - target: {fileID: -8679921383154817045, guid: 4662bdbcbd6d7134aac252dc5d6084c4, type: 3}
      propertyPath: m_LocalPosition.y
      value: 1.5212824
      objectReference: {fileID: 0}
    - target: {fileID: -8679921383154817045, guid: 4662bdbcbd6d7134aac252dc5d6084c4, type: 3}
      propertyPath: m_LocalPosition.z
      value: -1.5391068
      objectReference: {fileID: 0}
    - target: {fileID: -8679921383154817045, guid: 4662bdbcbd6d7134aac252dc5d6084c4, type: 3}
      propertyPath: m_LocalRotation.w
      value: 0.64085644
      objectReference: {fileID: 0}
    - target: {fileID: -8679921383154817045, guid: 4662bdbcbd6d7134aac252dc5d6084c4, type: 3}
      propertyPath: m_LocalRotation.x
      value: 0.29883623
      objectReference: {fileID: 0}
    - target: {fileID: -8679921383154817045, guid: 4662bdbcbd6d7134aac252dc5d6084c4, type: 3}
      propertyPath: m_LocalRotation.y
      value: 0.64085644
      objectReference: {fileID: 0}
    - target: {fileID: -8679921383154817045, guid: 4662bdbcbd6d7134aac252dc5d6084c4, type: 3}
      propertyPath: m_LocalRotation.z
      value: 0.29883623
      objectReference: {fileID: 0}
    - target: {fileID: -8679921383154817045, guid: 4662bdbcbd6d7134aac252dc5d6084c4, type: 3}
      propertyPath: m_LocalEulerAnglesHint.x
      value: 0
      objectReference: {fileID: 0}
    - target: {fileID: -8679921383154817045, guid: 4662bdbcbd6d7134aac252dc5d6084c4, type: 3}
      propertyPath: m_LocalEulerAnglesHint.y
      value: 90
      objectReference: {fileID: 0}
    - target: {fileID: -8679921383154817045, guid: 4662bdbcbd6d7134aac252dc5d6084c4, type: 3}
      propertyPath: m_LocalEulerAnglesHint.z
      value: 50
      objectReference: {fileID: 0}
    - target: {fileID: 919132149155446097, guid: 4662bdbcbd6d7134aac252dc5d6084c4, type: 3}
      propertyPath: m_Name
      value: broccoli (5)
      objectReference: {fileID: 0}
    m_RemovedComponents: []
    m_RemovedGameObjects: []
    m_AddedGameObjects: []
    m_AddedComponents: []
  m_SourcePrefab: {fileID: 100100000, guid: 4662bdbcbd6d7134aac252dc5d6084c4, type: 3}
--- !u!1001 &466763561
PrefabInstance:
  m_ObjectHideFlags: 0
  serializedVersion: 2
  m_Modification:
    serializedVersion: 3
    m_TransformParent: {fileID: 1886357417}
    m_Modifications:
    - target: {fileID: -8679921383154817045, guid: 7dae209b76ce38e47846119fc6cd2e7b, type: 3}
      propertyPath: m_LocalScale.x
      value: 1
      objectReference: {fileID: 0}
    - target: {fileID: -8679921383154817045, guid: 7dae209b76ce38e47846119fc6cd2e7b, type: 3}
      propertyPath: m_LocalScale.y
      value: 1
      objectReference: {fileID: 0}
    - target: {fileID: -8679921383154817045, guid: 7dae209b76ce38e47846119fc6cd2e7b, type: 3}
      propertyPath: m_LocalScale.z
      value: 1
      objectReference: {fileID: 0}
    - target: {fileID: -8679921383154817045, guid: 7dae209b76ce38e47846119fc6cd2e7b, type: 3}
      propertyPath: m_LocalPosition.x
      value: 1.931
      objectReference: {fileID: 0}
    - target: {fileID: -8679921383154817045, guid: 7dae209b76ce38e47846119fc6cd2e7b, type: 3}
      propertyPath: m_LocalPosition.y
      value: 0.49518242
      objectReference: {fileID: 0}
    - target: {fileID: -8679921383154817045, guid: 7dae209b76ce38e47846119fc6cd2e7b, type: 3}
      propertyPath: m_LocalPosition.z
      value: -1.152
      objectReference: {fileID: 0}
    - target: {fileID: -8679921383154817045, guid: 7dae209b76ce38e47846119fc6cd2e7b, type: 3}
      propertyPath: m_LocalRotation.w
      value: 1
      objectReference: {fileID: 0}
    - target: {fileID: -8679921383154817045, guid: 7dae209b76ce38e47846119fc6cd2e7b, type: 3}
      propertyPath: m_LocalRotation.x
      value: -0
      objectReference: {fileID: 0}
    - target: {fileID: -8679921383154817045, guid: 7dae209b76ce38e47846119fc6cd2e7b, type: 3}
      propertyPath: m_LocalRotation.y
      value: -0
      objectReference: {fileID: 0}
    - target: {fileID: -8679921383154817045, guid: 7dae209b76ce38e47846119fc6cd2e7b, type: 3}
      propertyPath: m_LocalRotation.z
      value: -0
      objectReference: {fileID: 0}
    - target: {fileID: -8679921383154817045, guid: 7dae209b76ce38e47846119fc6cd2e7b, type: 3}
      propertyPath: m_LocalEulerAnglesHint.x
      value: 0
      objectReference: {fileID: 0}
    - target: {fileID: -8679921383154817045, guid: 7dae209b76ce38e47846119fc6cd2e7b, type: 3}
      propertyPath: m_LocalEulerAnglesHint.y
      value: 0
      objectReference: {fileID: 0}
    - target: {fileID: -8679921383154817045, guid: 7dae209b76ce38e47846119fc6cd2e7b, type: 3}
      propertyPath: m_LocalEulerAnglesHint.z
      value: 0
      objectReference: {fileID: 0}
    - target: {fileID: 919132149155446097, guid: 7dae209b76ce38e47846119fc6cd2e7b, type: 3}
      propertyPath: m_Name
      value: avocado (3)
      objectReference: {fileID: 0}
    m_RemovedComponents: []
    m_RemovedGameObjects: []
    m_AddedGameObjects: []
    m_AddedComponents: []
  m_SourcePrefab: {fileID: 100100000, guid: 7dae209b76ce38e47846119fc6cd2e7b, type: 3}
--- !u!4 &466763562 stripped
Transform:
  m_CorrespondingSourceObject: {fileID: -8679921383154817045, guid: 7dae209b76ce38e47846119fc6cd2e7b, type: 3}
  m_PrefabInstance: {fileID: 466763561}
  m_PrefabAsset: {fileID: 0}
--- !u!1 &468764948
GameObject:
  m_ObjectHideFlags: 0
  m_CorrespondingSourceObject: {fileID: 0}
  m_PrefabInstance: {fileID: 0}
  m_PrefabAsset: {fileID: 0}
  serializedVersion: 6
  m_Component:
  - component: {fileID: 468764954}
  - component: {fileID: 468764953}
  - component: {fileID: 468764952}
  - component: {fileID: 468764951}
  - component: {fileID: 468764950}
  - component: {fileID: 468764955}
  m_Layer: 0
  m_Name: Actions
  m_TagString: Untagged
  m_Icon: {fileID: 0}
  m_NavMeshLayer: 0
  m_StaticEditorFlags: 0
  m_IsActive: 1
--- !u!54 &468764950
Rigidbody:
  m_ObjectHideFlags: 0
  m_CorrespondingSourceObject: {fileID: 0}
  m_PrefabInstance: {fileID: 0}
  m_PrefabAsset: {fileID: 0}
  m_GameObject: {fileID: 468764948}
  serializedVersion: 5
  m_Mass: 1
  m_LinearDamping: 0
  m_AngularDamping: 0.05
  m_CenterOfMass: {x: 0, y: 0, z: 0}
  m_InertiaTensor: {x: 1, y: 1, z: 1}
  m_InertiaRotation: {x: 0, y: 0, z: 0, w: 1}
  m_IncludeLayers:
    serializedVersion: 2
    m_Bits: 0
  m_ExcludeLayers:
    serializedVersion: 2
    m_Bits: 0
  m_ImplicitCom: 1
  m_ImplicitTensor: 1
  m_UseGravity: 1
  m_IsKinematic: 0
  m_Interpolate: 0
  m_Constraints: 0
  m_CollisionDetection: 0
--- !u!65 &468764951
BoxCollider:
  m_ObjectHideFlags: 0
  m_CorrespondingSourceObject: {fileID: 0}
  m_PrefabInstance: {fileID: 0}
  m_PrefabAsset: {fileID: 0}
  m_GameObject: {fileID: 468764948}
  m_Material: {fileID: 0}
  m_IncludeLayers:
    serializedVersion: 2
    m_Bits: 0
  m_ExcludeLayers:
    serializedVersion: 2
    m_Bits: 0
  m_LayerOverridePriority: 0
  m_IsTrigger: 0
  m_ProvidesContacts: 0
  m_Enabled: 1
  serializedVersion: 3
  m_Size: {x: 1, y: 1, z: 1}
  m_Center: {x: 0, y: 0, z: 0}
--- !u!23 &468764952
MeshRenderer:
  m_ObjectHideFlags: 0
  m_CorrespondingSourceObject: {fileID: 0}
  m_PrefabInstance: {fileID: 0}
  m_PrefabAsset: {fileID: 0}
  m_GameObject: {fileID: 468764948}
  m_Enabled: 1
  m_CastShadows: 1
  m_ReceiveShadows: 1
  m_DynamicOccludee: 1
  m_StaticShadowCaster: 0
  m_MotionVectors: 1
  m_LightProbeUsage: 1
  m_ReflectionProbeUsage: 1
  m_RayTracingMode: 2
  m_RayTraceProcedural: 0
  m_RayTracingAccelStructBuildFlagsOverride: 0
  m_RayTracingAccelStructBuildFlags: 1
  m_SmallMeshCulling: 1
  m_ForceMeshLod: -1
  m_MeshLodSelectionBias: 0
  m_RenderingLayerMask: 1
  m_RendererPriority: 0
  m_Materials:
  - {fileID: 2100000, guid: 31321ba15b8f8eb4c954353edc038b1d, type: 2}
  m_StaticBatchInfo:
    firstSubMesh: 0
    subMeshCount: 0
  m_StaticBatchRoot: {fileID: 0}
  m_ProbeAnchor: {fileID: 0}
  m_LightProbeVolumeOverride: {fileID: 0}
  m_ScaleInLightmap: 1
  m_ReceiveGI: 1
  m_PreserveUVs: 0
  m_IgnoreNormalsForChartDetection: 0
  m_ImportantGI: 0
  m_StitchLightmapSeams: 1
  m_SelectedEditorRenderState: 3
  m_MinimumChartSize: 4
  m_AutoUVMaxDistance: 0.5
  m_AutoUVMaxAngle: 89
  m_LightmapParameters: {fileID: 0}
  m_GlobalIlluminationMeshLod: 0
  m_SortingLayerID: 0
  m_SortingLayer: 0
  m_SortingOrder: 0
  m_AdditionalVertexStreams: {fileID: 0}
--- !u!33 &468764953
MeshFilter:
  m_ObjectHideFlags: 0
  m_CorrespondingSourceObject: {fileID: 0}
  m_PrefabInstance: {fileID: 0}
  m_PrefabAsset: {fileID: 0}
  m_GameObject: {fileID: 468764948}
  m_Mesh: {fileID: 10202, guid: 0000000000000000e000000000000000, type: 0}
--- !u!4 &468764954
Transform:
  m_ObjectHideFlags: 0
  m_CorrespondingSourceObject: {fileID: 0}
  m_PrefabInstance: {fileID: 0}
  m_PrefabAsset: {fileID: 0}
  m_GameObject: {fileID: 468764948}
  serializedVersion: 2
  m_LocalRotation: {x: -0, y: -0, z: -0, w: 1}
  m_LocalPosition: {x: 3.269, y: 1.444, z: -7.99}
  m_LocalScale: {x: 0.5, y: 0.5, z: 0.5}
  m_ConstrainProportionsScale: 0
  m_Children:
  - {fileID: 1349806302}
  m_Father: {fileID: 1711851272}
  m_LocalEulerAnglesHint: {x: 0, y: 0, z: 0}
--- !u!114 &468764955
MonoBehaviour:
  m_ObjectHideFlags: 0
  m_CorrespondingSourceObject: {fileID: 0}
  m_PrefabInstance: {fileID: 0}
  m_PrefabAsset: {fileID: 0}
  m_GameObject: {fileID: 468764948}
  m_Enabled: 1
  m_EditorHideFlags: 0
  m_Script: {fileID: 11500000, guid: 0be5c6bcf874d42d9837ea1c53fbb095, type: 3}
  m_Name: 
  m_EditorClassIdentifier: Assembly-CSharp::ToggleActionButton
  m_InteractionManager: {fileID: 0}
  m_Colliders: []
  m_InteractionLayers:
    m_Bits: 1
  m_DistanceCalculationMode: 1
  m_SelectMode: 0
  m_FocusMode: 1
  m_CustomReticle: {fileID: 0}
  m_AllowGazeInteraction: 0
  m_AllowGazeSelect: 0
  m_OverrideGazeTimeToSelect: 0
  m_GazeTimeToSelect: 0.5
  m_OverrideTimeToAutoDeselectGaze: 0
  m_TimeToAutoDeselectGaze: 3
  m_AllowGazeAssistance: 0
  m_FirstHoverEntered:
    m_PersistentCalls:
      m_Calls: []
  m_LastHoverExited:
    m_PersistentCalls:
      m_Calls: []
  m_HoverEntered:
    m_PersistentCalls:
      m_Calls: []
  m_HoverExited:
    m_PersistentCalls:
      m_Calls: []
  m_FirstSelectEntered:
    m_PersistentCalls:
      m_Calls: []
  m_LastSelectExited:
    m_PersistentCalls:
      m_Calls: []
  m_SelectEntered:
    m_PersistentCalls:
      m_Calls: []
  m_SelectExited:
    m_PersistentCalls:
      m_Calls: []
  m_FirstFocusEntered:
    m_PersistentCalls:
      m_Calls: []
  m_LastFocusExited:
    m_PersistentCalls:
      m_Calls: []
  m_FocusEntered:
    m_PersistentCalls:
      m_Calls: []
  m_FocusExited:
    m_PersistentCalls:
      m_Calls: []
  m_Activated:
    m_PersistentCalls:
      m_Calls: []
  m_Deactivated:
    m_PersistentCalls:
      m_Calls: []
  m_StartingHoverFilters: []
  m_StartingSelectFilters: []
  m_StartingInteractionStrengthFilters: []
  firstActionName: First Action
  secondActionName: Second Action
--- !u!1001 &487735022
PrefabInstance:
  m_ObjectHideFlags: 0
  serializedVersion: 2
  m_Modification:
    serializedVersion: 3
    m_TransformParent: {fileID: 1488583088}
    m_Modifications:
    - target: {fileID: -8679921383154817045, guid: 3272c1e749d79dc4280082234c46ede4, type: 3}
      propertyPath: m_LocalPosition.x
      value: 4.7515883
      objectReference: {fileID: 0}
    - target: {fileID: -8679921383154817045, guid: 3272c1e749d79dc4280082234c46ede4, type: 3}
      propertyPath: m_LocalPosition.y
      value: 0.4951824
      objectReference: {fileID: 0}
    - target: {fileID: -8679921383154817045, guid: 3272c1e749d79dc4280082234c46ede4, type: 3}
      propertyPath: m_LocalPosition.z
      value: -1.2301068
      objectReference: {fileID: 0}
    - target: {fileID: -8679921383154817045, guid: 3272c1e749d79dc4280082234c46ede4, type: 3}
      propertyPath: m_LocalRotation.w
      value: 0.7071068
      objectReference: {fileID: 0}
    - target: {fileID: -8679921383154817045, guid: 3272c1e749d79dc4280082234c46ede4, type: 3}
      propertyPath: m_LocalRotation.x
      value: -0
      objectReference: {fileID: 0}
    - target: {fileID: -8679921383154817045, guid: 3272c1e749d79dc4280082234c46ede4, type: 3}
      propertyPath: m_LocalRotation.y
      value: 0.7071068
      objectReference: {fileID: 0}
    - target: {fileID: -8679921383154817045, guid: 3272c1e749d79dc4280082234c46ede4, type: 3}
      propertyPath: m_LocalRotation.z
      value: -0
      objectReference: {fileID: 0}
    - target: {fileID: -8679921383154817045, guid: 3272c1e749d79dc4280082234c46ede4, type: 3}
      propertyPath: m_LocalEulerAnglesHint.x
      value: 0
      objectReference: {fileID: 0}
    - target: {fileID: -8679921383154817045, guid: 3272c1e749d79dc4280082234c46ede4, type: 3}
      propertyPath: m_LocalEulerAnglesHint.y
      value: 90
      objectReference: {fileID: 0}
    - target: {fileID: -8679921383154817045, guid: 3272c1e749d79dc4280082234c46ede4, type: 3}
      propertyPath: m_LocalEulerAnglesHint.z
      value: 0
      objectReference: {fileID: 0}
    - target: {fileID: 919132149155446097, guid: 3272c1e749d79dc4280082234c46ede4, type: 3}
      propertyPath: m_Name
      value: bacon (21)
      objectReference: {fileID: 0}
    m_RemovedComponents: []
    m_RemovedGameObjects: []
    m_AddedGameObjects: []
    m_AddedComponents: []
  m_SourcePrefab: {fileID: 100100000, guid: 3272c1e749d79dc4280082234c46ede4, type: 3}
--- !u!4 &487735023 stripped
Transform:
  m_CorrespondingSourceObject: {fileID: -8679921383154817045, guid: 3272c1e749d79dc4280082234c46ede4, type: 3}
  m_PrefabInstance: {fileID: 487735022}
  m_PrefabAsset: {fileID: 0}
--- !u!4 &495766825 stripped
Transform:
  m_CorrespondingSourceObject: {fileID: -8679921383154817045, guid: 811af2c68e517b84db104903c1eea057, type: 3}
  m_PrefabInstance: {fileID: 1741374677}
  m_PrefabAsset: {fileID: 0}
--- !u!4 &516716204 stripped
Transform:
  m_CorrespondingSourceObject: {fileID: -8679921383154817045, guid: bd3da47ee0d05ae4ca100590ff7e095f, type: 3}
  m_PrefabInstance: {fileID: 828701350}
  m_PrefabAsset: {fileID: 0}
--- !u!4 &539121644 stripped
Transform:
  m_CorrespondingSourceObject: {fileID: 6273972594020539806, guid: 9d74535cecb345145b80c8640d35d21a, type: 3}
  m_PrefabInstance: {fileID: 305425035}
  m_PrefabAsset: {fileID: 0}
--- !u!4 &568627581 stripped
Transform:
  m_CorrespondingSourceObject: {fileID: 3979287567325244880, guid: 8a127ccea23432443a3d8d22c02e41d6, type: 3}
  m_PrefabInstance: {fileID: 1681683601}
  m_PrefabAsset: {fileID: 0}
--- !u!1001 &575920320
PrefabInstance:
  m_ObjectHideFlags: 0
  serializedVersion: 2
  m_Modification:
    serializedVersion: 3
    m_TransformParent: {fileID: 712366935}
    m_Modifications:
    - target: {fileID: -8679921383154817045, guid: 4662bdbcbd6d7134aac252dc5d6084c4, type: 3}
      propertyPath: m_LocalPosition.x
      value: 2.807
      objectReference: {fileID: 0}
    - target: {fileID: -8679921383154817045, guid: 4662bdbcbd6d7134aac252dc5d6084c4, type: 3}
      propertyPath: m_LocalPosition.y
      value: 1.5212824
      objectReference: {fileID: 0}
    - target: {fileID: -8679921383154817045, guid: 4662bdbcbd6d7134aac252dc5d6084c4, type: 3}
      propertyPath: m_LocalPosition.z
      value: -1.5391068
      objectReference: {fileID: 0}
    - target: {fileID: -8679921383154817045, guid: 4662bdbcbd6d7134aac252dc5d6084c4, type: 3}
      propertyPath: m_LocalRotation.w
      value: 0.64085644
      objectReference: {fileID: 0}
    - target: {fileID: -8679921383154817045, guid: 4662bdbcbd6d7134aac252dc5d6084c4, type: 3}
      propertyPath: m_LocalRotation.x
      value: 0.29883623
      objectReference: {fileID: 0}
    - target: {fileID: -8679921383154817045, guid: 4662bdbcbd6d7134aac252dc5d6084c4, type: 3}
      propertyPath: m_LocalRotation.y
      value: 0.64085644
      objectReference: {fileID: 0}
    - target: {fileID: -8679921383154817045, guid: 4662bdbcbd6d7134aac252dc5d6084c4, type: 3}
      propertyPath: m_LocalRotation.z
      value: 0.29883623
      objectReference: {fileID: 0}
    - target: {fileID: -8679921383154817045, guid: 4662bdbcbd6d7134aac252dc5d6084c4, type: 3}
      propertyPath: m_LocalEulerAnglesHint.x
      value: 0
      objectReference: {fileID: 0}
    - target: {fileID: -8679921383154817045, guid: 4662bdbcbd6d7134aac252dc5d6084c4, type: 3}
      propertyPath: m_LocalEulerAnglesHint.y
      value: 90
      objectReference: {fileID: 0}
    - target: {fileID: -8679921383154817045, guid: 4662bdbcbd6d7134aac252dc5d6084c4, type: 3}
      propertyPath: m_LocalEulerAnglesHint.z
      value: 50
      objectReference: {fileID: 0}
    - target: {fileID: 919132149155446097, guid: 4662bdbcbd6d7134aac252dc5d6084c4, type: 3}
      propertyPath: m_Name
      value: broccoli (1)
      objectReference: {fileID: 0}
    m_RemovedComponents: []
    m_RemovedGameObjects: []
    m_AddedGameObjects: []
    m_AddedComponents: []
  m_SourcePrefab: {fileID: 100100000, guid: 4662bdbcbd6d7134aac252dc5d6084c4, type: 3}
--- !u!4 &575925937 stripped
Transform:
  m_CorrespondingSourceObject: {fileID: -8679921383154817045, guid: 4662bdbcbd6d7134aac252dc5d6084c4, type: 3}
  m_PrefabInstance: {fileID: 465485072}
  m_PrefabAsset: {fileID: 0}
--- !u!4 &581392644 stripped
Transform:
  m_CorrespondingSourceObject: {fileID: -8679921383154817045, guid: bd3da47ee0d05ae4ca100590ff7e095f, type: 3}
  m_PrefabInstance: {fileID: 1781861522}
  m_PrefabAsset: {fileID: 0}
--- !u!1001 &589283539
PrefabInstance:
  m_ObjectHideFlags: 0
  serializedVersion: 2
  m_Modification:
    serializedVersion: 3
    m_TransformParent: {fileID: 1488583088}
    m_Modifications:
    - target: {fileID: -8679921383154817045, guid: 3272c1e749d79dc4280082234c46ede4, type: 3}
      propertyPath: m_LocalPosition.x
      value: 4.1805882
      objectReference: {fileID: 0}
    - target: {fileID: -8679921383154817045, guid: 3272c1e749d79dc4280082234c46ede4, type: 3}
      propertyPath: m_LocalPosition.y
      value: 0.4951824
      objectReference: {fileID: 0}
    - target: {fileID: -8679921383154817045, guid: 3272c1e749d79dc4280082234c46ede4, type: 3}
      propertyPath: m_LocalPosition.z
      value: -0.7621069
      objectReference: {fileID: 0}
    - target: {fileID: -8679921383154817045, guid: 3272c1e749d79dc4280082234c46ede4, type: 3}
      propertyPath: m_LocalRotation.w
      value: 0.7071068
      objectReference: {fileID: 0}
    - target: {fileID: -8679921383154817045, guid: 3272c1e749d79dc4280082234c46ede4, type: 3}
      propertyPath: m_LocalRotation.x
      value: -0
      objectReference: {fileID: 0}
    - target: {fileID: -8679921383154817045, guid: 3272c1e749d79dc4280082234c46ede4, type: 3}
      propertyPath: m_LocalRotation.y
      value: 0.7071068
      objectReference: {fileID: 0}
    - target: {fileID: -8679921383154817045, guid: 3272c1e749d79dc4280082234c46ede4, type: 3}
      propertyPath: m_LocalRotation.z
      value: -0
      objectReference: {fileID: 0}
    - target: {fileID: -8679921383154817045, guid: 3272c1e749d79dc4280082234c46ede4, type: 3}
      propertyPath: m_LocalEulerAnglesHint.x
      value: 0
      objectReference: {fileID: 0}
    - target: {fileID: -8679921383154817045, guid: 3272c1e749d79dc4280082234c46ede4, type: 3}
      propertyPath: m_LocalEulerAnglesHint.y
      value: 90
      objectReference: {fileID: 0}
    - target: {fileID: -8679921383154817045, guid: 3272c1e749d79dc4280082234c46ede4, type: 3}
      propertyPath: m_LocalEulerAnglesHint.z
      value: 0
      objectReference: {fileID: 0}
    - target: {fileID: 919132149155446097, guid: 3272c1e749d79dc4280082234c46ede4, type: 3}
      propertyPath: m_Name
      value: bacon (17)
      objectReference: {fileID: 0}
    m_RemovedComponents: []
    m_RemovedGameObjects: []
    m_AddedGameObjects: []
    m_AddedComponents: []
  m_SourcePrefab: {fileID: 100100000, guid: 3272c1e749d79dc4280082234c46ede4, type: 3}
--- !u!4 &589283540 stripped
Transform:
  m_CorrespondingSourceObject: {fileID: -8679921383154817045, guid: 3272c1e749d79dc4280082234c46ede4, type: 3}
  m_PrefabInstance: {fileID: 589283539}
  m_PrefabAsset: {fileID: 0}
--- !u!1 &594187715
GameObject:
  m_ObjectHideFlags: 0
  m_CorrespondingSourceObject: {fileID: 0}
  m_PrefabInstance: {fileID: 0}
  m_PrefabAsset: {fileID: 0}
  serializedVersion: 6
  m_Component:
  - component: {fileID: 594187716}
  m_Layer: 0
  m_Name: Beet Display
  m_TagString: Untagged
  m_Icon: {fileID: 0}
  m_NavMeshLayer: 0
  m_StaticEditorFlags: 0
  m_IsActive: 1
--- !u!4 &594187716
Transform:
  m_ObjectHideFlags: 0
  m_CorrespondingSourceObject: {fileID: 0}
  m_PrefabInstance: {fileID: 0}
  m_PrefabAsset: {fileID: 0}
  m_GameObject: {fileID: 594187715}
  serializedVersion: 2
  m_LocalRotation: {x: 0, y: 0, z: 0, w: 1}
  m_LocalPosition: {x: 0, y: 0, z: 0}
  m_LocalScale: {x: 1, y: 1, z: 1}
  m_ConstrainProportionsScale: 0
  m_Children:
  - {fileID: 76907456}
  - {fileID: 313678813}
  - {fileID: 1497912468}
  - {fileID: 1772736033}
  - {fileID: 1324026703}
  - {fileID: 912244164}
  - {fileID: 778290753}
  - {fileID: 1823041931}
  - {fileID: 288177195}
  - {fileID: 993288710}
  - {fileID: 437981798}
  - {fileID: 516716204}
  - {fileID: 430334644}
  - {fileID: 31726927}
  - {fileID: 892746932}
  - {fileID: 2109692487}
  - {fileID: 351372645}
  - {fileID: 2072406267}
  - {fileID: 1676757703}
  - {fileID: 1788524978}
  - {fileID: 581392644}
  m_Father: {fileID: 1742275722}
  m_LocalEulerAnglesHint: {x: 0, y: 0, z: 0}
--- !u!1001 &601502365
PrefabInstance:
  m_ObjectHideFlags: 0
  serializedVersion: 2
  m_Modification:
    serializedVersion: 3
    m_TransformParent: {fileID: 1488583088}
    m_Modifications:
    - target: {fileID: -8679921383154817045, guid: 3272c1e749d79dc4280082234c46ede4, type: 3}
      propertyPath: m_LocalPosition.x
      value: 4.1805882
      objectReference: {fileID: 0}
    - target: {fileID: -8679921383154817045, guid: 3272c1e749d79dc4280082234c46ede4, type: 3}
      propertyPath: m_LocalPosition.y
      value: 0.4951824
      objectReference: {fileID: 0}
    - target: {fileID: -8679921383154817045, guid: 3272c1e749d79dc4280082234c46ede4, type: 3}
      propertyPath: m_LocalPosition.z
      value: -1.3881068
      objectReference: {fileID: 0}
    - target: {fileID: -8679921383154817045, guid: 3272c1e749d79dc4280082234c46ede4, type: 3}
      propertyPath: m_LocalRotation.w
      value: 0.7071068
      objectReference: {fileID: 0}
    - target: {fileID: -8679921383154817045, guid: 3272c1e749d79dc4280082234c46ede4, type: 3}
      propertyPath: m_LocalRotation.x
      value: -0
      objectReference: {fileID: 0}
    - target: {fileID: -8679921383154817045, guid: 3272c1e749d79dc4280082234c46ede4, type: 3}
      propertyPath: m_LocalRotation.y
      value: 0.7071068
      objectReference: {fileID: 0}
    - target: {fileID: -8679921383154817045, guid: 3272c1e749d79dc4280082234c46ede4, type: 3}
      propertyPath: m_LocalRotation.z
      value: -0
      objectReference: {fileID: 0}
    - target: {fileID: -8679921383154817045, guid: 3272c1e749d79dc4280082234c46ede4, type: 3}
      propertyPath: m_LocalEulerAnglesHint.x
      value: 0
      objectReference: {fileID: 0}
    - target: {fileID: -8679921383154817045, guid: 3272c1e749d79dc4280082234c46ede4, type: 3}
      propertyPath: m_LocalEulerAnglesHint.y
      value: 90
      objectReference: {fileID: 0}
    - target: {fileID: -8679921383154817045, guid: 3272c1e749d79dc4280082234c46ede4, type: 3}
      propertyPath: m_LocalEulerAnglesHint.z
      value: 0
      objectReference: {fileID: 0}
    - target: {fileID: 919132149155446097, guid: 3272c1e749d79dc4280082234c46ede4, type: 3}
      propertyPath: m_Name
      value: bacon (13)
      objectReference: {fileID: 0}
    m_RemovedComponents: []
    m_RemovedGameObjects: []
    m_AddedGameObjects: []
    m_AddedComponents: []
  m_SourcePrefab: {fileID: 100100000, guid: 3272c1e749d79dc4280082234c46ede4, type: 3}
--- !u!4 &601502366 stripped
Transform:
  m_CorrespondingSourceObject: {fileID: -8679921383154817045, guid: 3272c1e749d79dc4280082234c46ede4, type: 3}
  m_PrefabInstance: {fileID: 601502365}
  m_PrefabAsset: {fileID: 0}
--- !u!1001 &610427065
PrefabInstance:
  m_ObjectHideFlags: 0
  serializedVersion: 2
  m_Modification:
    serializedVersion: 3
    m_TransformParent: {fileID: 594187716}
    m_Modifications:
    - target: {fileID: -8679921383154817045, guid: bd3da47ee0d05ae4ca100590ff7e095f, type: 3}
      propertyPath: m_LocalPosition.x
      value: 2.113
      objectReference: {fileID: 0}
    - target: {fileID: -8679921383154817045, guid: bd3da47ee0d05ae4ca100590ff7e095f, type: 3}
      propertyPath: m_LocalPosition.y
      value: 1.5380824
      objectReference: {fileID: 0}
    - target: {fileID: -8679921383154817045, guid: bd3da47ee0d05ae4ca100590ff7e095f, type: 3}
      propertyPath: m_LocalPosition.z
      value: -0.9496069
      objectReference: {fileID: 0}
    - target: {fileID: -8679921383154817045, guid: bd3da47ee0d05ae4ca100590ff7e095f, type: 3}
      propertyPath: m_LocalRotation.w
      value: 0.5
      objectReference: {fileID: 0}
    - target: {fileID: -8679921383154817045, guid: bd3da47ee0d05ae4ca100590ff7e095f, type: 3}
      propertyPath: m_LocalRotation.x
      value: 0.5
      objectReference: {fileID: 0}
    - target: {fileID: -8679921383154817045, guid: bd3da47ee0d05ae4ca100590ff7e095f, type: 3}
      propertyPath: m_LocalRotation.y
      value: 0.5
      objectReference: {fileID: 0}
    - target: {fileID: -8679921383154817045, guid: bd3da47ee0d05ae4ca100590ff7e095f, type: 3}
      propertyPath: m_LocalRotation.z
      value: 0.5
      objectReference: {fileID: 0}
    - target: {fileID: -8679921383154817045, guid: bd3da47ee0d05ae4ca100590ff7e095f, type: 3}
      propertyPath: m_LocalEulerAnglesHint.x
      value: 0
      objectReference: {fileID: 0}
    - target: {fileID: -8679921383154817045, guid: bd3da47ee0d05ae4ca100590ff7e095f, type: 3}
      propertyPath: m_LocalEulerAnglesHint.y
      value: 90
      objectReference: {fileID: 0}
    - target: {fileID: -8679921383154817045, guid: bd3da47ee0d05ae4ca100590ff7e095f, type: 3}
      propertyPath: m_LocalEulerAnglesHint.z
      value: 90
      objectReference: {fileID: 0}
    - target: {fileID: 919132149155446097, guid: bd3da47ee0d05ae4ca100590ff7e095f, type: 3}
      propertyPath: m_Name
      value: beet (12)
      objectReference: {fileID: 0}
    m_RemovedComponents: []
    m_RemovedGameObjects: []
    m_AddedGameObjects: []
    m_AddedComponents: []
  m_SourcePrefab: {fileID: 100100000, guid: bd3da47ee0d05ae4ca100590ff7e095f, type: 3}
--- !u!1001 &616310370
PrefabInstance:
  m_ObjectHideFlags: 0
  serializedVersion: 2
  m_Modification:
    serializedVersion: 3
    m_TransformParent: {fileID: 1672151590}
    m_Modifications:
    - target: {fileID: -8679921383154817045, guid: 811af2c68e517b84db104903c1eea057, type: 3}
      propertyPath: m_LocalPosition.x
      value: 0.5
      objectReference: {fileID: 0}
    - target: {fileID: -8679921383154817045, guid: 811af2c68e517b84db104903c1eea057, type: 3}
      propertyPath: m_LocalPosition.y
      value: 1.5561824
      objectReference: {fileID: 0}
    - target: {fileID: -8679921383154817045, guid: 811af2c68e517b84db104903c1eea057, type: 3}
      propertyPath: m_LocalPosition.z
      value: -1.464
      objectReference: {fileID: 0}
    - target: {fileID: -8679921383154817045, guid: 811af2c68e517b84db104903c1eea057, type: 3}
      propertyPath: m_LocalRotation.w
      value: 0.5
      objectReference: {fileID: 0}
    - target: {fileID: -8679921383154817045, guid: 811af2c68e517b84db104903c1eea057, type: 3}
      propertyPath: m_LocalRotation.x
      value: 0.5
      objectReference: {fileID: 0}
    - target: {fileID: -8679921383154817045, guid: 811af2c68e517b84db104903c1eea057, type: 3}
      propertyPath: m_LocalRotation.y
      value: 0.5
      objectReference: {fileID: 0}
    - target: {fileID: -8679921383154817045, guid: 811af2c68e517b84db104903c1eea057, type: 3}
      propertyPath: m_LocalRotation.z
      value: 0.5
      objectReference: {fileID: 0}
    - target: {fileID: -8679921383154817045, guid: 811af2c68e517b84db104903c1eea057, type: 3}
      propertyPath: m_LocalEulerAnglesHint.x
      value: 0
      objectReference: {fileID: 0}
    - target: {fileID: -8679921383154817045, guid: 811af2c68e517b84db104903c1eea057, type: 3}
      propertyPath: m_LocalEulerAnglesHint.y
      value: 90
      objectReference: {fileID: 0}
    - target: {fileID: -8679921383154817045, guid: 811af2c68e517b84db104903c1eea057, type: 3}
      propertyPath: m_LocalEulerAnglesHint.z
      value: 90
      objectReference: {fileID: 0}
    - target: {fileID: 919132149155446097, guid: 811af2c68e517b84db104903c1eea057, type: 3}
      propertyPath: m_Name
      value: banana (4)
      objectReference: {fileID: 0}
    m_RemovedComponents: []
    m_RemovedGameObjects: []
    m_AddedGameObjects: []
    m_AddedComponents: []
  m_SourcePrefab: {fileID: 100100000, guid: 811af2c68e517b84db104903c1eea057, type: 3}
--- !u!4 &617182262 stripped
Transform:
  m_CorrespondingSourceObject: {fileID: 3979287567325244880, guid: 8a127ccea23432443a3d8d22c02e41d6, type: 3}
  m_PrefabInstance: {fileID: 1040168439}
  m_PrefabAsset: {fileID: 0}
--- !u!1 &636291713
GameObject:
  m_ObjectHideFlags: 0
  m_CorrespondingSourceObject: {fileID: 0}
  m_PrefabInstance: {fileID: 0}
  m_PrefabAsset: {fileID: 0}
  serializedVersion: 6
  m_Component:
  - component: {fileID: 636291714}
  - component: {fileID: 636291716}
  - component: {fileID: 636291715}
  m_Layer: 0
  m_Name: Text (TMP)
  m_TagString: Untagged
  m_Icon: {fileID: 0}
  m_NavMeshLayer: 0
  m_StaticEditorFlags: 0
  m_IsActive: 1
--- !u!224 &636291714
RectTransform:
  m_ObjectHideFlags: 0
  m_CorrespondingSourceObject: {fileID: 0}
  m_PrefabInstance: {fileID: 0}
  m_PrefabAsset: {fileID: 0}
  m_GameObject: {fileID: 636291713}
  m_LocalRotation: {x: 0, y: 0, z: 0, w: 1}
  m_LocalPosition: {x: 0, y: 0, z: 0.51}
  m_LocalScale: {x: -1.2377152, y: 0.88738847, z: 0.9219131}
  m_ConstrainProportionsScale: 0
  m_Children: []
  m_Father: {fileID: 1247676789}
  m_LocalEulerAnglesHint: {x: 0, y: 0, z: 0}
  m_AnchorMin: {x: 0.5, y: 0.5}
  m_AnchorMax: {x: 0.5, y: 0.5}
  m_AnchoredPosition: {x: 0.14, y: -0.41}
  m_SizeDelta: {x: 20, y: 5}
  m_Pivot: {x: 0.5, y: 0.5}
--- !u!114 &636291715
MonoBehaviour:
  m_ObjectHideFlags: 0
  m_CorrespondingSourceObject: {fileID: 0}
  m_PrefabInstance: {fileID: 0}
  m_PrefabAsset: {fileID: 0}
  m_GameObject: {fileID: 636291713}
  m_Enabled: 1
  m_EditorHideFlags: 0
  m_Script: {fileID: 11500000, guid: 9541d86e2fd84c1d9990edf0852d74ab, type: 3}
  m_Name: 
  m_EditorClassIdentifier: 
  m_Material: {fileID: 0}
  m_Color: {r: 1, g: 1, b: 1, a: 1}
  m_RaycastTarget: 1
  m_RaycastPadding: {x: 0, y: 0, z: 0, w: 0}
  m_Maskable: 1
  m_OnCullStateChanged:
    m_PersistentCalls:
      m_Calls: []
  m_text: REAUTH
  m_isRightToLeft: 0
  m_fontAsset: {fileID: 11400000, guid: 8f586378b4e144a9851e7b34d9b748ee, type: 2}
  m_sharedMaterial: {fileID: 2180264, guid: 8f586378b4e144a9851e7b34d9b748ee, type: 2}
  m_fontSharedMaterials: []
  m_fontMaterial: {fileID: 0}
  m_fontMaterials: []
  m_fontColor32:
    serializedVersion: 2
    rgba: 4294967295
  m_fontColor: {r: 1, g: 1, b: 1, a: 1}
  m_enableVertexGradient: 0
  m_colorMode: 3
  m_fontColorGradient:
    topLeft: {r: 1, g: 1, b: 1, a: 1}
    topRight: {r: 1, g: 1, b: 1, a: 1}
    bottomLeft: {r: 1, g: 1, b: 1, a: 1}
    bottomRight: {r: 1, g: 1, b: 1, a: 1}
  m_fontColorGradientPreset: {fileID: 0}
  m_spriteAsset: {fileID: 0}
  m_tintAllSprites: 0
  m_StyleSheet: {fileID: 0}
  m_TextStyleHashCode: -1183493901
  m_overrideHtmlColors: 0
  m_faceColor:
    serializedVersion: 2
    rgba: 4294967295
  m_fontSize: 3
  m_fontSizeBase: 3
  m_fontWeight: 400
  m_enableAutoSizing: 0
  m_fontSizeMin: 18
  m_fontSizeMax: 72
  m_fontStyle: 0
  m_HorizontalAlignment: 2
  m_VerticalAlignment: 256
  m_textAlignment: 65535
  m_characterSpacing: 0
  m_wordSpacing: 0
  m_lineSpacing: 0
  m_lineSpacingMax: 0
  m_paragraphSpacing: 0
  m_charWidthMaxAdj: 0
  m_TextWrappingMode: 1
  m_wordWrappingRatios: 0.4
  m_overflowMode: 0
  m_linkedTextComponent: {fileID: 0}
  parentLinkedComponent: {fileID: 0}
  m_enableKerning: 1
  m_ActiveFontFeatures: 6e72656b
  m_enableExtraPadding: 0
  checkPaddingRequired: 0
  m_isRichText: 1
  m_EmojiFallbackSupport: 1
  m_parseCtrlCharacters: 1
  m_isOrthographic: 0
  m_isCullingEnabled: 0
  m_horizontalMapping: 0
  m_verticalMapping: 0
  m_uvLineOffset: 0
  m_geometrySortingOrder: 0
  m_IsTextObjectScaleStatic: 0
  m_VertexBufferAutoSizeReduction: 0
  m_useMaxVisibleDescender: 1
  m_pageToDisplay: 1
  m_margin: {x: 8.875311, y: 1.8331193, z: 8.613303, w: 1.6246276}
  m_isUsingLegacyAnimationComponent: 0
  m_isVolumetricText: 0
  _SortingLayer: 0
  _SortingLayerID: 0
  _SortingOrder: 0
  m_hasFontAssetChanged: 0
  m_renderer: {fileID: 636291716}
  m_maskType: 0
--- !u!23 &636291716
MeshRenderer:
  m_ObjectHideFlags: 0
  m_CorrespondingSourceObject: {fileID: 0}
  m_PrefabInstance: {fileID: 0}
  m_PrefabAsset: {fileID: 0}
  m_GameObject: {fileID: 636291713}
  m_Enabled: 1
  m_CastShadows: 0
  m_ReceiveShadows: 0
  m_DynamicOccludee: 1
  m_StaticShadowCaster: 0
  m_MotionVectors: 1
  m_LightProbeUsage: 1
  m_ReflectionProbeUsage: 1
  m_RayTracingMode: 2
  m_RayTraceProcedural: 0
  m_RayTracingAccelStructBuildFlagsOverride: 0
  m_RayTracingAccelStructBuildFlags: 1
  m_SmallMeshCulling: 1
  m_ForceMeshLod: -1
  m_MeshLodSelectionBias: 0
  m_RenderingLayerMask: 1
  m_RendererPriority: 0
  m_Materials:
  - {fileID: 2180264, guid: 8f586378b4e144a9851e7b34d9b748ee, type: 2}
  m_StaticBatchInfo:
    firstSubMesh: 0
    subMeshCount: 0
  m_StaticBatchRoot: {fileID: 0}
  m_ProbeAnchor: {fileID: 0}
  m_LightProbeVolumeOverride: {fileID: 0}
  m_ScaleInLightmap: 1
  m_ReceiveGI: 1
  m_PreserveUVs: 0
  m_IgnoreNormalsForChartDetection: 0
  m_ImportantGI: 0
  m_StitchLightmapSeams: 1
  m_SelectedEditorRenderState: 3
  m_MinimumChartSize: 4
  m_AutoUVMaxDistance: 0.5
  m_AutoUVMaxAngle: 89
  m_LightmapParameters: {fileID: 0}
  m_GlobalIlluminationMeshLod: 0
  m_SortingLayerID: 0
  m_SortingLayer: 0
  m_SortingOrder: 0
  m_AdditionalVertexStreams: {fileID: 0}
--- !u!1 &645080974 stripped
GameObject:
  m_CorrespondingSourceObject: {fileID: 4224636915255053766, guid: 895f6f3c2d334633b5800312285058d2, type: 3}
  m_PrefabInstance: {fileID: 452463679}
  m_PrefabAsset: {fileID: 0}
--- !u!114 &645080977
MonoBehaviour:
  m_ObjectHideFlags: 0
  m_CorrespondingSourceObject: {fileID: 0}
  m_PrefabInstance: {fileID: 0}
  m_PrefabAsset: {fileID: 0}
  m_GameObject: {fileID: 645080974}
  m_Enabled: 1
  m_EditorHideFlags: 0
  m_Script: {fileID: 11500000, guid: 6fa7b4195685c3846be746c74f0ab2f8, type: 3}
  m_Name: 
  m_EditorClassIdentifier: Unity.XR.Interaction.Toolkit::UnityEngine.XR.Interaction.Toolkit.Locomotion.LocomotionMediator
--- !u!114 &645080978
MonoBehaviour:
  m_ObjectHideFlags: 0
  m_CorrespondingSourceObject: {fileID: 0}
  m_PrefabInstance: {fileID: 0}
  m_PrefabAsset: {fileID: 0}
  m_GameObject: {fileID: 645080974}
  m_Enabled: 1
  m_EditorHideFlags: 0
  m_Script: {fileID: 11500000, guid: 6a26c941eb8a46f7b6d00416227ab8c0, type: 3}
  m_Name: 
  m_EditorClassIdentifier: Unity.XR.Interaction.Toolkit::UnityEngine.XR.Interaction.Toolkit.Locomotion.XRBodyTransformer
  m_XROrigin: {fileID: 190567871}
  m_BodyPositionEvaluatorObject: {fileID: 0}
  m_ConstrainedBodyManipulatorObject: {fileID: 0}
  m_UseCharacterControllerIfExists: 1
--- !u!1001 &652348600
PrefabInstance:
  m_ObjectHideFlags: 0
  serializedVersion: 2
  m_Modification:
    serializedVersion: 3
    m_TransformParent: {fileID: 949424653}
    m_Modifications:
    - target: {fileID: -8679921383154817045, guid: 2ec85b76c7b7bdb44b718be003e274c9, type: 3}
      propertyPath: m_LocalPosition.x
      value: 4.058588
      objectReference: {fileID: 0}
    - target: {fileID: -8679921383154817045, guid: 2ec85b76c7b7bdb44b718be003e274c9, type: 3}
      propertyPath: m_LocalPosition.y
      value: 1.4951824
      objectReference: {fileID: 0}
    - target: {fileID: -8679921383154817045, guid: 2ec85b76c7b7bdb44b718be003e274c9, type: 3}
      propertyPath: m_LocalPosition.z
      value: -1.3951068
      objectReference: {fileID: 0}
    - target: {fileID: -8679921383154817045, guid: 2ec85b76c7b7bdb44b718be003e274c9, type: 3}
      propertyPath: m_LocalRotation.w
      value: 1
      objectReference: {fileID: 0}
    - target: {fileID: -8679921383154817045, guid: 2ec85b76c7b7bdb44b718be003e274c9, type: 3}
      propertyPath: m_LocalRotation.x
      value: -0
      objectReference: {fileID: 0}
    - target: {fileID: -8679921383154817045, guid: 2ec85b76c7b7bdb44b718be003e274c9, type: 3}
      propertyPath: m_LocalRotation.y
      value: -0
      objectReference: {fileID: 0}
    - target: {fileID: -8679921383154817045, guid: 2ec85b76c7b7bdb44b718be003e274c9, type: 3}
      propertyPath: m_LocalRotation.z
      value: -0
      objectReference: {fileID: 0}
    - target: {fileID: -8679921383154817045, guid: 2ec85b76c7b7bdb44b718be003e274c9, type: 3}
      propertyPath: m_LocalEulerAnglesHint.x
      value: 0
      objectReference: {fileID: 0}
    - target: {fileID: -8679921383154817045, guid: 2ec85b76c7b7bdb44b718be003e274c9, type: 3}
      propertyPath: m_LocalEulerAnglesHint.y
      value: 0
      objectReference: {fileID: 0}
    - target: {fileID: -8679921383154817045, guid: 2ec85b76c7b7bdb44b718be003e274c9, type: 3}
      propertyPath: m_LocalEulerAnglesHint.z
      value: 0
      objectReference: {fileID: 0}
    - target: {fileID: 919132149155446097, guid: 2ec85b76c7b7bdb44b718be003e274c9, type: 3}
      propertyPath: m_Name
      value: cabbage
      objectReference: {fileID: 0}
    m_RemovedComponents: []
    m_RemovedGameObjects: []
    m_AddedGameObjects: []
    m_AddedComponents: []
  m_SourcePrefab: {fileID: 100100000, guid: 2ec85b76c7b7bdb44b718be003e274c9, type: 3}
--- !u!1001 &654661560
PrefabInstance:
  m_ObjectHideFlags: 0
  serializedVersion: 2
  m_Modification:
    serializedVersion: 3
    m_TransformParent: {fileID: 1845563561}
    m_Modifications:
    - target: {fileID: -8679921383154817045, guid: 5297be54d10699e42a4be6e545193ded, type: 3}
      propertyPath: m_LocalPosition.x
      value: 0.5640001
      objectReference: {fileID: 0}
    - target: {fileID: -8679921383154817045, guid: 5297be54d10699e42a4be6e545193ded, type: 3}
      propertyPath: m_LocalPosition.y
      value: 0.4951825
      objectReference: {fileID: 0}
    - target: {fileID: -8679921383154817045, guid: 5297be54d10699e42a4be6e545193ded, type: 3}
      propertyPath: m_LocalPosition.z
      value: -1.496
      objectReference: {fileID: 0}
    - target: {fileID: -8679921383154817045, guid: 5297be54d10699e42a4be6e545193ded, type: 3}
      propertyPath: m_LocalRotation.w
      value: 1
      objectReference: {fileID: 0}
    - target: {fileID: -8679921383154817045, guid: 5297be54d10699e42a4be6e545193ded, type: 3}
      propertyPath: m_LocalRotation.x
      value: -0
      objectReference: {fileID: 0}
    - target: {fileID: -8679921383154817045, guid: 5297be54d10699e42a4be6e545193ded, type: 3}
      propertyPath: m_LocalRotation.y
      value: -0
      objectReference: {fileID: 0}
    - target: {fileID: -8679921383154817045, guid: 5297be54d10699e42a4be6e545193ded, type: 3}
      propertyPath: m_LocalRotation.z
      value: -0
      objectReference: {fileID: 0}
    - target: {fileID: -8679921383154817045, guid: 5297be54d10699e42a4be6e545193ded, type: 3}
      propertyPath: m_LocalEulerAnglesHint.x
      value: 0
      objectReference: {fileID: 0}
    - target: {fileID: -8679921383154817045, guid: 5297be54d10699e42a4be6e545193ded, type: 3}
      propertyPath: m_LocalEulerAnglesHint.y
      value: 0
      objectReference: {fileID: 0}
    - target: {fileID: -8679921383154817045, guid: 5297be54d10699e42a4be6e545193ded, type: 3}
      propertyPath: m_LocalEulerAnglesHint.z
      value: 0
      objectReference: {fileID: 0}
    - target: {fileID: 919132149155446097, guid: 5297be54d10699e42a4be6e545193ded, type: 3}
      propertyPath: m_Name
      value: apple (7)
      objectReference: {fileID: 0}
    m_RemovedComponents: []
    m_RemovedGameObjects: []
    m_AddedGameObjects: []
    m_AddedComponents: []
  m_SourcePrefab: {fileID: 100100000, guid: 5297be54d10699e42a4be6e545193ded, type: 3}
--- !u!4 &654661561 stripped
Transform:
  m_CorrespondingSourceObject: {fileID: -8679921383154817045, guid: 5297be54d10699e42a4be6e545193ded, type: 3}
  m_PrefabInstance: {fileID: 654661560}
  m_PrefabAsset: {fileID: 0}
--- !u!1001 &659955428
PrefabInstance:
  m_ObjectHideFlags: 0
  serializedVersion: 2
  m_Modification:
    serializedVersion: 3
    m_TransformParent: {fileID: 1845563561}
    m_Modifications:
    - target: {fileID: -8679921383154817045, guid: 5297be54d10699e42a4be6e545193ded, type: 3}
      propertyPath: m_LocalPosition.x
      value: 0.5640001
      objectReference: {fileID: 0}
    - target: {fileID: -8679921383154817045, guid: 5297be54d10699e42a4be6e545193ded, type: 3}
      propertyPath: m_LocalPosition.y
      value: 0.4951825
      objectReference: {fileID: 0}
    - target: {fileID: -8679921383154817045, guid: 5297be54d10699e42a4be6e545193ded, type: 3}
      propertyPath: m_LocalPosition.z
      value: -1.037
      objectReference: {fileID: 0}
    - target: {fileID: -8679921383154817045, guid: 5297be54d10699e42a4be6e545193ded, type: 3}
      propertyPath: m_LocalRotation.w
      value: 1
      objectReference: {fileID: 0}
    - target: {fileID: -8679921383154817045, guid: 5297be54d10699e42a4be6e545193ded, type: 3}
      propertyPath: m_LocalRotation.x
      value: -0
      objectReference: {fileID: 0}
    - target: {fileID: -8679921383154817045, guid: 5297be54d10699e42a4be6e545193ded, type: 3}
      propertyPath: m_LocalRotation.y
      value: -0
      objectReference: {fileID: 0}
    - target: {fileID: -8679921383154817045, guid: 5297be54d10699e42a4be6e545193ded, type: 3}
      propertyPath: m_LocalRotation.z
      value: -0
      objectReference: {fileID: 0}
    - target: {fileID: -8679921383154817045, guid: 5297be54d10699e42a4be6e545193ded, type: 3}
      propertyPath: m_LocalEulerAnglesHint.x
      value: 0
      objectReference: {fileID: 0}
    - target: {fileID: -8679921383154817045, guid: 5297be54d10699e42a4be6e545193ded, type: 3}
      propertyPath: m_LocalEulerAnglesHint.y
      value: 0
      objectReference: {fileID: 0}
    - target: {fileID: -8679921383154817045, guid: 5297be54d10699e42a4be6e545193ded, type: 3}
      propertyPath: m_LocalEulerAnglesHint.z
      value: 0
      objectReference: {fileID: 0}
    - target: {fileID: 919132149155446097, guid: 5297be54d10699e42a4be6e545193ded, type: 3}
      propertyPath: m_Name
      value: apple (5)
      objectReference: {fileID: 0}
    m_RemovedComponents: []
    m_RemovedGameObjects: []
    m_AddedGameObjects: []
    m_AddedComponents: []
  m_SourcePrefab: {fileID: 100100000, guid: 5297be54d10699e42a4be6e545193ded, type: 3}
--- !u!4 &659955429 stripped
Transform:
  m_CorrespondingSourceObject: {fileID: -8679921383154817045, guid: 5297be54d10699e42a4be6e545193ded, type: 3}
  m_PrefabInstance: {fileID: 659955428}
  m_PrefabAsset: {fileID: 0}
--- !u!4 &691432732 stripped
Transform:
  m_CorrespondingSourceObject: {fileID: -8679921383154817045, guid: 2ec85b76c7b7bdb44b718be003e274c9, type: 3}
  m_PrefabInstance: {fileID: 2068876978}
  m_PrefabAsset: {fileID: 0}
--- !u!1 &712366934
GameObject:
  m_ObjectHideFlags: 0
  m_CorrespondingSourceObject: {fileID: 0}
  m_PrefabInstance: {fileID: 0}
  m_PrefabAsset: {fileID: 0}
  serializedVersion: 6
  m_Component:
  - component: {fileID: 712366935}
  m_Layer: 0
  m_Name: Broccoli Display
  m_TagString: Untagged
  m_Icon: {fileID: 0}
  m_NavMeshLayer: 0
  m_StaticEditorFlags: 0
  m_IsActive: 1
--- !u!4 &712366935
Transform:
  m_ObjectHideFlags: 0
  m_CorrespondingSourceObject: {fileID: 0}
  m_PrefabInstance: {fileID: 0}
  m_PrefabAsset: {fileID: 0}
  m_GameObject: {fileID: 712366934}
  serializedVersion: 2
  m_LocalRotation: {x: 0, y: 0, z: 0, w: 1}
  m_LocalPosition: {x: 0, y: 0, z: 0}
  m_LocalScale: {x: 1, y: 1, z: 1}
  m_ConstrainProportionsScale: 0
  m_Children:
  - {fileID: 1078841616}
  - {fileID: 2111211116}
  - {fileID: 2110909616}
  - {fileID: 1549193345}
  - {fileID: 575925937}
  m_Father: {fileID: 1742275722}
  m_LocalEulerAnglesHint: {x: 0, y: 0, z: 0}
--- !u!1001 &714150185
PrefabInstance:
  m_ObjectHideFlags: 0
  serializedVersion: 2
  m_Modification:
    serializedVersion: 3
    m_TransformParent: {fileID: 1488583088}
    m_Modifications:
    - target: {fileID: -8679921383154817045, guid: 3272c1e749d79dc4280082234c46ede4, type: 3}
      propertyPath: m_LocalPosition.x
      value: 4.7515883
      objectReference: {fileID: 0}
    - target: {fileID: -8679921383154817045, guid: 3272c1e749d79dc4280082234c46ede4, type: 3}
      propertyPath: m_LocalPosition.y
      value: 0.4951824
      objectReference: {fileID: 0}
    - target: {fileID: -8679921383154817045, guid: 3272c1e749d79dc4280082234c46ede4, type: 3}
      propertyPath: m_LocalPosition.z
      value: -1.0731069
      objectReference: {fileID: 0}
    - target: {fileID: -8679921383154817045, guid: 3272c1e749d79dc4280082234c46ede4, type: 3}
      propertyPath: m_LocalRotation.w
      value: 0.7071068
      objectReference: {fileID: 0}
    - target: {fileID: -8679921383154817045, guid: 3272c1e749d79dc4280082234c46ede4, type: 3}
      propertyPath: m_LocalRotation.x
      value: -0
      objectReference: {fileID: 0}
    - target: {fileID: -8679921383154817045, guid: 3272c1e749d79dc4280082234c46ede4, type: 3}
      propertyPath: m_LocalRotation.y
      value: 0.7071068
      objectReference: {fileID: 0}
    - target: {fileID: -8679921383154817045, guid: 3272c1e749d79dc4280082234c46ede4, type: 3}
      propertyPath: m_LocalRotation.z
      value: -0
      objectReference: {fileID: 0}
    - target: {fileID: -8679921383154817045, guid: 3272c1e749d79dc4280082234c46ede4, type: 3}
      propertyPath: m_LocalEulerAnglesHint.x
      value: 0
      objectReference: {fileID: 0}
    - target: {fileID: -8679921383154817045, guid: 3272c1e749d79dc4280082234c46ede4, type: 3}
      propertyPath: m_LocalEulerAnglesHint.y
      value: 90
      objectReference: {fileID: 0}
    - target: {fileID: -8679921383154817045, guid: 3272c1e749d79dc4280082234c46ede4, type: 3}
      propertyPath: m_LocalEulerAnglesHint.z
      value: 0
      objectReference: {fileID: 0}
    - target: {fileID: 919132149155446097, guid: 3272c1e749d79dc4280082234c46ede4, type: 3}
      propertyPath: m_Name
      value: bacon (20)
      objectReference: {fileID: 0}
    m_RemovedComponents: []
    m_RemovedGameObjects: []
    m_AddedGameObjects: []
    m_AddedComponents: []
  m_SourcePrefab: {fileID: 100100000, guid: 3272c1e749d79dc4280082234c46ede4, type: 3}
--- !u!4 &714150186 stripped
Transform:
  m_CorrespondingSourceObject: {fileID: -8679921383154817045, guid: 3272c1e749d79dc4280082234c46ede4, type: 3}
  m_PrefabInstance: {fileID: 714150185}
  m_PrefabAsset: {fileID: 0}
--- !u!1001 &744517189
PrefabInstance:
  m_ObjectHideFlags: 0
  serializedVersion: 2
  m_Modification:
    serializedVersion: 3
    m_TransformParent: {fileID: 594187716}
    m_Modifications:
    - target: {fileID: -8679921383154817045, guid: bd3da47ee0d05ae4ca100590ff7e095f, type: 3}
      propertyPath: m_LocalPosition.x
      value: 2.3660002
      objectReference: {fileID: 0}
    - target: {fileID: -8679921383154817045, guid: bd3da47ee0d05ae4ca100590ff7e095f, type: 3}
      propertyPath: m_LocalPosition.y
      value: 1.5380824
      objectReference: {fileID: 0}
    - target: {fileID: -8679921383154817045, guid: bd3da47ee0d05ae4ca100590ff7e095f, type: 3}
      propertyPath: m_LocalPosition.z
      value: -1.2571068
      objectReference: {fileID: 0}
    - target: {fileID: -8679921383154817045, guid: bd3da47ee0d05ae4ca100590ff7e095f, type: 3}
      propertyPath: m_LocalRotation.w
      value: 0.5
      objectReference: {fileID: 0}
    - target: {fileID: -8679921383154817045, guid: bd3da47ee0d05ae4ca100590ff7e095f, type: 3}
      propertyPath: m_LocalRotation.x
      value: 0.5
      objectReference: {fileID: 0}
    - target: {fileID: -8679921383154817045, guid: bd3da47ee0d05ae4ca100590ff7e095f, type: 3}
      propertyPath: m_LocalRotation.y
      value: 0.5
      objectReference: {fileID: 0}
    - target: {fileID: -8679921383154817045, guid: bd3da47ee0d05ae4ca100590ff7e095f, type: 3}
      propertyPath: m_LocalRotation.z
      value: 0.5
      objectReference: {fileID: 0}
    - target: {fileID: -8679921383154817045, guid: bd3da47ee0d05ae4ca100590ff7e095f, type: 3}
      propertyPath: m_LocalEulerAnglesHint.x
      value: 0
      objectReference: {fileID: 0}
    - target: {fileID: -8679921383154817045, guid: bd3da47ee0d05ae4ca100590ff7e095f, type: 3}
      propertyPath: m_LocalEulerAnglesHint.y
      value: 90
      objectReference: {fileID: 0}
    - target: {fileID: -8679921383154817045, guid: bd3da47ee0d05ae4ca100590ff7e095f, type: 3}
      propertyPath: m_LocalEulerAnglesHint.z
      value: 90
      objectReference: {fileID: 0}
    - target: {fileID: 919132149155446097, guid: bd3da47ee0d05ae4ca100590ff7e095f, type: 3}
      propertyPath: m_Name
      value: beet (19)
      objectReference: {fileID: 0}
    m_RemovedComponents: []
    m_RemovedGameObjects: []
    m_AddedGameObjects: []
    m_AddedComponents: []
  m_SourcePrefab: {fileID: 100100000, guid: bd3da47ee0d05ae4ca100590ff7e095f, type: 3}
--- !u!1001 &753965046
PrefabInstance:
  m_ObjectHideFlags: 0
  serializedVersion: 2
  m_Modification:
    serializedVersion: 3
    m_TransformParent: {fileID: 1886357417}
    m_Modifications:
    - target: {fileID: -8679921383154817045, guid: 7dae209b76ce38e47846119fc6cd2e7b, type: 3}
      propertyPath: m_LocalScale.x
      value: 1
      objectReference: {fileID: 0}
    - target: {fileID: -8679921383154817045, guid: 7dae209b76ce38e47846119fc6cd2e7b, type: 3}
      propertyPath: m_LocalScale.y
      value: 1
      objectReference: {fileID: 0}
    - target: {fileID: -8679921383154817045, guid: 7dae209b76ce38e47846119fc6cd2e7b, type: 3}
      propertyPath: m_LocalScale.z
      value: 1
      objectReference: {fileID: 0}
    - target: {fileID: -8679921383154817045, guid: 7dae209b76ce38e47846119fc6cd2e7b, type: 3}
      propertyPath: m_LocalPosition.x
      value: 1.584
      objectReference: {fileID: 0}
    - target: {fileID: -8679921383154817045, guid: 7dae209b76ce38e47846119fc6cd2e7b, type: 3}
      propertyPath: m_LocalPosition.y
      value: 0.49518242
      objectReference: {fileID: 0}
    - target: {fileID: -8679921383154817045, guid: 7dae209b76ce38e47846119fc6cd2e7b, type: 3}
      propertyPath: m_LocalPosition.z
      value: -1.152
      objectReference: {fileID: 0}
    - target: {fileID: -8679921383154817045, guid: 7dae209b76ce38e47846119fc6cd2e7b, type: 3}
      propertyPath: m_LocalRotation.w
      value: 1
      objectReference: {fileID: 0}
    - target: {fileID: -8679921383154817045, guid: 7dae209b76ce38e47846119fc6cd2e7b, type: 3}
      propertyPath: m_LocalRotation.x
      value: -0
      objectReference: {fileID: 0}
    - target: {fileID: -8679921383154817045, guid: 7dae209b76ce38e47846119fc6cd2e7b, type: 3}
      propertyPath: m_LocalRotation.y
      value: -0
      objectReference: {fileID: 0}
    - target: {fileID: -8679921383154817045, guid: 7dae209b76ce38e47846119fc6cd2e7b, type: 3}
      propertyPath: m_LocalRotation.z
      value: -0
      objectReference: {fileID: 0}
    - target: {fileID: -8679921383154817045, guid: 7dae209b76ce38e47846119fc6cd2e7b, type: 3}
      propertyPath: m_LocalEulerAnglesHint.x
      value: 0
      objectReference: {fileID: 0}
    - target: {fileID: -8679921383154817045, guid: 7dae209b76ce38e47846119fc6cd2e7b, type: 3}
      propertyPath: m_LocalEulerAnglesHint.y
      value: 0
      objectReference: {fileID: 0}
    - target: {fileID: -8679921383154817045, guid: 7dae209b76ce38e47846119fc6cd2e7b, type: 3}
      propertyPath: m_LocalEulerAnglesHint.z
      value: 0
      objectReference: {fileID: 0}
    - target: {fileID: 919132149155446097, guid: 7dae209b76ce38e47846119fc6cd2e7b, type: 3}
      propertyPath: m_Name
      value: avocado (1)
      objectReference: {fileID: 0}
    m_RemovedComponents: []
    m_RemovedGameObjects: []
    m_AddedGameObjects: []
    m_AddedComponents: []
  m_SourcePrefab: {fileID: 100100000, guid: 7dae209b76ce38e47846119fc6cd2e7b, type: 3}
--- !u!4 &753965047 stripped
Transform:
  m_CorrespondingSourceObject: {fileID: -8679921383154817045, guid: 7dae209b76ce38e47846119fc6cd2e7b, type: 3}
  m_PrefabInstance: {fileID: 753965046}
  m_PrefabAsset: {fileID: 0}
--- !u!1001 &762638192
PrefabInstance:
  m_ObjectHideFlags: 0
  serializedVersion: 2
  m_Modification:
    serializedVersion: 3
    m_TransformParent: {fileID: 594187716}
    m_Modifications:
    - target: {fileID: -8679921383154817045, guid: bd3da47ee0d05ae4ca100590ff7e095f, type: 3}
      propertyPath: m_LocalPosition.x
      value: 1.856
      objectReference: {fileID: 0}
    - target: {fileID: -8679921383154817045, guid: bd3da47ee0d05ae4ca100590ff7e095f, type: 3}
      propertyPath: m_LocalPosition.y
      value: 1.5380824
      objectReference: {fileID: 0}
    - target: {fileID: -8679921383154817045, guid: bd3da47ee0d05ae4ca100590ff7e095f, type: 3}
      propertyPath: m_LocalPosition.z
      value: -1.6011069
      objectReference: {fileID: 0}
    - target: {fileID: -8679921383154817045, guid: bd3da47ee0d05ae4ca100590ff7e095f, type: 3}
      propertyPath: m_LocalRotation.w
      value: 0.5
      objectReference: {fileID: 0}
    - target: {fileID: -8679921383154817045, guid: bd3da47ee0d05ae4ca100590ff7e095f, type: 3}
      propertyPath: m_LocalRotation.x
      value: 0.5
      objectReference: {fileID: 0}
    - target: {fileID: -8679921383154817045, guid: bd3da47ee0d05ae4ca100590ff7e095f, type: 3}
      propertyPath: m_LocalRotation.y
      value: 0.5
      objectReference: {fileID: 0}
    - target: {fileID: -8679921383154817045, guid: bd3da47ee0d05ae4ca100590ff7e095f, type: 3}
      propertyPath: m_LocalRotation.z
      value: 0.5
      objectReference: {fileID: 0}
    - target: {fileID: -8679921383154817045, guid: bd3da47ee0d05ae4ca100590ff7e095f, type: 3}
      propertyPath: m_LocalEulerAnglesHint.x
      value: 0
      objectReference: {fileID: 0}
    - target: {fileID: -8679921383154817045, guid: bd3da47ee0d05ae4ca100590ff7e095f, type: 3}
      propertyPath: m_LocalEulerAnglesHint.y
      value: 90
      objectReference: {fileID: 0}
    - target: {fileID: -8679921383154817045, guid: bd3da47ee0d05ae4ca100590ff7e095f, type: 3}
      propertyPath: m_LocalEulerAnglesHint.z
      value: 90
      objectReference: {fileID: 0}
    - target: {fileID: 919132149155446097, guid: bd3da47ee0d05ae4ca100590ff7e095f, type: 3}
      propertyPath: m_Name
      value: beet (8)
      objectReference: {fileID: 0}
    m_RemovedComponents: []
    m_RemovedGameObjects: []
    m_AddedGameObjects: []
    m_AddedComponents: []
  m_SourcePrefab: {fileID: 100100000, guid: bd3da47ee0d05ae4ca100590ff7e095f, type: 3}
--- !u!4 &778290753 stripped
Transform:
  m_CorrespondingSourceObject: {fileID: -8679921383154817045, guid: bd3da47ee0d05ae4ca100590ff7e095f, type: 3}
  m_PrefabInstance: {fileID: 762638192}
  m_PrefabAsset: {fileID: 0}
--- !u!4 &779318737 stripped
Transform:
  m_CorrespondingSourceObject: {fileID: -8679921383154817045, guid: 811af2c68e517b84db104903c1eea057, type: 3}
  m_PrefabInstance: {fileID: 82720979}
  m_PrefabAsset: {fileID: 0}
--- !u!1001 &791911750
PrefabInstance:
  m_ObjectHideFlags: 0
  serializedVersion: 2
  m_Modification:
    serializedVersion: 3
    m_TransformParent: {fileID: 1488583088}
    m_Modifications:
    - target: {fileID: -8679921383154817045, guid: 3272c1e749d79dc4280082234c46ede4, type: 3}
      propertyPath: m_LocalPosition.x
      value: 4.1805882
      objectReference: {fileID: 0}
    - target: {fileID: -8679921383154817045, guid: 3272c1e749d79dc4280082234c46ede4, type: 3}
      propertyPath: m_LocalPosition.y
      value: 0.4951824
      objectReference: {fileID: 0}
    - target: {fileID: -8679921383154817045, guid: 3272c1e749d79dc4280082234c46ede4, type: 3}
      propertyPath: m_LocalPosition.z
      value: -1.2301068
      objectReference: {fileID: 0}
    - target: {fileID: -8679921383154817045, guid: 3272c1e749d79dc4280082234c46ede4, type: 3}
      propertyPath: m_LocalRotation.w
      value: 0.7071068
      objectReference: {fileID: 0}
    - target: {fileID: -8679921383154817045, guid: 3272c1e749d79dc4280082234c46ede4, type: 3}
      propertyPath: m_LocalRotation.x
      value: -0
      objectReference: {fileID: 0}
    - target: {fileID: -8679921383154817045, guid: 3272c1e749d79dc4280082234c46ede4, type: 3}
      propertyPath: m_LocalRotation.y
      value: 0.7071068
      objectReference: {fileID: 0}
    - target: {fileID: -8679921383154817045, guid: 3272c1e749d79dc4280082234c46ede4, type: 3}
      propertyPath: m_LocalRotation.z
      value: -0
      objectReference: {fileID: 0}
    - target: {fileID: -8679921383154817045, guid: 3272c1e749d79dc4280082234c46ede4, type: 3}
      propertyPath: m_LocalEulerAnglesHint.x
      value: 0
      objectReference: {fileID: 0}
    - target: {fileID: -8679921383154817045, guid: 3272c1e749d79dc4280082234c46ede4, type: 3}
      propertyPath: m_LocalEulerAnglesHint.y
      value: 90
      objectReference: {fileID: 0}
    - target: {fileID: -8679921383154817045, guid: 3272c1e749d79dc4280082234c46ede4, type: 3}
      propertyPath: m_LocalEulerAnglesHint.z
      value: 0
      objectReference: {fileID: 0}
    - target: {fileID: 919132149155446097, guid: 3272c1e749d79dc4280082234c46ede4, type: 3}
      propertyPath: m_Name
      value: bacon (14)
      objectReference: {fileID: 0}
    m_RemovedComponents: []
    m_RemovedGameObjects: []
    m_AddedGameObjects: []
    m_AddedComponents: []
  m_SourcePrefab: {fileID: 100100000, guid: 3272c1e749d79dc4280082234c46ede4, type: 3}
--- !u!4 &791911751 stripped
Transform:
  m_CorrespondingSourceObject: {fileID: -8679921383154817045, guid: 3272c1e749d79dc4280082234c46ede4, type: 3}
  m_PrefabInstance: {fileID: 791911750}
  m_PrefabAsset: {fileID: 0}
--- !u!1001 &802254715
PrefabInstance:
  m_ObjectHideFlags: 0
  serializedVersion: 2
  m_Modification:
    serializedVersion: 3
    m_TransformParent: {fileID: 1488583088}
    m_Modifications:
    - target: {fileID: -8679921383154817045, guid: 3272c1e749d79dc4280082234c46ede4, type: 3}
      propertyPath: m_LocalPosition.x
      value: 3.6155882
      objectReference: {fileID: 0}
    - target: {fileID: -8679921383154817045, guid: 3272c1e749d79dc4280082234c46ede4, type: 3}
      propertyPath: m_LocalPosition.y
      value: 0.4951824
      objectReference: {fileID: 0}
    - target: {fileID: -8679921383154817045, guid: 3272c1e749d79dc4280082234c46ede4, type: 3}
      propertyPath: m_LocalPosition.z
      value: -1.3881068
      objectReference: {fileID: 0}
    - target: {fileID: -8679921383154817045, guid: 3272c1e749d79dc4280082234c46ede4, type: 3}
      propertyPath: m_LocalRotation.w
      value: 0.7071068
      objectReference: {fileID: 0}
    - target: {fileID: -8679921383154817045, guid: 3272c1e749d79dc4280082234c46ede4, type: 3}
      propertyPath: m_LocalRotation.x
      value: -0
      objectReference: {fileID: 0}
    - target: {fileID: -8679921383154817045, guid: 3272c1e749d79dc4280082234c46ede4, type: 3}
      propertyPath: m_LocalRotation.y
      value: 0.7071068
      objectReference: {fileID: 0}
    - target: {fileID: -8679921383154817045, guid: 3272c1e749d79dc4280082234c46ede4, type: 3}
      propertyPath: m_LocalRotation.z
      value: -0
      objectReference: {fileID: 0}
    - target: {fileID: -8679921383154817045, guid: 3272c1e749d79dc4280082234c46ede4, type: 3}
      propertyPath: m_LocalEulerAnglesHint.x
      value: 0
      objectReference: {fileID: 0}
    - target: {fileID: -8679921383154817045, guid: 3272c1e749d79dc4280082234c46ede4, type: 3}
      propertyPath: m_LocalEulerAnglesHint.y
      value: 90
      objectReference: {fileID: 0}
    - target: {fileID: -8679921383154817045, guid: 3272c1e749d79dc4280082234c46ede4, type: 3}
      propertyPath: m_LocalEulerAnglesHint.z
      value: 0
      objectReference: {fileID: 0}
    - target: {fileID: 919132149155446097, guid: 3272c1e749d79dc4280082234c46ede4, type: 3}
      propertyPath: m_Name
      value: bacon (7)
      objectReference: {fileID: 0}
    m_RemovedComponents: []
    m_RemovedGameObjects: []
    m_AddedGameObjects: []
    m_AddedComponents: []
  m_SourcePrefab: {fileID: 100100000, guid: 3272c1e749d79dc4280082234c46ede4, type: 3}
--- !u!4 &802254716 stripped
Transform:
  m_CorrespondingSourceObject: {fileID: -8679921383154817045, guid: 3272c1e749d79dc4280082234c46ede4, type: 3}
  m_PrefabInstance: {fileID: 802254715}
  m_PrefabAsset: {fileID: 0}
--- !u!4 &807652929 stripped
Transform:
  m_CorrespondingSourceObject: {fileID: 3979287567325244880, guid: 8a127ccea23432443a3d8d22c02e41d6, type: 3}
  m_PrefabInstance: {fileID: 2080925027}
  m_PrefabAsset: {fileID: 0}
--- !u!1001 &810039892
PrefabInstance:
  m_ObjectHideFlags: 0
  serializedVersion: 2
  m_Modification:
    serializedVersion: 3
    m_TransformParent: {fileID: 1886357417}
    m_Modifications:
    - target: {fileID: -8679921383154817045, guid: 7dae209b76ce38e47846119fc6cd2e7b, type: 3}
      propertyPath: m_LocalScale.x
      value: 1
      objectReference: {fileID: 0}
    - target: {fileID: -8679921383154817045, guid: 7dae209b76ce38e47846119fc6cd2e7b, type: 3}
      propertyPath: m_LocalScale.y
      value: 1
      objectReference: {fileID: 0}
    - target: {fileID: -8679921383154817045, guid: 7dae209b76ce38e47846119fc6cd2e7b, type: 3}
      propertyPath: m_LocalScale.z
      value: 1
      objectReference: {fileID: 0}
    - target: {fileID: -8679921383154817045, guid: 7dae209b76ce38e47846119fc6cd2e7b, type: 3}
      propertyPath: m_LocalPosition.x
      value: 2.645
      objectReference: {fileID: 0}
    - target: {fileID: -8679921383154817045, guid: 7dae209b76ce38e47846119fc6cd2e7b, type: 3}
      propertyPath: m_LocalPosition.y
      value: 0.49518242
      objectReference: {fileID: 0}
    - target: {fileID: -8679921383154817045, guid: 7dae209b76ce38e47846119fc6cd2e7b, type: 3}
      propertyPath: m_LocalPosition.z
      value: -0.804
      objectReference: {fileID: 0}
    - target: {fileID: -8679921383154817045, guid: 7dae209b76ce38e47846119fc6cd2e7b, type: 3}
      propertyPath: m_LocalRotation.w
      value: 1
      objectReference: {fileID: 0}
    - target: {fileID: -8679921383154817045, guid: 7dae209b76ce38e47846119fc6cd2e7b, type: 3}
      propertyPath: m_LocalRotation.x
      value: -0
      objectReference: {fileID: 0}
    - target: {fileID: -8679921383154817045, guid: 7dae209b76ce38e47846119fc6cd2e7b, type: 3}
      propertyPath: m_LocalRotation.y
      value: -0
      objectReference: {fileID: 0}
    - target: {fileID: -8679921383154817045, guid: 7dae209b76ce38e47846119fc6cd2e7b, type: 3}
      propertyPath: m_LocalRotation.z
      value: -0
      objectReference: {fileID: 0}
    - target: {fileID: -8679921383154817045, guid: 7dae209b76ce38e47846119fc6cd2e7b, type: 3}
      propertyPath: m_LocalEulerAnglesHint.x
      value: 0
      objectReference: {fileID: 0}
    - target: {fileID: -8679921383154817045, guid: 7dae209b76ce38e47846119fc6cd2e7b, type: 3}
      propertyPath: m_LocalEulerAnglesHint.y
      value: 0
      objectReference: {fileID: 0}
    - target: {fileID: -8679921383154817045, guid: 7dae209b76ce38e47846119fc6cd2e7b, type: 3}
      propertyPath: m_LocalEulerAnglesHint.z
      value: 0
      objectReference: {fileID: 0}
    - target: {fileID: 919132149155446097, guid: 7dae209b76ce38e47846119fc6cd2e7b, type: 3}
      propertyPath: m_Name
      value: avocado (10)
      objectReference: {fileID: 0}
    m_RemovedComponents: []
    m_RemovedGameObjects: []
    m_AddedGameObjects: []
    m_AddedComponents: []
  m_SourcePrefab: {fileID: 100100000, guid: 7dae209b76ce38e47846119fc6cd2e7b, type: 3}
--- !u!4 &810039893 stripped
Transform:
  m_CorrespondingSourceObject: {fileID: -8679921383154817045, guid: 7dae209b76ce38e47846119fc6cd2e7b, type: 3}
  m_PrefabInstance: {fileID: 810039892}
  m_PrefabAsset: {fileID: 0}
--- !u!1001 &813776899
PrefabInstance:
  m_ObjectHideFlags: 0
  serializedVersion: 2
  m_Modification:
    serializedVersion: 3
    m_TransformParent: {fileID: 594187716}
    m_Modifications:
    - target: {fileID: -8679921383154817045, guid: bd3da47ee0d05ae4ca100590ff7e095f, type: 3}
      propertyPath: m_LocalPosition.x
      value: 2.366
      objectReference: {fileID: 0}
    - target: {fileID: -8679921383154817045, guid: bd3da47ee0d05ae4ca100590ff7e095f, type: 3}
      propertyPath: m_LocalPosition.y
      value: 1.5380824
      objectReference: {fileID: 0}
    - target: {fileID: -8679921383154817045, guid: bd3da47ee0d05ae4ca100590ff7e095f, type: 3}
      propertyPath: m_LocalPosition.z
      value: -1.6011069
      objectReference: {fileID: 0}
    - target: {fileID: -8679921383154817045, guid: bd3da47ee0d05ae4ca100590ff7e095f, type: 3}
      propertyPath: m_LocalRotation.w
      value: 0.5
      objectReference: {fileID: 0}
    - target: {fileID: -8679921383154817045, guid: bd3da47ee0d05ae4ca100590ff7e095f, type: 3}
      propertyPath: m_LocalRotation.x
      value: 0.5
      objectReference: {fileID: 0}
    - target: {fileID: -8679921383154817045, guid: bd3da47ee0d05ae4ca100590ff7e095f, type: 3}
      propertyPath: m_LocalRotation.y
      value: 0.5
      objectReference: {fileID: 0}
    - target: {fileID: -8679921383154817045, guid: bd3da47ee0d05ae4ca100590ff7e095f, type: 3}
      propertyPath: m_LocalRotation.z
      value: 0.5
      objectReference: {fileID: 0}
    - target: {fileID: -8679921383154817045, guid: bd3da47ee0d05ae4ca100590ff7e095f, type: 3}
      propertyPath: m_LocalEulerAnglesHint.x
      value: 0
      objectReference: {fileID: 0}
    - target: {fileID: -8679921383154817045, guid: bd3da47ee0d05ae4ca100590ff7e095f, type: 3}
      propertyPath: m_LocalEulerAnglesHint.y
      value: 90
      objectReference: {fileID: 0}
    - target: {fileID: -8679921383154817045, guid: bd3da47ee0d05ae4ca100590ff7e095f, type: 3}
      propertyPath: m_LocalEulerAnglesHint.z
      value: 90
      objectReference: {fileID: 0}
    - target: {fileID: 919132149155446097, guid: bd3da47ee0d05ae4ca100590ff7e095f, type: 3}
      propertyPath: m_Name
      value: beet (20)
      objectReference: {fileID: 0}
    m_RemovedComponents: []
    m_RemovedGameObjects: []
    m_AddedGameObjects: []
    m_AddedComponents: []
  m_SourcePrefab: {fileID: 100100000, guid: bd3da47ee0d05ae4ca100590ff7e095f, type: 3}
--- !u!1001 &818228238
PrefabInstance:
  m_ObjectHideFlags: 0
  serializedVersion: 2
  m_Modification:
    serializedVersion: 3
    m_TransformParent: {fileID: 1488583088}
    m_Modifications:
    - target: {fileID: -8679921383154817045, guid: 3272c1e749d79dc4280082234c46ede4, type: 3}
      propertyPath: m_LocalPosition.x
      value: 4.7515883
      objectReference: {fileID: 0}
    - target: {fileID: -8679921383154817045, guid: 3272c1e749d79dc4280082234c46ede4, type: 3}
      propertyPath: m_LocalPosition.y
      value: 0.4951824
      objectReference: {fileID: 0}
    - target: {fileID: -8679921383154817045, guid: 3272c1e749d79dc4280082234c46ede4, type: 3}
      propertyPath: m_LocalPosition.z
      value: -0.9161068
      objectReference: {fileID: 0}
    - target: {fileID: -8679921383154817045, guid: 3272c1e749d79dc4280082234c46ede4, type: 3}
      propertyPath: m_LocalRotation.w
      value: 0.7071068
      objectReference: {fileID: 0}
    - target: {fileID: -8679921383154817045, guid: 3272c1e749d79dc4280082234c46ede4, type: 3}
      propertyPath: m_LocalRotation.x
      value: -0
      objectReference: {fileID: 0}
    - target: {fileID: -8679921383154817045, guid: 3272c1e749d79dc4280082234c46ede4, type: 3}
      propertyPath: m_LocalRotation.y
      value: 0.7071068
      objectReference: {fileID: 0}
    - target: {fileID: -8679921383154817045, guid: 3272c1e749d79dc4280082234c46ede4, type: 3}
      propertyPath: m_LocalRotation.z
      value: -0
      objectReference: {fileID: 0}
    - target: {fileID: -8679921383154817045, guid: 3272c1e749d79dc4280082234c46ede4, type: 3}
      propertyPath: m_LocalEulerAnglesHint.x
      value: 0
      objectReference: {fileID: 0}
    - target: {fileID: -8679921383154817045, guid: 3272c1e749d79dc4280082234c46ede4, type: 3}
      propertyPath: m_LocalEulerAnglesHint.y
      value: 90
      objectReference: {fileID: 0}
    - target: {fileID: -8679921383154817045, guid: 3272c1e749d79dc4280082234c46ede4, type: 3}
      propertyPath: m_LocalEulerAnglesHint.z
      value: 0
      objectReference: {fileID: 0}
    - target: {fileID: 919132149155446097, guid: 3272c1e749d79dc4280082234c46ede4, type: 3}
      propertyPath: m_Name
      value: bacon (19)
      objectReference: {fileID: 0}
    m_RemovedComponents: []
    m_RemovedGameObjects: []
    m_AddedGameObjects: []
    m_AddedComponents: []
  m_SourcePrefab: {fileID: 100100000, guid: 3272c1e749d79dc4280082234c46ede4, type: 3}
--- !u!4 &818228239 stripped
Transform:
  m_CorrespondingSourceObject: {fileID: -8679921383154817045, guid: 3272c1e749d79dc4280082234c46ede4, type: 3}
  m_PrefabInstance: {fileID: 818228238}
  m_PrefabAsset: {fileID: 0}
--- !u!1001 &826321799
PrefabInstance:
  m_ObjectHideFlags: 0
  serializedVersion: 2
  m_Modification:
    serializedVersion: 3
    m_TransformParent: {fileID: 1845563561}
    m_Modifications:
    - target: {fileID: -8679921383154817045, guid: 5297be54d10699e42a4be6e545193ded, type: 3}
      propertyPath: m_LocalPosition.x
      value: 0.80300033
      objectReference: {fileID: 0}
    - target: {fileID: -8679921383154817045, guid: 5297be54d10699e42a4be6e545193ded, type: 3}
      propertyPath: m_LocalPosition.y
      value: 0.4951825
      objectReference: {fileID: 0}
    - target: {fileID: -8679921383154817045, guid: 5297be54d10699e42a4be6e545193ded, type: 3}
      propertyPath: m_LocalPosition.z
      value: -1.26
      objectReference: {fileID: 0}
    - target: {fileID: -8679921383154817045, guid: 5297be54d10699e42a4be6e545193ded, type: 3}
      propertyPath: m_LocalRotation.w
      value: 1
      objectReference: {fileID: 0}
    - target: {fileID: -8679921383154817045, guid: 5297be54d10699e42a4be6e545193ded, type: 3}
      propertyPath: m_LocalRotation.x
      value: -0
      objectReference: {fileID: 0}
    - target: {fileID: -8679921383154817045, guid: 5297be54d10699e42a4be6e545193ded, type: 3}
      propertyPath: m_LocalRotation.y
      value: -0
      objectReference: {fileID: 0}
    - target: {fileID: -8679921383154817045, guid: 5297be54d10699e42a4be6e545193ded, type: 3}
      propertyPath: m_LocalRotation.z
      value: -0
      objectReference: {fileID: 0}
    - target: {fileID: -8679921383154817045, guid: 5297be54d10699e42a4be6e545193ded, type: 3}
      propertyPath: m_LocalEulerAnglesHint.x
      value: 0
      objectReference: {fileID: 0}
    - target: {fileID: -8679921383154817045, guid: 5297be54d10699e42a4be6e545193ded, type: 3}
      propertyPath: m_LocalEulerAnglesHint.y
      value: 0
      objectReference: {fileID: 0}
    - target: {fileID: -8679921383154817045, guid: 5297be54d10699e42a4be6e545193ded, type: 3}
      propertyPath: m_LocalEulerAnglesHint.z
      value: 0
      objectReference: {fileID: 0}
    - target: {fileID: 919132149155446097, guid: 5297be54d10699e42a4be6e545193ded, type: 3}
      propertyPath: m_Name
      value: apple (10)
      objectReference: {fileID: 0}
    m_RemovedComponents: []
    m_RemovedGameObjects: []
    m_AddedGameObjects: []
    m_AddedComponents: []
  m_SourcePrefab: {fileID: 100100000, guid: 5297be54d10699e42a4be6e545193ded, type: 3}
--- !u!4 &826321800 stripped
Transform:
  m_CorrespondingSourceObject: {fileID: -8679921383154817045, guid: 5297be54d10699e42a4be6e545193ded, type: 3}
  m_PrefabInstance: {fileID: 826321799}
  m_PrefabAsset: {fileID: 0}
--- !u!1001 &828701350
PrefabInstance:
  m_ObjectHideFlags: 0
  serializedVersion: 2
  m_Modification:
    serializedVersion: 3
    m_TransformParent: {fileID: 594187716}
    m_Modifications:
    - target: {fileID: -8679921383154817045, guid: bd3da47ee0d05ae4ca100590ff7e095f, type: 3}
      propertyPath: m_LocalPosition.x
      value: 2.24
      objectReference: {fileID: 0}
    - target: {fileID: -8679921383154817045, guid: bd3da47ee0d05ae4ca100590ff7e095f, type: 3}
      propertyPath: m_LocalPosition.y
      value: 1.5380824
      objectReference: {fileID: 0}
    - target: {fileID: -8679921383154817045, guid: bd3da47ee0d05ae4ca100590ff7e095f, type: 3}
      propertyPath: m_LocalPosition.z
      value: -0.9496069
      objectReference: {fileID: 0}
    - target: {fileID: -8679921383154817045, guid: bd3da47ee0d05ae4ca100590ff7e095f, type: 3}
      propertyPath: m_LocalRotation.w
      value: 0.5
      objectReference: {fileID: 0}
    - target: {fileID: -8679921383154817045, guid: bd3da47ee0d05ae4ca100590ff7e095f, type: 3}
      propertyPath: m_LocalRotation.x
      value: 0.5
      objectReference: {fileID: 0}
    - target: {fileID: -8679921383154817045, guid: bd3da47ee0d05ae4ca100590ff7e095f, type: 3}
      propertyPath: m_LocalRotation.y
      value: 0.5
      objectReference: {fileID: 0}
    - target: {fileID: -8679921383154817045, guid: bd3da47ee0d05ae4ca100590ff7e095f, type: 3}
      propertyPath: m_LocalRotation.z
      value: 0.5
      objectReference: {fileID: 0}
    - target: {fileID: -8679921383154817045, guid: bd3da47ee0d05ae4ca100590ff7e095f, type: 3}
      propertyPath: m_LocalEulerAnglesHint.x
      value: 0
      objectReference: {fileID: 0}
    - target: {fileID: -8679921383154817045, guid: bd3da47ee0d05ae4ca100590ff7e095f, type: 3}
      propertyPath: m_LocalEulerAnglesHint.y
      value: 90
      objectReference: {fileID: 0}
    - target: {fileID: -8679921383154817045, guid: bd3da47ee0d05ae4ca100590ff7e095f, type: 3}
      propertyPath: m_LocalEulerAnglesHint.z
      value: 90
      objectReference: {fileID: 0}
    - target: {fileID: 919132149155446097, guid: bd3da47ee0d05ae4ca100590ff7e095f, type: 3}
      propertyPath: m_Name
      value: beet (15)
      objectReference: {fileID: 0}
    m_RemovedComponents: []
    m_RemovedGameObjects: []
    m_AddedGameObjects: []
    m_AddedComponents: []
  m_SourcePrefab: {fileID: 100100000, guid: bd3da47ee0d05ae4ca100590ff7e095f, type: 3}
--- !u!1001 &836468235
PrefabInstance:
  m_ObjectHideFlags: 0
  serializedVersion: 2
  m_Modification:
    serializedVersion: 3
    m_TransformParent: {fileID: 1488583088}
    m_Modifications:
    - target: {fileID: -8679921383154817045, guid: 3272c1e749d79dc4280082234c46ede4, type: 3}
      propertyPath: m_LocalPosition.x
      value: 3.0615883
      objectReference: {fileID: 0}
    - target: {fileID: -8679921383154817045, guid: 3272c1e749d79dc4280082234c46ede4, type: 3}
      propertyPath: m_LocalPosition.y
      value: 0.4951824
      objectReference: {fileID: 0}
    - target: {fileID: -8679921383154817045, guid: 3272c1e749d79dc4280082234c46ede4, type: 3}
      propertyPath: m_LocalPosition.z
      value: -1.0731069
      objectReference: {fileID: 0}
    - target: {fileID: -8679921383154817045, guid: 3272c1e749d79dc4280082234c46ede4, type: 3}
      propertyPath: m_LocalRotation.w
      value: 0.7071068
      objectReference: {fileID: 0}
    - target: {fileID: -8679921383154817045, guid: 3272c1e749d79dc4280082234c46ede4, type: 3}
      propertyPath: m_LocalRotation.x
      value: -0
      objectReference: {fileID: 0}
    - target: {fileID: -8679921383154817045, guid: 3272c1e749d79dc4280082234c46ede4, type: 3}
      propertyPath: m_LocalRotation.y
      value: 0.7071068
      objectReference: {fileID: 0}
    - target: {fileID: -8679921383154817045, guid: 3272c1e749d79dc4280082234c46ede4, type: 3}
      propertyPath: m_LocalRotation.z
      value: -0
      objectReference: {fileID: 0}
    - target: {fileID: -8679921383154817045, guid: 3272c1e749d79dc4280082234c46ede4, type: 3}
      propertyPath: m_LocalEulerAnglesHint.x
      value: 0
      objectReference: {fileID: 0}
    - target: {fileID: -8679921383154817045, guid: 3272c1e749d79dc4280082234c46ede4, type: 3}
      propertyPath: m_LocalEulerAnglesHint.y
      value: 90
      objectReference: {fileID: 0}
    - target: {fileID: -8679921383154817045, guid: 3272c1e749d79dc4280082234c46ede4, type: 3}
      propertyPath: m_LocalEulerAnglesHint.z
      value: 0
      objectReference: {fileID: 0}
    - target: {fileID: 919132149155446097, guid: 3272c1e749d79dc4280082234c46ede4, type: 3}
      propertyPath: m_Name
      value: bacon (3)
      objectReference: {fileID: 0}
    m_RemovedComponents: []
    m_RemovedGameObjects: []
    m_AddedGameObjects: []
    m_AddedComponents: []
  m_SourcePrefab: {fileID: 100100000, guid: 3272c1e749d79dc4280082234c46ede4, type: 3}
--- !u!4 &836468236 stripped
Transform:
  m_CorrespondingSourceObject: {fileID: -8679921383154817045, guid: 3272c1e749d79dc4280082234c46ede4, type: 3}
  m_PrefabInstance: {fileID: 836468235}
  m_PrefabAsset: {fileID: 0}
--- !u!4 &841316656 stripped
Transform:
  m_CorrespondingSourceObject: {fileID: -8679921383154817045, guid: 811af2c68e517b84db104903c1eea057, type: 3}
  m_PrefabInstance: {fileID: 889766671}
  m_PrefabAsset: {fileID: 0}
--- !u!114 &855846038 stripped
MonoBehaviour:
  m_CorrespondingSourceObject: {fileID: 8261110423733101830, guid: 9d74535cecb345145b80c8640d35d21a, type: 3}
  m_PrefabInstance: {fileID: 305425035}
  m_PrefabAsset: {fileID: 0}
  m_GameObject: {fileID: 0}
  m_Enabled: 1
  m_EditorHideFlags: 0
  m_Script: {fileID: 11500000, guid: ca6bfb69b334bc243ab31e272e47b3d6, type: 3}
  m_Name: 
  m_EditorClassIdentifier: 
--- !u!1001 &858521650
PrefabInstance:
  m_ObjectHideFlags: 0
  serializedVersion: 2
  m_Modification:
    serializedVersion: 3
    m_TransformParent: {fileID: 1845563561}
    m_Modifications:
    - target: {fileID: -8679921383154817045, guid: 5297be54d10699e42a4be6e545193ded, type: 3}
      propertyPath: m_LocalPosition.x
      value: 0.564
      objectReference: {fileID: 0}
    - target: {fileID: -8679921383154817045, guid: 5297be54d10699e42a4be6e545193ded, type: 3}
      propertyPath: m_LocalPosition.y
      value: 0.4951825
      objectReference: {fileID: 0}
    - target: {fileID: -8679921383154817045, guid: 5297be54d10699e42a4be6e545193ded, type: 3}
      propertyPath: m_LocalPosition.z
      value: -1.26
      objectReference: {fileID: 0}
    - target: {fileID: -8679921383154817045, guid: 5297be54d10699e42a4be6e545193ded, type: 3}
      propertyPath: m_LocalRotation.w
      value: 1
      objectReference: {fileID: 0}
    - target: {fileID: -8679921383154817045, guid: 5297be54d10699e42a4be6e545193ded, type: 3}
      propertyPath: m_LocalRotation.x
      value: -0
      objectReference: {fileID: 0}
    - target: {fileID: -8679921383154817045, guid: 5297be54d10699e42a4be6e545193ded, type: 3}
      propertyPath: m_LocalRotation.y
      value: -0
      objectReference: {fileID: 0}
    - target: {fileID: -8679921383154817045, guid: 5297be54d10699e42a4be6e545193ded, type: 3}
      propertyPath: m_LocalRotation.z
      value: -0
      objectReference: {fileID: 0}
    - target: {fileID: -8679921383154817045, guid: 5297be54d10699e42a4be6e545193ded, type: 3}
      propertyPath: m_LocalEulerAnglesHint.x
      value: 0
      objectReference: {fileID: 0}
    - target: {fileID: -8679921383154817045, guid: 5297be54d10699e42a4be6e545193ded, type: 3}
      propertyPath: m_LocalEulerAnglesHint.y
      value: 0
      objectReference: {fileID: 0}
    - target: {fileID: -8679921383154817045, guid: 5297be54d10699e42a4be6e545193ded, type: 3}
      propertyPath: m_LocalEulerAnglesHint.z
      value: 0
      objectReference: {fileID: 0}
    - target: {fileID: 919132149155446097, guid: 5297be54d10699e42a4be6e545193ded, type: 3}
      propertyPath: m_Name
      value: apple (6)
      objectReference: {fileID: 0}
    m_RemovedComponents: []
    m_RemovedGameObjects: []
    m_AddedGameObjects: []
    m_AddedComponents: []
  m_SourcePrefab: {fileID: 100100000, guid: 5297be54d10699e42a4be6e545193ded, type: 3}
--- !u!4 &858521651 stripped
Transform:
  m_CorrespondingSourceObject: {fileID: -8679921383154817045, guid: 5297be54d10699e42a4be6e545193ded, type: 3}
  m_PrefabInstance: {fileID: 858521650}
  m_PrefabAsset: {fileID: 0}
--- !u!1001 &883404735
PrefabInstance:
  m_ObjectHideFlags: 0
  serializedVersion: 2
  m_Modification:
    serializedVersion: 3
    m_TransformParent: {fileID: 1845563561}
    m_Modifications:
    - target: {fileID: -8679921383154817045, guid: 5297be54d10699e42a4be6e545193ded, type: 3}
      propertyPath: m_LocalPosition.x
      value: 0.33541012
      objectReference: {fileID: 0}
    - target: {fileID: -8679921383154817045, guid: 5297be54d10699e42a4be6e545193ded, type: 3}
      propertyPath: m_LocalPosition.y
      value: 0.4951825
      objectReference: {fileID: 0}
    - target: {fileID: -8679921383154817045, guid: 5297be54d10699e42a4be6e545193ded, type: 3}
      propertyPath: m_LocalPosition.z
      value: -0.814
      objectReference: {fileID: 0}
    - target: {fileID: -8679921383154817045, guid: 5297be54d10699e42a4be6e545193ded, type: 3}
      propertyPath: m_LocalRotation.w
      value: 1
      objectReference: {fileID: 0}
    - target: {fileID: -8679921383154817045, guid: 5297be54d10699e42a4be6e545193ded, type: 3}
      propertyPath: m_LocalRotation.x
      value: -0
      objectReference: {fileID: 0}
    - target: {fileID: -8679921383154817045, guid: 5297be54d10699e42a4be6e545193ded, type: 3}
      propertyPath: m_LocalRotation.y
      value: -0
      objectReference: {fileID: 0}
    - target: {fileID: -8679921383154817045, guid: 5297be54d10699e42a4be6e545193ded, type: 3}
      propertyPath: m_LocalRotation.z
      value: -0
      objectReference: {fileID: 0}
    - target: {fileID: -8679921383154817045, guid: 5297be54d10699e42a4be6e545193ded, type: 3}
      propertyPath: m_LocalEulerAnglesHint.x
      value: 0
      objectReference: {fileID: 0}
    - target: {fileID: -8679921383154817045, guid: 5297be54d10699e42a4be6e545193ded, type: 3}
      propertyPath: m_LocalEulerAnglesHint.y
      value: 0
      objectReference: {fileID: 0}
    - target: {fileID: -8679921383154817045, guid: 5297be54d10699e42a4be6e545193ded, type: 3}
      propertyPath: m_LocalEulerAnglesHint.z
      value: 0
      objectReference: {fileID: 0}
    - target: {fileID: 919132149155446097, guid: 5297be54d10699e42a4be6e545193ded, type: 3}
      propertyPath: m_Name
      value: apple
      objectReference: {fileID: 0}
    m_RemovedComponents: []
    m_RemovedGameObjects: []
    m_AddedGameObjects: []
    m_AddedComponents: []
  m_SourcePrefab: {fileID: 100100000, guid: 5297be54d10699e42a4be6e545193ded, type: 3}
--- !u!4 &883404736 stripped
Transform:
  m_CorrespondingSourceObject: {fileID: -8679921383154817045, guid: 5297be54d10699e42a4be6e545193ded, type: 3}
  m_PrefabInstance: {fileID: 883404735}
  m_PrefabAsset: {fileID: 0}
--- !u!1001 &888547243
PrefabInstance:
  m_ObjectHideFlags: 0
  serializedVersion: 2
  m_Modification:
    serializedVersion: 3
    m_TransformParent: {fileID: 1488583088}
    m_Modifications:
    - target: {fileID: -8679921383154817045, guid: 3272c1e749d79dc4280082234c46ede4, type: 3}
      propertyPath: m_LocalPosition.x
      value: 4.7515883
      objectReference: {fileID: 0}
    - target: {fileID: -8679921383154817045, guid: 3272c1e749d79dc4280082234c46ede4, type: 3}
      propertyPath: m_LocalPosition.y
      value: 0.4951824
      objectReference: {fileID: 0}
    - target: {fileID: -8679921383154817045, guid: 3272c1e749d79dc4280082234c46ede4, type: 3}
      propertyPath: m_LocalPosition.z
      value: -0.7621069
      objectReference: {fileID: 0}
    - target: {fileID: -8679921383154817045, guid: 3272c1e749d79dc4280082234c46ede4, type: 3}
      propertyPath: m_LocalRotation.w
      value: 0.7071068
      objectReference: {fileID: 0}
    - target: {fileID: -8679921383154817045, guid: 3272c1e749d79dc4280082234c46ede4, type: 3}
      propertyPath: m_LocalRotation.x
      value: -0
      objectReference: {fileID: 0}
    - target: {fileID: -8679921383154817045, guid: 3272c1e749d79dc4280082234c46ede4, type: 3}
      propertyPath: m_LocalRotation.y
      value: 0.7071068
      objectReference: {fileID: 0}
    - target: {fileID: -8679921383154817045, guid: 3272c1e749d79dc4280082234c46ede4, type: 3}
      propertyPath: m_LocalRotation.z
      value: -0
      objectReference: {fileID: 0}
    - target: {fileID: -8679921383154817045, guid: 3272c1e749d79dc4280082234c46ede4, type: 3}
      propertyPath: m_LocalEulerAnglesHint.x
      value: 0
      objectReference: {fileID: 0}
    - target: {fileID: -8679921383154817045, guid: 3272c1e749d79dc4280082234c46ede4, type: 3}
      propertyPath: m_LocalEulerAnglesHint.y
      value: 90
      objectReference: {fileID: 0}
    - target: {fileID: -8679921383154817045, guid: 3272c1e749d79dc4280082234c46ede4, type: 3}
      propertyPath: m_LocalEulerAnglesHint.z
      value: 0
      objectReference: {fileID: 0}
    - target: {fileID: 919132149155446097, guid: 3272c1e749d79dc4280082234c46ede4, type: 3}
      propertyPath: m_Name
      value: bacon (18)
      objectReference: {fileID: 0}
    m_RemovedComponents: []
    m_RemovedGameObjects: []
    m_AddedGameObjects: []
    m_AddedComponents: []
  m_SourcePrefab: {fileID: 100100000, guid: 3272c1e749d79dc4280082234c46ede4, type: 3}
--- !u!4 &888547244 stripped
Transform:
  m_CorrespondingSourceObject: {fileID: -8679921383154817045, guid: 3272c1e749d79dc4280082234c46ede4, type: 3}
  m_PrefabInstance: {fileID: 888547243}
  m_PrefabAsset: {fileID: 0}
--- !u!1001 &889210507
PrefabInstance:
  m_ObjectHideFlags: 0
  serializedVersion: 2
  m_Modification:
    serializedVersion: 3
    m_TransformParent: {fileID: 1488583088}
    m_Modifications:
    - target: {fileID: -8679921383154817045, guid: 3272c1e749d79dc4280082234c46ede4, type: 3}
      propertyPath: m_LocalPosition.x
      value: 3.6155882
      objectReference: {fileID: 0}
    - target: {fileID: -8679921383154817045, guid: 3272c1e749d79dc4280082234c46ede4, type: 3}
      propertyPath: m_LocalPosition.y
      value: 0.4951824
      objectReference: {fileID: 0}
    - target: {fileID: -8679921383154817045, guid: 3272c1e749d79dc4280082234c46ede4, type: 3}
      propertyPath: m_LocalPosition.z
      value: -0.7621069
      objectReference: {fileID: 0}
    - target: {fileID: -8679921383154817045, guid: 3272c1e749d79dc4280082234c46ede4, type: 3}
      propertyPath: m_LocalRotation.w
      value: 0.7071068
      objectReference: {fileID: 0}
    - target: {fileID: -8679921383154817045, guid: 3272c1e749d79dc4280082234c46ede4, type: 3}
      propertyPath: m_LocalRotation.x
      value: -0
      objectReference: {fileID: 0}
    - target: {fileID: -8679921383154817045, guid: 3272c1e749d79dc4280082234c46ede4, type: 3}
      propertyPath: m_LocalRotation.y
      value: 0.7071068
      objectReference: {fileID: 0}
    - target: {fileID: -8679921383154817045, guid: 3272c1e749d79dc4280082234c46ede4, type: 3}
      propertyPath: m_LocalRotation.z
      value: -0
      objectReference: {fileID: 0}
    - target: {fileID: -8679921383154817045, guid: 3272c1e749d79dc4280082234c46ede4, type: 3}
      propertyPath: m_LocalEulerAnglesHint.x
      value: 0
      objectReference: {fileID: 0}
    - target: {fileID: -8679921383154817045, guid: 3272c1e749d79dc4280082234c46ede4, type: 3}
      propertyPath: m_LocalEulerAnglesHint.y
      value: 90
      objectReference: {fileID: 0}
    - target: {fileID: -8679921383154817045, guid: 3272c1e749d79dc4280082234c46ede4, type: 3}
      propertyPath: m_LocalEulerAnglesHint.z
      value: 0
      objectReference: {fileID: 0}
    - target: {fileID: 919132149155446097, guid: 3272c1e749d79dc4280082234c46ede4, type: 3}
      propertyPath: m_Name
      value: bacon (11)
      objectReference: {fileID: 0}
    m_RemovedComponents: []
    m_RemovedGameObjects: []
    m_AddedGameObjects: []
    m_AddedComponents: []
  m_SourcePrefab: {fileID: 100100000, guid: 3272c1e749d79dc4280082234c46ede4, type: 3}
--- !u!4 &889210508 stripped
Transform:
  m_CorrespondingSourceObject: {fileID: -8679921383154817045, guid: 3272c1e749d79dc4280082234c46ede4, type: 3}
  m_PrefabInstance: {fileID: 889210507}
  m_PrefabAsset: {fileID: 0}
--- !u!1001 &889766671
PrefabInstance:
  m_ObjectHideFlags: 0
  serializedVersion: 2
  m_Modification:
    serializedVersion: 3
    m_TransformParent: {fileID: 1672151590}
    m_Modifications:
    - target: {fileID: -8679921383154817045, guid: 811af2c68e517b84db104903c1eea057, type: 3}
      propertyPath: m_LocalPosition.x
      value: 0.5
      objectReference: {fileID: 0}
    - target: {fileID: -8679921383154817045, guid: 811af2c68e517b84db104903c1eea057, type: 3}
      propertyPath: m_LocalPosition.y
      value: 1.5561824
      objectReference: {fileID: 0}
    - target: {fileID: -8679921383154817045, guid: 811af2c68e517b84db104903c1eea057, type: 3}
      propertyPath: m_LocalPosition.z
      value: -1.04
      objectReference: {fileID: 0}
    - target: {fileID: -8679921383154817045, guid: 811af2c68e517b84db104903c1eea057, type: 3}
      propertyPath: m_LocalRotation.w
      value: 0.5
      objectReference: {fileID: 0}
    - target: {fileID: -8679921383154817045, guid: 811af2c68e517b84db104903c1eea057, type: 3}
      propertyPath: m_LocalRotation.x
      value: 0.5
      objectReference: {fileID: 0}
    - target: {fileID: -8679921383154817045, guid: 811af2c68e517b84db104903c1eea057, type: 3}
      propertyPath: m_LocalRotation.y
      value: 0.5
      objectReference: {fileID: 0}
    - target: {fileID: -8679921383154817045, guid: 811af2c68e517b84db104903c1eea057, type: 3}
      propertyPath: m_LocalRotation.z
      value: 0.5
      objectReference: {fileID: 0}
    - target: {fileID: -8679921383154817045, guid: 811af2c68e517b84db104903c1eea057, type: 3}
      propertyPath: m_LocalEulerAnglesHint.x
      value: 0
      objectReference: {fileID: 0}
    - target: {fileID: -8679921383154817045, guid: 811af2c68e517b84db104903c1eea057, type: 3}
      propertyPath: m_LocalEulerAnglesHint.y
      value: 90
      objectReference: {fileID: 0}
    - target: {fileID: -8679921383154817045, guid: 811af2c68e517b84db104903c1eea057, type: 3}
      propertyPath: m_LocalEulerAnglesHint.z
      value: 90
      objectReference: {fileID: 0}
    - target: {fileID: 919132149155446097, guid: 811af2c68e517b84db104903c1eea057, type: 3}
      propertyPath: m_Name
      value: banana (1)
      objectReference: {fileID: 0}
    m_RemovedComponents: []
    m_RemovedGameObjects: []
    m_AddedGameObjects: []
    m_AddedComponents: []
  m_SourcePrefab: {fileID: 100100000, guid: 811af2c68e517b84db104903c1eea057, type: 3}
--- !u!4 &892746932 stripped
Transform:
  m_CorrespondingSourceObject: {fileID: -8679921383154817045, guid: bd3da47ee0d05ae4ca100590ff7e095f, type: 3}
  m_PrefabInstance: {fileID: 813776899}
  m_PrefabAsset: {fileID: 0}
--- !u!1001 &893006661
PrefabInstance:
  m_ObjectHideFlags: 0
  serializedVersion: 2
  m_Modification:
    serializedVersion: 3
    m_TransformParent: {fileID: 594187716}
    m_Modifications:
    - target: {fileID: -8679921383154817045, guid: bd3da47ee0d05ae4ca100590ff7e095f, type: 3}
      propertyPath: m_LocalPosition.x
      value: 2.2399998
      objectReference: {fileID: 0}
    - target: {fileID: -8679921383154817045, guid: bd3da47ee0d05ae4ca100590ff7e095f, type: 3}
      propertyPath: m_LocalPosition.y
      value: 1.5380824
      objectReference: {fileID: 0}
    - target: {fileID: -8679921383154817045, guid: bd3da47ee0d05ae4ca100590ff7e095f, type: 3}
      propertyPath: m_LocalPosition.z
      value: -1.2571068
      objectReference: {fileID: 0}
    - target: {fileID: -8679921383154817045, guid: bd3da47ee0d05ae4ca100590ff7e095f, type: 3}
      propertyPath: m_LocalRotation.w
      value: 0.5
      objectReference: {fileID: 0}
    - target: {fileID: -8679921383154817045, guid: bd3da47ee0d05ae4ca100590ff7e095f, type: 3}
      propertyPath: m_LocalRotation.x
      value: 0.5
      objectReference: {fileID: 0}
    - target: {fileID: -8679921383154817045, guid: bd3da47ee0d05ae4ca100590ff7e095f, type: 3}
      propertyPath: m_LocalRotation.y
      value: 0.5
      objectReference: {fileID: 0}
    - target: {fileID: -8679921383154817045, guid: bd3da47ee0d05ae4ca100590ff7e095f, type: 3}
      propertyPath: m_LocalRotation.z
      value: 0.5
      objectReference: {fileID: 0}
    - target: {fileID: -8679921383154817045, guid: bd3da47ee0d05ae4ca100590ff7e095f, type: 3}
      propertyPath: m_LocalEulerAnglesHint.x
      value: 0
      objectReference: {fileID: 0}
    - target: {fileID: -8679921383154817045, guid: bd3da47ee0d05ae4ca100590ff7e095f, type: 3}
      propertyPath: m_LocalEulerAnglesHint.y
      value: 90
      objectReference: {fileID: 0}
    - target: {fileID: -8679921383154817045, guid: bd3da47ee0d05ae4ca100590ff7e095f, type: 3}
      propertyPath: m_LocalEulerAnglesHint.z
      value: 90
      objectReference: {fileID: 0}
    - target: {fileID: 919132149155446097, guid: bd3da47ee0d05ae4ca100590ff7e095f, type: 3}
      propertyPath: m_Name
      value: beet (16)
      objectReference: {fileID: 0}
    m_RemovedComponents: []
    m_RemovedGameObjects: []
    m_AddedGameObjects: []
    m_AddedComponents: []
  m_SourcePrefab: {fileID: 100100000, guid: bd3da47ee0d05ae4ca100590ff7e095f, type: 3}
--- !u!4 &912244164 stripped
Transform:
  m_CorrespondingSourceObject: {fileID: -8679921383154817045, guid: bd3da47ee0d05ae4ca100590ff7e095f, type: 3}
  m_PrefabInstance: {fileID: 446969295}
  m_PrefabAsset: {fileID: 0}
--- !u!1001 &926702386
PrefabInstance:
  m_ObjectHideFlags: 0
  serializedVersion: 2
  m_Modification:
    serializedVersion: 3
    m_TransformParent: {fileID: 594187716}
    m_Modifications:
    - target: {fileID: -8679921383154817045, guid: bd3da47ee0d05ae4ca100590ff7e095f, type: 3}
      propertyPath: m_LocalPosition.x
      value: 1.736
      objectReference: {fileID: 0}
    - target: {fileID: -8679921383154817045, guid: bd3da47ee0d05ae4ca100590ff7e095f, type: 3}
      propertyPath: m_LocalPosition.y
      value: 1.5380824
      objectReference: {fileID: 0}
    - target: {fileID: -8679921383154817045, guid: bd3da47ee0d05ae4ca100590ff7e095f, type: 3}
      propertyPath: m_LocalPosition.z
      value: -0.9496069
      objectReference: {fileID: 0}
    - target: {fileID: -8679921383154817045, guid: bd3da47ee0d05ae4ca100590ff7e095f, type: 3}
      propertyPath: m_LocalRotation.w
      value: 0.5
      objectReference: {fileID: 0}
    - target: {fileID: -8679921383154817045, guid: bd3da47ee0d05ae4ca100590ff7e095f, type: 3}
      propertyPath: m_LocalRotation.x
      value: 0.5
      objectReference: {fileID: 0}
    - target: {fileID: -8679921383154817045, guid: bd3da47ee0d05ae4ca100590ff7e095f, type: 3}
      propertyPath: m_LocalRotation.y
      value: 0.5
      objectReference: {fileID: 0}
    - target: {fileID: -8679921383154817045, guid: bd3da47ee0d05ae4ca100590ff7e095f, type: 3}
      propertyPath: m_LocalRotation.z
      value: 0.5
      objectReference: {fileID: 0}
    - target: {fileID: -8679921383154817045, guid: bd3da47ee0d05ae4ca100590ff7e095f, type: 3}
      propertyPath: m_LocalEulerAnglesHint.x
      value: 0
      objectReference: {fileID: 0}
    - target: {fileID: -8679921383154817045, guid: bd3da47ee0d05ae4ca100590ff7e095f, type: 3}
      propertyPath: m_LocalEulerAnglesHint.y
      value: 90
      objectReference: {fileID: 0}
    - target: {fileID: -8679921383154817045, guid: bd3da47ee0d05ae4ca100590ff7e095f, type: 3}
      propertyPath: m_LocalEulerAnglesHint.z
      value: 90
      objectReference: {fileID: 0}
    - target: {fileID: 919132149155446097, guid: bd3da47ee0d05ae4ca100590ff7e095f, type: 3}
      propertyPath: m_Name
      value: beet (3)
      objectReference: {fileID: 0}
    m_RemovedComponents: []
    m_RemovedGameObjects: []
    m_AddedGameObjects: []
    m_AddedComponents: []
  m_SourcePrefab: {fileID: 100100000, guid: bd3da47ee0d05ae4ca100590ff7e095f, type: 3}
--- !u!1001 &932493518
PrefabInstance:
  m_ObjectHideFlags: 0
  serializedVersion: 2
  m_Modification:
    serializedVersion: 3
    m_TransformParent: {fileID: 1391605425}
    m_Modifications:
    - target: {fileID: 3782746831535047117, guid: 8a127ccea23432443a3d8d22c02e41d6, type: 3}
      propertyPath: m_Name
      value: Target (2)
      objectReference: {fileID: 0}
    - target: {fileID: 3979287567325244880, guid: 8a127ccea23432443a3d8d22c02e41d6, type: 3}
      propertyPath: m_LocalPosition.x
      value: 1.9420004
      objectReference: {fileID: 0}
    - target: {fileID: 3979287567325244880, guid: 8a127ccea23432443a3d8d22c02e41d6, type: 3}
      propertyPath: m_LocalPosition.y
      value: 0.4951825
      objectReference: {fileID: 0}
    - target: {fileID: 3979287567325244880, guid: 8a127ccea23432443a3d8d22c02e41d6, type: 3}
      propertyPath: m_LocalPosition.z
      value: -1.496
      objectReference: {fileID: 0}
    - target: {fileID: 3979287567325244880, guid: 8a127ccea23432443a3d8d22c02e41d6, type: 3}
      propertyPath: m_LocalRotation.w
      value: 1
      objectReference: {fileID: 0}
    - target: {fileID: 3979287567325244880, guid: 8a127ccea23432443a3d8d22c02e41d6, type: 3}
      propertyPath: m_LocalRotation.x
      value: -0
      objectReference: {fileID: 0}
    - target: {fileID: 3979287567325244880, guid: 8a127ccea23432443a3d8d22c02e41d6, type: 3}
      propertyPath: m_LocalRotation.y
      value: -0
      objectReference: {fileID: 0}
    - target: {fileID: 3979287567325244880, guid: 8a127ccea23432443a3d8d22c02e41d6, type: 3}
      propertyPath: m_LocalRotation.z
      value: -0
      objectReference: {fileID: 0}
    - target: {fileID: 3979287567325244880, guid: 8a127ccea23432443a3d8d22c02e41d6, type: 3}
      propertyPath: m_LocalEulerAnglesHint.x
      value: 0
      objectReference: {fileID: 0}
    - target: {fileID: 3979287567325244880, guid: 8a127ccea23432443a3d8d22c02e41d6, type: 3}
      propertyPath: m_LocalEulerAnglesHint.y
      value: 0
      objectReference: {fileID: 0}
    - target: {fileID: 3979287567325244880, guid: 8a127ccea23432443a3d8d22c02e41d6, type: 3}
      propertyPath: m_LocalEulerAnglesHint.z
      value: 0
      objectReference: {fileID: 0}
    - target: {fileID: 7116700043712961308, guid: 8a127ccea23432443a3d8d22c02e41d6, type: 3}
      propertyPath: targetType
      value: 1
      objectReference: {fileID: 0}
    - target: {fileID: 7116700043712961308, guid: 8a127ccea23432443a3d8d22c02e41d6, type: 3}
      propertyPath: rotationError
      value: 1
      objectReference: {fileID: 0}
    - target: {fileID: 7116700043712961308, guid: 8a127ccea23432443a3d8d22c02e41d6, type: 3}
      propertyPath: OnCompleted.m_PersistentCalls.m_Calls.Array.size
      value: 1
      objectReference: {fileID: 0}
    - target: {fileID: 7116700043712961308, guid: 8a127ccea23432443a3d8d22c02e41d6, type: 3}
      propertyPath: OnCompleted.m_PersistentCalls.m_Calls.Array.data[0].m_Mode
      value: 0
      objectReference: {fileID: 0}
    - target: {fileID: 7116700043712961308, guid: 8a127ccea23432443a3d8d22c02e41d6, type: 3}
      propertyPath: OnCompleted.m_PersistentCalls.m_Calls.Array.data[0].m_Target
      value: 
      objectReference: {fileID: 1089800794}
    - target: {fileID: 7116700043712961308, guid: 8a127ccea23432443a3d8d22c02e41d6, type: 3}
      propertyPath: OnCompleted.m_PersistentCalls.m_Calls.Array.data[0].m_CallState
      value: 2
      objectReference: {fileID: 0}
    - target: {fileID: 7116700043712961308, guid: 8a127ccea23432443a3d8d22c02e41d6, type: 3}
      propertyPath: OnCompleted.m_PersistentCalls.m_Calls.Array.data[0].m_MethodName
      value: CompleteTask
      objectReference: {fileID: 0}
    - target: {fileID: 7116700043712961308, guid: 8a127ccea23432443a3d8d22c02e41d6, type: 3}
      propertyPath: OnCompleted.m_PersistentCalls.m_Calls.Array.data[0].m_TargetAssemblyTypeName
      value: LevelManager, Assembly-CSharp
      objectReference: {fileID: 0}
    - target: {fileID: 7116700043712961308, guid: 8a127ccea23432443a3d8d22c02e41d6, type: 3}
      propertyPath: OnCompleted.m_PersistentCalls.m_Calls.Array.data[0].m_Arguments.m_ObjectArgumentAssemblyTypeName
      value: UnityEngine.Object, UnityEngine
      objectReference: {fileID: 0}
    - target: {fileID: 7924190155574137226, guid: 8a127ccea23432443a3d8d22c02e41d6, type: 3}
      propertyPath: m_Mesh
      value: 
      objectReference: {fileID: 3055828139153084408, guid: 7dae209b76ce38e47846119fc6cd2e7b, type: 3}
    m_RemovedComponents: []
    m_RemovedGameObjects: []
    m_AddedGameObjects: []
    m_AddedComponents: []
  m_SourcePrefab: {fileID: 100100000, guid: 8a127ccea23432443a3d8d22c02e41d6, type: 3}
--- !u!4 &932493519 stripped
Transform:
  m_CorrespondingSourceObject: {fileID: 3979287567325244880, guid: 8a127ccea23432443a3d8d22c02e41d6, type: 3}
  m_PrefabInstance: {fileID: 932493518}
  m_PrefabAsset: {fileID: 0}
--- !u!1001 &935264032
PrefabInstance:
  m_ObjectHideFlags: 0
  serializedVersion: 2
  m_Modification:
    serializedVersion: 3
    m_TransformParent: {fileID: 1391605425}
    m_Modifications:
    - target: {fileID: 3782746831535047117, guid: 8a127ccea23432443a3d8d22c02e41d6, type: 3}
      propertyPath: m_Name
      value: Target
      objectReference: {fileID: 0}
    - target: {fileID: 3979287567325244880, guid: 8a127ccea23432443a3d8d22c02e41d6, type: 3}
      propertyPath: m_LocalPosition.x
      value: 1.0469999
      objectReference: {fileID: 0}
    - target: {fileID: 3979287567325244880, guid: 8a127ccea23432443a3d8d22c02e41d6, type: 3}
      propertyPath: m_LocalPosition.y
      value: 0.4951825
      objectReference: {fileID: 0}
    - target: {fileID: 3979287567325244880, guid: 8a127ccea23432443a3d8d22c02e41d6, type: 3}
      propertyPath: m_LocalPosition.z
      value: -1.496
      objectReference: {fileID: 0}
    - target: {fileID: 3979287567325244880, guid: 8a127ccea23432443a3d8d22c02e41d6, type: 3}
      propertyPath: m_LocalRotation.w
      value: 1
      objectReference: {fileID: 0}
    - target: {fileID: 3979287567325244880, guid: 8a127ccea23432443a3d8d22c02e41d6, type: 3}
      propertyPath: m_LocalRotation.x
      value: -0
      objectReference: {fileID: 0}
    - target: {fileID: 3979287567325244880, guid: 8a127ccea23432443a3d8d22c02e41d6, type: 3}
      propertyPath: m_LocalRotation.y
      value: -0
      objectReference: {fileID: 0}
    - target: {fileID: 3979287567325244880, guid: 8a127ccea23432443a3d8d22c02e41d6, type: 3}
      propertyPath: m_LocalRotation.z
      value: -0
      objectReference: {fileID: 0}
    - target: {fileID: 3979287567325244880, guid: 8a127ccea23432443a3d8d22c02e41d6, type: 3}
      propertyPath: m_LocalEulerAnglesHint.x
      value: 0
      objectReference: {fileID: 0}
    - target: {fileID: 3979287567325244880, guid: 8a127ccea23432443a3d8d22c02e41d6, type: 3}
      propertyPath: m_LocalEulerAnglesHint.y
      value: 0
      objectReference: {fileID: 0}
    - target: {fileID: 3979287567325244880, guid: 8a127ccea23432443a3d8d22c02e41d6, type: 3}
      propertyPath: m_LocalEulerAnglesHint.z
      value: 0
      objectReference: {fileID: 0}
    - target: {fileID: 7116700043712961308, guid: 8a127ccea23432443a3d8d22c02e41d6, type: 3}
      propertyPath: rotationError
      value: 1
      objectReference: {fileID: 0}
    - target: {fileID: 7116700043712961308, guid: 8a127ccea23432443a3d8d22c02e41d6, type: 3}
      propertyPath: OnCompleted.m_PersistentCalls.m_Calls.Array.size
      value: 1
      objectReference: {fileID: 0}
    - target: {fileID: 7116700043712961308, guid: 8a127ccea23432443a3d8d22c02e41d6, type: 3}
      propertyPath: OnCompleted.m_PersistentCalls.m_Calls.Array.data[0].m_Mode
      value: 0
      objectReference: {fileID: 0}
    - target: {fileID: 7116700043712961308, guid: 8a127ccea23432443a3d8d22c02e41d6, type: 3}
      propertyPath: OnCompleted.m_PersistentCalls.m_Calls.Array.data[0].m_Target
      value: 
      objectReference: {fileID: 1089800794}
    - target: {fileID: 7116700043712961308, guid: 8a127ccea23432443a3d8d22c02e41d6, type: 3}
      propertyPath: OnCompleted.m_PersistentCalls.m_Calls.Array.data[0].m_CallState
      value: 2
      objectReference: {fileID: 0}
    - target: {fileID: 7116700043712961308, guid: 8a127ccea23432443a3d8d22c02e41d6, type: 3}
      propertyPath: OnCompleted.m_PersistentCalls.m_Calls.Array.data[0].m_MethodName
      value: CompleteTask
      objectReference: {fileID: 0}
    - target: {fileID: 7116700043712961308, guid: 8a127ccea23432443a3d8d22c02e41d6, type: 3}
      propertyPath: OnCompleted.m_PersistentCalls.m_Calls.Array.data[0].m_TargetAssemblyTypeName
      value: LevelManager, Assembly-CSharp
      objectReference: {fileID: 0}
    - target: {fileID: 7116700043712961308, guid: 8a127ccea23432443a3d8d22c02e41d6, type: 3}
      propertyPath: OnCompleted.m_PersistentCalls.m_Calls.Array.data[0].m_Arguments.m_ObjectArgumentAssemblyTypeName
      value: UnityEngine.Object, UnityEngine
      objectReference: {fileID: 0}
    m_RemovedComponents: []
    m_RemovedGameObjects: []
    m_AddedGameObjects: []
    m_AddedComponents: []
  m_SourcePrefab: {fileID: 100100000, guid: 8a127ccea23432443a3d8d22c02e41d6, type: 3}
--- !u!4 &935264033 stripped
Transform:
  m_CorrespondingSourceObject: {fileID: 3979287567325244880, guid: 8a127ccea23432443a3d8d22c02e41d6, type: 3}
  m_PrefabInstance: {fileID: 935264032}
  m_PrefabAsset: {fileID: 0}
--- !u!4 &941470194 stripped
Transform:
  m_CorrespondingSourceObject: {fileID: -8679921383154817045, guid: 811af2c68e517b84db104903c1eea057, type: 3}
  m_PrefabInstance: {fileID: 1352632022}
  m_PrefabAsset: {fileID: 0}
--- !u!4 &941591786 stripped
Transform:
  m_CorrespondingSourceObject: {fileID: -8679921383154817045, guid: 2ec85b76c7b7bdb44b718be003e274c9, type: 3}
  m_PrefabInstance: {fileID: 1002488880}
  m_PrefabAsset: {fileID: 0}
--- !u!4 &946958742 stripped
Transform:
  m_CorrespondingSourceObject: {fileID: -8679921383154817045, guid: 811af2c68e517b84db104903c1eea057, type: 3}
  m_PrefabInstance: {fileID: 616310370}
  m_PrefabAsset: {fileID: 0}
--- !u!1 &949424652
GameObject:
  m_ObjectHideFlags: 0
  m_CorrespondingSourceObject: {fileID: 0}
  m_PrefabInstance: {fileID: 0}
  m_PrefabAsset: {fileID: 0}
  serializedVersion: 6
  m_Component:
  - component: {fileID: 949424653}
  m_Layer: 0
  m_Name: Cabbage Display
  m_TagString: Untagged
  m_Icon: {fileID: 0}
  m_NavMeshLayer: 0
  m_StaticEditorFlags: 0
  m_IsActive: 1
--- !u!4 &949424653
Transform:
  m_ObjectHideFlags: 0
  m_CorrespondingSourceObject: {fileID: 0}
  m_PrefabInstance: {fileID: 0}
  m_PrefabAsset: {fileID: 0}
  m_GameObject: {fileID: 949424652}
  serializedVersion: 2
  m_LocalRotation: {x: 0, y: 0, z: 0, w: 1}
  m_LocalPosition: {x: 0, y: 0, z: 0}
  m_LocalScale: {x: 1, y: 1, z: 1}
  m_ConstrainProportionsScale: 0
  m_Children:
  - {fileID: 2091626933}
  - {fileID: 1790089532}
  - {fileID: 691432732}
  - {fileID: 941591786}
  - {fileID: 1461199588}
  m_Father: {fileID: 1742275722}
  m_LocalEulerAnglesHint: {x: 0, y: 0, z: 0}
--- !u!1001 &960375159
PrefabInstance:
  m_ObjectHideFlags: 0
  serializedVersion: 2
  m_Modification:
    serializedVersion: 3
    m_TransformParent: {fileID: 1672151590}
    m_Modifications:
    - target: {fileID: -8679921383154817045, guid: 811af2c68e517b84db104903c1eea057, type: 3}
      propertyPath: m_LocalPosition.x
      value: 1.17
      objectReference: {fileID: 0}
    - target: {fileID: -8679921383154817045, guid: 811af2c68e517b84db104903c1eea057, type: 3}
      propertyPath: m_LocalPosition.y
      value: 1.5561824
      objectReference: {fileID: 0}
    - target: {fileID: -8679921383154817045, guid: 811af2c68e517b84db104903c1eea057, type: 3}
      propertyPath: m_LocalPosition.z
      value: -0.897
      objectReference: {fileID: 0}
    - target: {fileID: -8679921383154817045, guid: 811af2c68e517b84db104903c1eea057, type: 3}
      propertyPath: m_LocalRotation.w
      value: 0.5
      objectReference: {fileID: 0}
    - target: {fileID: -8679921383154817045, guid: 811af2c68e517b84db104903c1eea057, type: 3}
      propertyPath: m_LocalRotation.x
      value: 0.5
      objectReference: {fileID: 0}
    - target: {fileID: -8679921383154817045, guid: 811af2c68e517b84db104903c1eea057, type: 3}
      propertyPath: m_LocalRotation.y
      value: 0.5
      objectReference: {fileID: 0}
    - target: {fileID: -8679921383154817045, guid: 811af2c68e517b84db104903c1eea057, type: 3}
      propertyPath: m_LocalRotation.z
      value: 0.5
      objectReference: {fileID: 0}
    - target: {fileID: -8679921383154817045, guid: 811af2c68e517b84db104903c1eea057, type: 3}
      propertyPath: m_LocalEulerAnglesHint.x
      value: 0
      objectReference: {fileID: 0}
    - target: {fileID: -8679921383154817045, guid: 811af2c68e517b84db104903c1eea057, type: 3}
      propertyPath: m_LocalEulerAnglesHint.y
      value: 90
      objectReference: {fileID: 0}
    - target: {fileID: -8679921383154817045, guid: 811af2c68e517b84db104903c1eea057, type: 3}
      propertyPath: m_LocalEulerAnglesHint.z
      value: 90
      objectReference: {fileID: 0}
    - target: {fileID: 919132149155446097, guid: 811af2c68e517b84db104903c1eea057, type: 3}
      propertyPath: m_Name
      value: banana (6)
      objectReference: {fileID: 0}
    m_RemovedComponents: []
    m_RemovedGameObjects: []
    m_AddedGameObjects: []
    m_AddedComponents: []
  m_SourcePrefab: {fileID: 100100000, guid: 811af2c68e517b84db104903c1eea057, type: 3}
--- !u!1001 &965226349
PrefabInstance:
  m_ObjectHideFlags: 0
  serializedVersion: 2
  m_Modification:
    serializedVersion: 3
    m_TransformParent: {fileID: 1488583088}
    m_Modifications:
    - target: {fileID: -8679921383154817045, guid: 3272c1e749d79dc4280082234c46ede4, type: 3}
      propertyPath: m_LocalPosition.x
      value: 3.6155882
      objectReference: {fileID: 0}
    - target: {fileID: -8679921383154817045, guid: 3272c1e749d79dc4280082234c46ede4, type: 3}
      propertyPath: m_LocalPosition.y
      value: 0.4951824
      objectReference: {fileID: 0}
    - target: {fileID: -8679921383154817045, guid: 3272c1e749d79dc4280082234c46ede4, type: 3}
      propertyPath: m_LocalPosition.z
      value: -1.0731069
      objectReference: {fileID: 0}
    - target: {fileID: -8679921383154817045, guid: 3272c1e749d79dc4280082234c46ede4, type: 3}
      propertyPath: m_LocalRotation.w
      value: 0.7071068
      objectReference: {fileID: 0}
    - target: {fileID: -8679921383154817045, guid: 3272c1e749d79dc4280082234c46ede4, type: 3}
      propertyPath: m_LocalRotation.x
      value: -0
      objectReference: {fileID: 0}
    - target: {fileID: -8679921383154817045, guid: 3272c1e749d79dc4280082234c46ede4, type: 3}
      propertyPath: m_LocalRotation.y
      value: 0.7071068
      objectReference: {fileID: 0}
    - target: {fileID: -8679921383154817045, guid: 3272c1e749d79dc4280082234c46ede4, type: 3}
      propertyPath: m_LocalRotation.z
      value: -0
      objectReference: {fileID: 0}
    - target: {fileID: -8679921383154817045, guid: 3272c1e749d79dc4280082234c46ede4, type: 3}
      propertyPath: m_LocalEulerAnglesHint.x
      value: 0
      objectReference: {fileID: 0}
    - target: {fileID: -8679921383154817045, guid: 3272c1e749d79dc4280082234c46ede4, type: 3}
      propertyPath: m_LocalEulerAnglesHint.y
      value: 90
      objectReference: {fileID: 0}
    - target: {fileID: -8679921383154817045, guid: 3272c1e749d79dc4280082234c46ede4, type: 3}
      propertyPath: m_LocalEulerAnglesHint.z
      value: 0
      objectReference: {fileID: 0}
    - target: {fileID: 919132149155446097, guid: 3272c1e749d79dc4280082234c46ede4, type: 3}
      propertyPath: m_Name
      value: bacon (9)
      objectReference: {fileID: 0}
    m_RemovedComponents: []
    m_RemovedGameObjects: []
    m_AddedGameObjects: []
    m_AddedComponents: []
  m_SourcePrefab: {fileID: 100100000, guid: 3272c1e749d79dc4280082234c46ede4, type: 3}
--- !u!4 &965226350 stripped
Transform:
  m_CorrespondingSourceObject: {fileID: -8679921383154817045, guid: 3272c1e749d79dc4280082234c46ede4, type: 3}
  m_PrefabInstance: {fileID: 965226349}
  m_PrefabAsset: {fileID: 0}
--- !u!4 &993288710 stripped
Transform:
  m_CorrespondingSourceObject: {fileID: -8679921383154817045, guid: bd3da47ee0d05ae4ca100590ff7e095f, type: 3}
  m_PrefabInstance: {fileID: 610427065}
  m_PrefabAsset: {fileID: 0}
--- !u!1001 &1002488880
PrefabInstance:
  m_ObjectHideFlags: 0
  serializedVersion: 2
  m_Modification:
    serializedVersion: 3
    m_TransformParent: {fileID: 949424653}
    m_Modifications:
    - target: {fileID: -8679921383154817045, guid: 2ec85b76c7b7bdb44b718be003e274c9, type: 3}
      propertyPath: m_LocalPosition.x
      value: 4.8635883
      objectReference: {fileID: 0}
    - target: {fileID: -8679921383154817045, guid: 2ec85b76c7b7bdb44b718be003e274c9, type: 3}
      propertyPath: m_LocalPosition.y
      value: 1.4951824
      objectReference: {fileID: 0}
    - target: {fileID: -8679921383154817045, guid: 2ec85b76c7b7bdb44b718be003e274c9, type: 3}
      propertyPath: m_LocalPosition.z
      value: -0.94010687
      objectReference: {fileID: 0}
    - target: {fileID: -8679921383154817045, guid: 2ec85b76c7b7bdb44b718be003e274c9, type: 3}
      propertyPath: m_LocalRotation.w
      value: 1
      objectReference: {fileID: 0}
    - target: {fileID: -8679921383154817045, guid: 2ec85b76c7b7bdb44b718be003e274c9, type: 3}
      propertyPath: m_LocalRotation.x
      value: -0
      objectReference: {fileID: 0}
    - target: {fileID: -8679921383154817045, guid: 2ec85b76c7b7bdb44b718be003e274c9, type: 3}
      propertyPath: m_LocalRotation.y
      value: -0
      objectReference: {fileID: 0}
    - target: {fileID: -8679921383154817045, guid: 2ec85b76c7b7bdb44b718be003e274c9, type: 3}
      propertyPath: m_LocalRotation.z
      value: -0
      objectReference: {fileID: 0}
    - target: {fileID: -8679921383154817045, guid: 2ec85b76c7b7bdb44b718be003e274c9, type: 3}
      propertyPath: m_LocalEulerAnglesHint.x
      value: 0
      objectReference: {fileID: 0}
    - target: {fileID: -8679921383154817045, guid: 2ec85b76c7b7bdb44b718be003e274c9, type: 3}
      propertyPath: m_LocalEulerAnglesHint.y
      value: 0
      objectReference: {fileID: 0}
    - target: {fileID: -8679921383154817045, guid: 2ec85b76c7b7bdb44b718be003e274c9, type: 3}
      propertyPath: m_LocalEulerAnglesHint.z
      value: 0
      objectReference: {fileID: 0}
    - target: {fileID: 919132149155446097, guid: 2ec85b76c7b7bdb44b718be003e274c9, type: 3}
      propertyPath: m_Name
      value: cabbage (5)
      objectReference: {fileID: 0}
    m_RemovedComponents: []
    m_RemovedGameObjects: []
    m_AddedGameObjects: []
    m_AddedComponents: []
  m_SourcePrefab: {fileID: 100100000, guid: 2ec85b76c7b7bdb44b718be003e274c9, type: 3}
--- !u!4 &1012400430 stripped
Transform:
  m_CorrespondingSourceObject: {fileID: 8735796406160599098, guid: 32f6618eec8d5b2428305125cc568ab9, type: 3}
  m_PrefabInstance: {fileID: 1512873517}
  m_PrefabAsset: {fileID: 0}
--- !u!1001 &1012905942
PrefabInstance:
  m_ObjectHideFlags: 0
  serializedVersion: 2
  m_Modification:
    serializedVersion: 3
    m_TransformParent: {fileID: 949424653}
    m_Modifications:
    - target: {fileID: -8679921383154817045, guid: 2ec85b76c7b7bdb44b718be003e274c9, type: 3}
      propertyPath: m_LocalPosition.x
      value: 4.058588
      objectReference: {fileID: 0}
    - target: {fileID: -8679921383154817045, guid: 2ec85b76c7b7bdb44b718be003e274c9, type: 3}
      propertyPath: m_LocalPosition.y
      value: 1.4951824
      objectReference: {fileID: 0}
    - target: {fileID: -8679921383154817045, guid: 2ec85b76c7b7bdb44b718be003e274c9, type: 3}
      propertyPath: m_LocalPosition.z
      value: -0.94010687
      objectReference: {fileID: 0}
    - target: {fileID: -8679921383154817045, guid: 2ec85b76c7b7bdb44b718be003e274c9, type: 3}
      propertyPath: m_LocalRotation.w
      value: 1
      objectReference: {fileID: 0}
    - target: {fileID: -8679921383154817045, guid: 2ec85b76c7b7bdb44b718be003e274c9, type: 3}
      propertyPath: m_LocalRotation.x
      value: -0
      objectReference: {fileID: 0}
    - target: {fileID: -8679921383154817045, guid: 2ec85b76c7b7bdb44b718be003e274c9, type: 3}
      propertyPath: m_LocalRotation.y
      value: -0
      objectReference: {fileID: 0}
    - target: {fileID: -8679921383154817045, guid: 2ec85b76c7b7bdb44b718be003e274c9, type: 3}
      propertyPath: m_LocalRotation.z
      value: -0
      objectReference: {fileID: 0}
    - target: {fileID: -8679921383154817045, guid: 2ec85b76c7b7bdb44b718be003e274c9, type: 3}
      propertyPath: m_LocalEulerAnglesHint.x
      value: 0
      objectReference: {fileID: 0}
    - target: {fileID: -8679921383154817045, guid: 2ec85b76c7b7bdb44b718be003e274c9, type: 3}
      propertyPath: m_LocalEulerAnglesHint.y
      value: 0
      objectReference: {fileID: 0}
    - target: {fileID: -8679921383154817045, guid: 2ec85b76c7b7bdb44b718be003e274c9, type: 3}
      propertyPath: m_LocalEulerAnglesHint.z
      value: 0
      objectReference: {fileID: 0}
    - target: {fileID: 919132149155446097, guid: 2ec85b76c7b7bdb44b718be003e274c9, type: 3}
      propertyPath: m_Name
      value: cabbage (1)
      objectReference: {fileID: 0}
    m_RemovedComponents: []
    m_RemovedGameObjects: []
    m_AddedGameObjects: []
    m_AddedComponents: []
  m_SourcePrefab: {fileID: 100100000, guid: 2ec85b76c7b7bdb44b718be003e274c9, type: 3}
--- !u!1001 &1027161546
PrefabInstance:
  m_ObjectHideFlags: 0
  serializedVersion: 2
  m_Modification:
    serializedVersion: 3
    m_TransformParent: {fileID: 594187716}
    m_Modifications:
    - target: {fileID: -8679921383154817045, guid: bd3da47ee0d05ae4ca100590ff7e095f, type: 3}
      propertyPath: m_LocalPosition.x
      value: 1.6082878
      objectReference: {fileID: 0}
    - target: {fileID: -8679921383154817045, guid: bd3da47ee0d05ae4ca100590ff7e095f, type: 3}
      propertyPath: m_LocalPosition.y
      value: 1.5380824
      objectReference: {fileID: 0}
    - target: {fileID: -8679921383154817045, guid: bd3da47ee0d05ae4ca100590ff7e095f, type: 3}
      propertyPath: m_LocalPosition.z
      value: -1.6011069
      objectReference: {fileID: 0}
    - target: {fileID: -8679921383154817045, guid: bd3da47ee0d05ae4ca100590ff7e095f, type: 3}
      propertyPath: m_LocalRotation.w
      value: 0.5
      objectReference: {fileID: 0}
    - target: {fileID: -8679921383154817045, guid: bd3da47ee0d05ae4ca100590ff7e095f, type: 3}
      propertyPath: m_LocalRotation.x
      value: 0.5
      objectReference: {fileID: 0}
    - target: {fileID: -8679921383154817045, guid: bd3da47ee0d05ae4ca100590ff7e095f, type: 3}
      propertyPath: m_LocalRotation.y
      value: 0.5
      objectReference: {fileID: 0}
    - target: {fileID: -8679921383154817045, guid: bd3da47ee0d05ae4ca100590ff7e095f, type: 3}
      propertyPath: m_LocalRotation.z
      value: 0.5
      objectReference: {fileID: 0}
    - target: {fileID: -8679921383154817045, guid: bd3da47ee0d05ae4ca100590ff7e095f, type: 3}
      propertyPath: m_LocalEulerAnglesHint.x
      value: 0
      objectReference: {fileID: 0}
    - target: {fileID: -8679921383154817045, guid: bd3da47ee0d05ae4ca100590ff7e095f, type: 3}
      propertyPath: m_LocalEulerAnglesHint.y
      value: 90
      objectReference: {fileID: 0}
    - target: {fileID: -8679921383154817045, guid: bd3da47ee0d05ae4ca100590ff7e095f, type: 3}
      propertyPath: m_LocalEulerAnglesHint.z
      value: 90
      objectReference: {fileID: 0}
    - target: {fileID: 919132149155446097, guid: bd3da47ee0d05ae4ca100590ff7e095f, type: 3}
      propertyPath: m_Name
      value: beet (2)
      objectReference: {fileID: 0}
    m_RemovedComponents: []
    m_RemovedGameObjects: []
    m_AddedGameObjects: []
    m_AddedComponents: []
  m_SourcePrefab: {fileID: 100100000, guid: bd3da47ee0d05ae4ca100590ff7e095f, type: 3}
--- !u!1001 &1040168439
PrefabInstance:
  m_ObjectHideFlags: 0
  serializedVersion: 2
  m_Modification:
    serializedVersion: 3
    m_TransformParent: {fileID: 1391605425}
    m_Modifications:
    - target: {fileID: 3782746831535047117, guid: 8a127ccea23432443a3d8d22c02e41d6, type: 3}
      propertyPath: m_Name
      value: Target (3)
      objectReference: {fileID: 0}
    - target: {fileID: 3979287567325244880, guid: 8a127ccea23432443a3d8d22c02e41d6, type: 3}
      propertyPath: m_LocalPosition.x
      value: 2.112
      objectReference: {fileID: 0}
    - target: {fileID: 3979287567325244880, guid: 8a127ccea23432443a3d8d22c02e41d6, type: 3}
      propertyPath: m_LocalPosition.y
      value: 1.5372
      objectReference: {fileID: 0}
    - target: {fileID: 3979287567325244880, guid: 8a127ccea23432443a3d8d22c02e41d6, type: 3}
      propertyPath: m_LocalPosition.z
      value: -1.5970001
      objectReference: {fileID: 0}
    - target: {fileID: 3979287567325244880, guid: 8a127ccea23432443a3d8d22c02e41d6, type: 3}
      propertyPath: m_LocalRotation.w
      value: 0.5
      objectReference: {fileID: 0}
    - target: {fileID: 3979287567325244880, guid: 8a127ccea23432443a3d8d22c02e41d6, type: 3}
      propertyPath: m_LocalRotation.x
      value: 0.5
      objectReference: {fileID: 0}
    - target: {fileID: 3979287567325244880, guid: 8a127ccea23432443a3d8d22c02e41d6, type: 3}
      propertyPath: m_LocalRotation.y
      value: 0.5
      objectReference: {fileID: 0}
    - target: {fileID: 3979287567325244880, guid: 8a127ccea23432443a3d8d22c02e41d6, type: 3}
      propertyPath: m_LocalRotation.z
      value: 0.5
      objectReference: {fileID: 0}
    - target: {fileID: 3979287567325244880, guid: 8a127ccea23432443a3d8d22c02e41d6, type: 3}
      propertyPath: m_LocalEulerAnglesHint.x
      value: 0
      objectReference: {fileID: 0}
    - target: {fileID: 3979287567325244880, guid: 8a127ccea23432443a3d8d22c02e41d6, type: 3}
      propertyPath: m_LocalEulerAnglesHint.y
      value: 90
      objectReference: {fileID: 0}
    - target: {fileID: 3979287567325244880, guid: 8a127ccea23432443a3d8d22c02e41d6, type: 3}
      propertyPath: m_LocalEulerAnglesHint.z
      value: 90
      objectReference: {fileID: 0}
    - target: {fileID: 7116700043712961308, guid: 8a127ccea23432443a3d8d22c02e41d6, type: 3}
      propertyPath: targetType
      value: 6
      objectReference: {fileID: 0}
    - target: {fileID: 7116700043712961308, guid: 8a127ccea23432443a3d8d22c02e41d6, type: 3}
      propertyPath: rotationError
      value: 1
      objectReference: {fileID: 0}
    - target: {fileID: 7116700043712961308, guid: 8a127ccea23432443a3d8d22c02e41d6, type: 3}
      propertyPath: OnCompleted.m_PersistentCalls.m_Calls.Array.size
      value: 1
      objectReference: {fileID: 0}
    - target: {fileID: 7116700043712961308, guid: 8a127ccea23432443a3d8d22c02e41d6, type: 3}
      propertyPath: OnCompleted.m_PersistentCalls.m_Calls.Array.data[0].m_Mode
      value: 0
      objectReference: {fileID: 0}
    - target: {fileID: 7116700043712961308, guid: 8a127ccea23432443a3d8d22c02e41d6, type: 3}
      propertyPath: OnCompleted.m_PersistentCalls.m_Calls.Array.data[0].m_Target
      value: 
      objectReference: {fileID: 1089800794}
    - target: {fileID: 7116700043712961308, guid: 8a127ccea23432443a3d8d22c02e41d6, type: 3}
      propertyPath: OnCompleted.m_PersistentCalls.m_Calls.Array.data[0].m_CallState
      value: 2
      objectReference: {fileID: 0}
    - target: {fileID: 7116700043712961308, guid: 8a127ccea23432443a3d8d22c02e41d6, type: 3}
      propertyPath: OnCompleted.m_PersistentCalls.m_Calls.Array.data[0].m_MethodName
      value: CompleteTask
      objectReference: {fileID: 0}
    - target: {fileID: 7116700043712961308, guid: 8a127ccea23432443a3d8d22c02e41d6, type: 3}
      propertyPath: OnCompleted.m_PersistentCalls.m_Calls.Array.data[0].m_TargetAssemblyTypeName
      value: LevelManager, Assembly-CSharp
      objectReference: {fileID: 0}
    - target: {fileID: 7116700043712961308, guid: 8a127ccea23432443a3d8d22c02e41d6, type: 3}
      propertyPath: OnCompleted.m_PersistentCalls.m_Calls.Array.data[0].m_Arguments.m_ObjectArgumentAssemblyTypeName
      value: UnityEngine.Object, UnityEngine
      objectReference: {fileID: 0}
    - target: {fileID: 7924190155574137226, guid: 8a127ccea23432443a3d8d22c02e41d6, type: 3}
      propertyPath: m_Mesh
      value: 
      objectReference: {fileID: -2027963008725634295, guid: bd3da47ee0d05ae4ca100590ff7e095f, type: 3}
    m_RemovedComponents: []
    m_RemovedGameObjects: []
    m_AddedGameObjects: []
    m_AddedComponents: []
  m_SourcePrefab: {fileID: 100100000, guid: 8a127ccea23432443a3d8d22c02e41d6, type: 3}
--- !u!1001 &1077664116
PrefabInstance:
  m_ObjectHideFlags: 0
  serializedVersion: 2
  m_Modification:
    serializedVersion: 3
    m_TransformParent: {fileID: 1845563561}
    m_Modifications:
    - target: {fileID: -8679921383154817045, guid: 5297be54d10699e42a4be6e545193ded, type: 3}
      propertyPath: m_LocalPosition.x
      value: 0.5640001
      objectReference: {fileID: 0}
    - target: {fileID: -8679921383154817045, guid: 5297be54d10699e42a4be6e545193ded, type: 3}
      propertyPath: m_LocalPosition.y
      value: 0.4951825
      objectReference: {fileID: 0}
    - target: {fileID: -8679921383154817045, guid: 5297be54d10699e42a4be6e545193ded, type: 3}
      propertyPath: m_LocalPosition.z
      value: -0.814
      objectReference: {fileID: 0}
    - target: {fileID: -8679921383154817045, guid: 5297be54d10699e42a4be6e545193ded, type: 3}
      propertyPath: m_LocalRotation.w
      value: 1
      objectReference: {fileID: 0}
    - target: {fileID: -8679921383154817045, guid: 5297be54d10699e42a4be6e545193ded, type: 3}
      propertyPath: m_LocalRotation.x
      value: -0
      objectReference: {fileID: 0}
    - target: {fileID: -8679921383154817045, guid: 5297be54d10699e42a4be6e545193ded, type: 3}
      propertyPath: m_LocalRotation.y
      value: -0
      objectReference: {fileID: 0}
    - target: {fileID: -8679921383154817045, guid: 5297be54d10699e42a4be6e545193ded, type: 3}
      propertyPath: m_LocalRotation.z
      value: -0
      objectReference: {fileID: 0}
    - target: {fileID: -8679921383154817045, guid: 5297be54d10699e42a4be6e545193ded, type: 3}
      propertyPath: m_LocalEulerAnglesHint.x
      value: 0
      objectReference: {fileID: 0}
    - target: {fileID: -8679921383154817045, guid: 5297be54d10699e42a4be6e545193ded, type: 3}
      propertyPath: m_LocalEulerAnglesHint.y
      value: 0
      objectReference: {fileID: 0}
    - target: {fileID: -8679921383154817045, guid: 5297be54d10699e42a4be6e545193ded, type: 3}
      propertyPath: m_LocalEulerAnglesHint.z
      value: 0
      objectReference: {fileID: 0}
    - target: {fileID: 919132149155446097, guid: 5297be54d10699e42a4be6e545193ded, type: 3}
      propertyPath: m_Name
      value: apple (4)
      objectReference: {fileID: 0}
    m_RemovedComponents: []
    m_RemovedGameObjects: []
    m_AddedGameObjects: []
    m_AddedComponents: []
  m_SourcePrefab: {fileID: 100100000, guid: 5297be54d10699e42a4be6e545193ded, type: 3}
--- !u!4 &1077664117 stripped
Transform:
  m_CorrespondingSourceObject: {fileID: -8679921383154817045, guid: 5297be54d10699e42a4be6e545193ded, type: 3}
  m_PrefabInstance: {fileID: 1077664116}
  m_PrefabAsset: {fileID: 0}
--- !u!4 &1078841616 stripped
Transform:
  m_CorrespondingSourceObject: {fileID: -8679921383154817045, guid: 4662bdbcbd6d7134aac252dc5d6084c4, type: 3}
  m_PrefabInstance: {fileID: 1290512295}
  m_PrefabAsset: {fileID: 0}
--- !u!1 &1089800793
GameObject:
  m_ObjectHideFlags: 0
  m_CorrespondingSourceObject: {fileID: 0}
  m_PrefabInstance: {fileID: 0}
  m_PrefabAsset: {fileID: 0}
  serializedVersion: 6
  m_Component:
  - component: {fileID: 1089800795}
  - component: {fileID: 1089800794}
  - component: {fileID: 1089800796}
  - component: {fileID: 1089800797}
  - component: {fileID: 1089800798}
  m_Layer: 0
  m_Name: Level Manager
  m_TagString: Untagged
  m_Icon: {fileID: 0}
  m_NavMeshLayer: 0
  m_StaticEditorFlags: 0
  m_IsActive: 1
--- !u!114 &1089800794
MonoBehaviour:
  m_ObjectHideFlags: 0
  m_CorrespondingSourceObject: {fileID: 0}
  m_PrefabInstance: {fileID: 0}
  m_PrefabAsset: {fileID: 0}
  m_GameObject: {fileID: 1089800793}
  m_Enabled: 1
  m_EditorHideFlags: 0
  m_Script: {fileID: 11500000, guid: 46df5095178de65478ce65fc6367ae02, type: 3}
  m_Name: 
  m_EditorClassIdentifier: 
  dropper: {fileID: 855846038}
  successAudioSource: {fileID: 1089800797}
  failureAudioSource: {fileID: 1089800796}
  victoryAudioSource: {fileID: 1089800798}
  score: 0
--- !u!4 &1089800795
Transform:
  m_ObjectHideFlags: 0
  m_CorrespondingSourceObject: {fileID: 0}
  m_PrefabInstance: {fileID: 0}
  m_PrefabAsset: {fileID: 0}
  m_GameObject: {fileID: 1089800793}
  serializedVersion: 2
  m_LocalRotation: {x: 0, y: 0, z: 0, w: 1}
  m_LocalPosition: {x: 0.3026242, y: 4.7032957, z: -7.7825713}
  m_LocalScale: {x: 1, y: 1, z: 1}
  m_ConstrainProportionsScale: 0
  m_Children: []
  m_Father: {fileID: 0}
  m_LocalEulerAnglesHint: {x: 0, y: 0, z: 0}
--- !u!82 &1089800796
AudioSource:
  m_ObjectHideFlags: 0
  m_CorrespondingSourceObject: {fileID: 0}
  m_PrefabInstance: {fileID: 0}
  m_PrefabAsset: {fileID: 0}
  m_GameObject: {fileID: 1089800793}
  m_Enabled: 1
  serializedVersion: 4
  OutputAudioMixerGroup: {fileID: 0}
  m_audioClip: {fileID: 0}
  m_Resource: {fileID: 8300000, guid: f6300ecbd868f0342bc7809b1fbc8d47, type: 3}
  m_PlayOnAwake: 0
  m_Volume: 1
  m_Pitch: 1
  Loop: 0
  Mute: 0
  Spatialize: 0
  SpatializePostEffects: 0
  Priority: 128
  DopplerLevel: 1
  MinDistance: 1
  MaxDistance: 500
  Pan2D: 0
  rolloffMode: 0
  BypassEffects: 0
  BypassListenerEffects: 0
  BypassReverbZones: 0
  rolloffCustomCurve:
    serializedVersion: 2
    m_Curve:
    - serializedVersion: 3
      time: 0
      value: 1
      inSlope: 0
      outSlope: 0
      tangentMode: 0
      weightedMode: 0
      inWeight: 0.33333334
      outWeight: 0.33333334
    - serializedVersion: 3
      time: 1
      value: 0
      inSlope: 0
      outSlope: 0
      tangentMode: 0
      weightedMode: 0
      inWeight: 0.33333334
      outWeight: 0.33333334
    m_PreInfinity: 2
    m_PostInfinity: 2
    m_RotationOrder: 4
  panLevelCustomCurve:
    serializedVersion: 2
    m_Curve:
    - serializedVersion: 3
      time: 0
      value: 0
      inSlope: 0
      outSlope: 0
      tangentMode: 0
      weightedMode: 0
      inWeight: 0.33333334
      outWeight: 0.33333334
    m_PreInfinity: 2
    m_PostInfinity: 2
    m_RotationOrder: 4
  spreadCustomCurve:
    serializedVersion: 2
    m_Curve:
    - serializedVersion: 3
      time: 0
      value: 0
      inSlope: 0
      outSlope: 0
      tangentMode: 0
      weightedMode: 0
      inWeight: 0.33333334
      outWeight: 0.33333334
    m_PreInfinity: 2
    m_PostInfinity: 2
    m_RotationOrder: 4
  reverbZoneMixCustomCurve:
    serializedVersion: 2
    m_Curve:
    - serializedVersion: 3
      time: 0
      value: 1
      inSlope: 0
      outSlope: 0
      tangentMode: 0
      weightedMode: 0
      inWeight: 0.33333334
      outWeight: 0.33333334
    m_PreInfinity: 2
    m_PostInfinity: 2
    m_RotationOrder: 4
--- !u!82 &1089800797
AudioSource:
  m_ObjectHideFlags: 0
  m_CorrespondingSourceObject: {fileID: 0}
  m_PrefabInstance: {fileID: 0}
  m_PrefabAsset: {fileID: 0}
  m_GameObject: {fileID: 1089800793}
  m_Enabled: 1
  serializedVersion: 4
  OutputAudioMixerGroup: {fileID: 0}
  m_audioClip: {fileID: 0}
  m_Resource: {fileID: 8300000, guid: b2150030bc81e8347a5c962b9d177b81, type: 3}
  m_PlayOnAwake: 0
  m_Volume: 1
  m_Pitch: 1
  Loop: 0
  Mute: 0
  Spatialize: 0
  SpatializePostEffects: 0
  Priority: 128
  DopplerLevel: 1
  MinDistance: 1
  MaxDistance: 500
  Pan2D: 0
  rolloffMode: 0
  BypassEffects: 0
  BypassListenerEffects: 0
  BypassReverbZones: 0
  rolloffCustomCurve:
    serializedVersion: 2
    m_Curve:
    - serializedVersion: 3
      time: 0
      value: 1
      inSlope: 0
      outSlope: 0
      tangentMode: 0
      weightedMode: 0
      inWeight: 0.33333334
      outWeight: 0.33333334
    - serializedVersion: 3
      time: 1
      value: 0
      inSlope: 0
      outSlope: 0
      tangentMode: 0
      weightedMode: 0
      inWeight: 0.33333334
      outWeight: 0.33333334
    m_PreInfinity: 2
    m_PostInfinity: 2
    m_RotationOrder: 4
  panLevelCustomCurve:
    serializedVersion: 2
    m_Curve:
    - serializedVersion: 3
      time: 0
      value: 0
      inSlope: 0
      outSlope: 0
      tangentMode: 0
      weightedMode: 0
      inWeight: 0.33333334
      outWeight: 0.33333334
    m_PreInfinity: 2
    m_PostInfinity: 2
    m_RotationOrder: 4
  spreadCustomCurve:
    serializedVersion: 2
    m_Curve:
    - serializedVersion: 3
      time: 0
      value: 0
      inSlope: 0
      outSlope: 0
      tangentMode: 0
      weightedMode: 0
      inWeight: 0.33333334
      outWeight: 0.33333334
    m_PreInfinity: 2
    m_PostInfinity: 2
    m_RotationOrder: 4
  reverbZoneMixCustomCurve:
    serializedVersion: 2
    m_Curve:
    - serializedVersion: 3
      time: 0
      value: 1
      inSlope: 0
      outSlope: 0
      tangentMode: 0
      weightedMode: 0
      inWeight: 0.33333334
      outWeight: 0.33333334
    m_PreInfinity: 2
    m_PostInfinity: 2
    m_RotationOrder: 4
--- !u!82 &1089800798
AudioSource:
  m_ObjectHideFlags: 0
  m_CorrespondingSourceObject: {fileID: 0}
  m_PrefabInstance: {fileID: 0}
  m_PrefabAsset: {fileID: 0}
  m_GameObject: {fileID: 1089800793}
  m_Enabled: 1
  serializedVersion: 4
  OutputAudioMixerGroup: {fileID: 0}
  m_audioClip: {fileID: 0}
  m_Resource: {fileID: 8300000, guid: daa587fce0e3a4bd4b0cdd5253fb4b19, type: 3}
  m_PlayOnAwake: 0
  m_Volume: 0.486
  m_Pitch: 1
  Loop: 0
  Mute: 0
  Spatialize: 0
  SpatializePostEffects: 0
  Priority: 128
  DopplerLevel: 1
  MinDistance: 1
  MaxDistance: 500
  Pan2D: 0
  rolloffMode: 0
  BypassEffects: 0
  BypassListenerEffects: 0
  BypassReverbZones: 0
  rolloffCustomCurve:
    serializedVersion: 2
    m_Curve:
    - serializedVersion: 3
      time: 0
      value: 1
      inSlope: 0
      outSlope: 0
      tangentMode: 0
      weightedMode: 0
      inWeight: 0.33333334
      outWeight: 0.33333334
    - serializedVersion: 3
      time: 1
      value: 0
      inSlope: 0
      outSlope: 0
      tangentMode: 0
      weightedMode: 0
      inWeight: 0.33333334
      outWeight: 0.33333334
    m_PreInfinity: 2
    m_PostInfinity: 2
    m_RotationOrder: 4
  panLevelCustomCurve:
    serializedVersion: 2
    m_Curve:
    - serializedVersion: 3
      time: 0
      value: 0
      inSlope: 0
      outSlope: 0
      tangentMode: 0
      weightedMode: 0
      inWeight: 0.33333334
      outWeight: 0.33333334
    m_PreInfinity: 2
    m_PostInfinity: 2
    m_RotationOrder: 4
  spreadCustomCurve:
    serializedVersion: 2
    m_Curve:
    - serializedVersion: 3
      time: 0
      value: 0
      inSlope: 0
      outSlope: 0
      tangentMode: 0
      weightedMode: 0
      inWeight: 0.33333334
      outWeight: 0.33333334
    m_PreInfinity: 2
    m_PostInfinity: 2
    m_RotationOrder: 4
  reverbZoneMixCustomCurve:
    serializedVersion: 2
    m_Curve:
    - serializedVersion: 3
      time: 0
      value: 1
      inSlope: 0
      outSlope: 0
      tangentMode: 0
      weightedMode: 0
      inWeight: 0.33333334
      outWeight: 0.33333334
    m_PreInfinity: 2
    m_PostInfinity: 2
    m_RotationOrder: 4
--- !u!1001 &1101949027
PrefabInstance:
  m_ObjectHideFlags: 0
  serializedVersion: 2
  m_Modification:
    serializedVersion: 3
    m_TransformParent: {fileID: 1845563561}
    m_Modifications:
    - target: {fileID: -8679921383154817045, guid: 5297be54d10699e42a4be6e545193ded, type: 3}
      propertyPath: m_LocalPosition.x
      value: 0.80300045
      objectReference: {fileID: 0}
    - target: {fileID: -8679921383154817045, guid: 5297be54d10699e42a4be6e545193ded, type: 3}
      propertyPath: m_LocalPosition.y
      value: 0.4951825
      objectReference: {fileID: 0}
    - target: {fileID: -8679921383154817045, guid: 5297be54d10699e42a4be6e545193ded, type: 3}
      propertyPath: m_LocalPosition.z
      value: -1.037
      objectReference: {fileID: 0}
    - target: {fileID: -8679921383154817045, guid: 5297be54d10699e42a4be6e545193ded, type: 3}
      propertyPath: m_LocalRotation.w
      value: 1
      objectReference: {fileID: 0}
    - target: {fileID: -8679921383154817045, guid: 5297be54d10699e42a4be6e545193ded, type: 3}
      propertyPath: m_LocalRotation.x
      value: -0
      objectReference: {fileID: 0}
    - target: {fileID: -8679921383154817045, guid: 5297be54d10699e42a4be6e545193ded, type: 3}
      propertyPath: m_LocalRotation.y
      value: -0
      objectReference: {fileID: 0}
    - target: {fileID: -8679921383154817045, guid: 5297be54d10699e42a4be6e545193ded, type: 3}
      propertyPath: m_LocalRotation.z
      value: -0
      objectReference: {fileID: 0}
    - target: {fileID: -8679921383154817045, guid: 5297be54d10699e42a4be6e545193ded, type: 3}
      propertyPath: m_LocalEulerAnglesHint.x
      value: 0
      objectReference: {fileID: 0}
    - target: {fileID: -8679921383154817045, guid: 5297be54d10699e42a4be6e545193ded, type: 3}
      propertyPath: m_LocalEulerAnglesHint.y
      value: 0
      objectReference: {fileID: 0}
    - target: {fileID: -8679921383154817045, guid: 5297be54d10699e42a4be6e545193ded, type: 3}
      propertyPath: m_LocalEulerAnglesHint.z
      value: 0
      objectReference: {fileID: 0}
    - target: {fileID: 919132149155446097, guid: 5297be54d10699e42a4be6e545193ded, type: 3}
      propertyPath: m_Name
      value: apple (9)
      objectReference: {fileID: 0}
    m_RemovedComponents: []
    m_RemovedGameObjects: []
    m_AddedGameObjects: []
    m_AddedComponents: []
  m_SourcePrefab: {fileID: 100100000, guid: 5297be54d10699e42a4be6e545193ded, type: 3}
--- !u!4 &1101949028 stripped
Transform:
  m_CorrespondingSourceObject: {fileID: -8679921383154817045, guid: 5297be54d10699e42a4be6e545193ded, type: 3}
  m_PrefabInstance: {fileID: 1101949027}
  m_PrefabAsset: {fileID: 0}
--- !u!1001 &1133319911
PrefabInstance:
  m_ObjectHideFlags: 0
  serializedVersion: 2
  m_Modification:
    serializedVersion: 3
    m_TransformParent: {fileID: 1845563561}
    m_Modifications:
    - target: {fileID: -8679921383154817045, guid: 5297be54d10699e42a4be6e545193ded, type: 3}
      propertyPath: m_LocalPosition.x
      value: 0.33541012
      objectReference: {fileID: 0}
    - target: {fileID: -8679921383154817045, guid: 5297be54d10699e42a4be6e545193ded, type: 3}
      propertyPath: m_LocalPosition.y
      value: 0.4951825
      objectReference: {fileID: 0}
    - target: {fileID: -8679921383154817045, guid: 5297be54d10699e42a4be6e545193ded, type: 3}
      propertyPath: m_LocalPosition.z
      value: -1.496
      objectReference: {fileID: 0}
    - target: {fileID: -8679921383154817045, guid: 5297be54d10699e42a4be6e545193ded, type: 3}
      propertyPath: m_LocalRotation.w
      value: 1
      objectReference: {fileID: 0}
    - target: {fileID: -8679921383154817045, guid: 5297be54d10699e42a4be6e545193ded, type: 3}
      propertyPath: m_LocalRotation.x
      value: -0
      objectReference: {fileID: 0}
    - target: {fileID: -8679921383154817045, guid: 5297be54d10699e42a4be6e545193ded, type: 3}
      propertyPath: m_LocalRotation.y
      value: -0
      objectReference: {fileID: 0}
    - target: {fileID: -8679921383154817045, guid: 5297be54d10699e42a4be6e545193ded, type: 3}
      propertyPath: m_LocalRotation.z
      value: -0
      objectReference: {fileID: 0}
    - target: {fileID: -8679921383154817045, guid: 5297be54d10699e42a4be6e545193ded, type: 3}
      propertyPath: m_LocalEulerAnglesHint.x
      value: 0
      objectReference: {fileID: 0}
    - target: {fileID: -8679921383154817045, guid: 5297be54d10699e42a4be6e545193ded, type: 3}
      propertyPath: m_LocalEulerAnglesHint.y
      value: 0
      objectReference: {fileID: 0}
    - target: {fileID: -8679921383154817045, guid: 5297be54d10699e42a4be6e545193ded, type: 3}
      propertyPath: m_LocalEulerAnglesHint.z
      value: 0
      objectReference: {fileID: 0}
    - target: {fileID: 919132149155446097, guid: 5297be54d10699e42a4be6e545193ded, type: 3}
      propertyPath: m_Name
      value: AppleJack
      objectReference: {fileID: 0}
    m_RemovedComponents: []
    m_RemovedGameObjects: []
    m_AddedGameObjects: []
    m_AddedComponents:
    - targetCorrespondingSourceObject: {fileID: 919132149155446097, guid: 5297be54d10699e42a4be6e545193ded, type: 3}
      insertIndex: -1
      addedObject: {fileID: 1133319919}
    - targetCorrespondingSourceObject: {fileID: 919132149155446097, guid: 5297be54d10699e42a4be6e545193ded, type: 3}
      insertIndex: -1
      addedObject: {fileID: 1133319920}
    - targetCorrespondingSourceObject: {fileID: 919132149155446097, guid: 5297be54d10699e42a4be6e545193ded, type: 3}
      insertIndex: -1
      addedObject: {fileID: 1133319921}
  m_SourcePrefab: {fileID: 100100000, guid: 5297be54d10699e42a4be6e545193ded, type: 3}
--- !u!4 &1133319912 stripped
Transform:
  m_CorrespondingSourceObject: {fileID: -8679921383154817045, guid: 5297be54d10699e42a4be6e545193ded, type: 3}
  m_PrefabInstance: {fileID: 1133319911}
  m_PrefabAsset: {fileID: 0}
--- !u!1 &1133319913 stripped
GameObject:
  m_CorrespondingSourceObject: {fileID: 919132149155446097, guid: 5297be54d10699e42a4be6e545193ded, type: 3}
  m_PrefabInstance: {fileID: 1133319911}
  m_PrefabAsset: {fileID: 0}
--- !u!54 &1133319919
Rigidbody:
  m_ObjectHideFlags: 0
  m_CorrespondingSourceObject: {fileID: 0}
  m_PrefabInstance: {fileID: 0}
  m_PrefabAsset: {fileID: 0}
  m_GameObject: {fileID: 1133319913}
  serializedVersion: 5
  m_Mass: 1
  m_LinearDamping: 0
  m_AngularDamping: 0.05
  m_CenterOfMass: {x: 0, y: 0, z: 0}
  m_InertiaTensor: {x: 1, y: 1, z: 1}
  m_InertiaRotation: {x: 0, y: 0, z: 0, w: 1}
  m_IncludeLayers:
    serializedVersion: 2
    m_Bits: 0
  m_ExcludeLayers:
    serializedVersion: 2
    m_Bits: 0
  m_ImplicitCom: 1
  m_ImplicitTensor: 1
  m_UseGravity: 1
  m_IsKinematic: 0
  m_Interpolate: 0
  m_Constraints: 0
  m_CollisionDetection: 0
--- !u!114 &1133319920
MonoBehaviour:
  m_ObjectHideFlags: 0
  m_CorrespondingSourceObject: {fileID: 0}
  m_PrefabInstance: {fileID: 0}
  m_PrefabAsset: {fileID: 0}
  m_GameObject: {fileID: 1133319913}
  m_Enabled: 1
  m_EditorHideFlags: 0
  m_Script: {fileID: 11500000, guid: 0ad34abafad169848a38072baa96cdb2, type: 3}
  m_Name: 
  m_EditorClassIdentifier: 
  m_InteractionManager: {fileID: 0}
  m_Colliders: []
  m_InteractionLayers:
    m_Bits: 1
  m_DistanceCalculationMode: 1
  m_SelectMode: 0
  m_FocusMode: 1
  m_CustomReticle: {fileID: 0}
  m_AllowGazeInteraction: 0
  m_AllowGazeSelect: 0
  m_OverrideGazeTimeToSelect: 0
  m_GazeTimeToSelect: 0.5
  m_OverrideTimeToAutoDeselectGaze: 0
  m_TimeToAutoDeselectGaze: 3
  m_AllowGazeAssistance: 0
  m_FirstHoverEntered:
    m_PersistentCalls:
      m_Calls: []
  m_LastHoverExited:
    m_PersistentCalls:
      m_Calls: []
  m_HoverEntered:
    m_PersistentCalls:
      m_Calls: []
  m_HoverExited:
    m_PersistentCalls:
      m_Calls: []
  m_FirstSelectEntered:
    m_PersistentCalls:
      m_Calls: []
  m_LastSelectExited:
    m_PersistentCalls:
      m_Calls: []
  m_SelectEntered:
    m_PersistentCalls:
      m_Calls: []
  m_SelectExited:
    m_PersistentCalls:
      m_Calls: []
  m_FirstFocusEntered:
    m_PersistentCalls:
      m_Calls: []
  m_LastFocusExited:
    m_PersistentCalls:
      m_Calls: []
  m_FocusEntered:
    m_PersistentCalls:
      m_Calls: []
  m_FocusExited:
    m_PersistentCalls:
      m_Calls: []
  m_Activated:
    m_PersistentCalls:
      m_Calls: []
  m_Deactivated:
    m_PersistentCalls:
      m_Calls: []
  m_StartingHoverFilters: []
  m_StartingSelectFilters: []
  m_StartingInteractionStrengthFilters: []
  m_AttachTransform: {fileID: 0}
  m_SecondaryAttachTransform: {fileID: 0}
  m_UseDynamicAttach: 0
  m_MatchAttachPosition: 1
  m_MatchAttachRotation: 1
  m_SnapToColliderVolume: 1
  m_ReinitializeDynamicAttachEverySingleGrab: 1
  m_AttachEaseInTime: 0.15
  m_MovementType: 2
  m_PredictedVisualsTransform: {fileID: 0}
  m_VelocityDamping: 1
  m_VelocityScale: 1
  m_AngularVelocityDamping: 1
  m_AngularVelocityScale: 1
  m_TrackPosition: 1
  m_SmoothPosition: 0
  m_SmoothPositionAmount: 8
  m_TightenPosition: 0.1
  m_TrackRotation: 1
  m_SmoothRotation: 0
  m_SmoothRotationAmount: 8
  m_TightenRotation: 0.1
  m_TrackScale: 1
  m_SmoothScale: 0
  m_SmoothScaleAmount: 8
  m_TightenScale: 0.1
  m_ThrowOnDetach: 1
  m_ThrowSmoothingDuration: 0.25
  m_ThrowSmoothingCurve:
    serializedVersion: 2
    m_Curve:
    - serializedVersion: 3
      time: 1
      value: 1
      inSlope: 0
      outSlope: 0
      tangentMode: 0
      weightedMode: 0
      inWeight: 0
      outWeight: 0
    m_PreInfinity: 2
    m_PostInfinity: 2
    m_RotationOrder: 4
  m_ThrowVelocityScale: 1.5
  m_ThrowAngularVelocityScale: 1
  m_ForceGravityOnDetach: 0
  m_RetainTransformParent: 1
  m_StartingSingleGrabTransformers: []
  m_StartingMultipleGrabTransformers: []
  m_AddDefaultGrabTransformers: 1
  m_FarAttachMode: 0
  m_LimitLinearVelocity: 0
  m_LimitAngularVelocity: 0
  m_MaxLinearVelocityDelta: 10
  m_MaxAngularVelocityDelta: 20
--- !u!65 &1133319921
BoxCollider:
  m_ObjectHideFlags: 0
  m_CorrespondingSourceObject: {fileID: 0}
  m_PrefabInstance: {fileID: 0}
  m_PrefabAsset: {fileID: 0}
  m_GameObject: {fileID: 1133319913}
  m_Material: {fileID: 0}
  m_IncludeLayers:
    serializedVersion: 2
    m_Bits: 0
  m_ExcludeLayers:
    serializedVersion: 2
    m_Bits: 0
  m_LayerOverridePriority: 0
  m_IsTrigger: 0
  m_ProvidesContacts: 0
  m_Enabled: 1
  serializedVersion: 3
  m_Size: {x: 0.19629455, y: 0.19075339, z: 0.19629455}
  m_Center: {x: 0, y: 0.09537669, z: 0}
--- !u!1001 &1141850529
PrefabInstance:
  m_ObjectHideFlags: 0
  serializedVersion: 2
  m_Modification:
    serializedVersion: 3
    m_TransformParent: {fileID: 1391605425}
    m_Modifications:
    - target: {fileID: 3782746831535047117, guid: 8a127ccea23432443a3d8d22c02e41d6, type: 3}
      propertyPath: m_Name
      value: Target (4)
      objectReference: {fileID: 0}
    - target: {fileID: 3979287567325244880, guid: 8a127ccea23432443a3d8d22c02e41d6, type: 3}
      propertyPath: m_LocalPosition.x
      value: 4.867588
      objectReference: {fileID: 0}
    - target: {fileID: 3979287567325244880, guid: 8a127ccea23432443a3d8d22c02e41d6, type: 3}
      propertyPath: m_LocalPosition.y
      value: 1.4951824
      objectReference: {fileID: 0}
    - target: {fileID: 3979287567325244880, guid: 8a127ccea23432443a3d8d22c02e41d6, type: 3}
      propertyPath: m_LocalPosition.z
      value: -1.3951068
      objectReference: {fileID: 0}
    - target: {fileID: 3979287567325244880, guid: 8a127ccea23432443a3d8d22c02e41d6, type: 3}
      propertyPath: m_LocalRotation.w
      value: 1
      objectReference: {fileID: 0}
    - target: {fileID: 3979287567325244880, guid: 8a127ccea23432443a3d8d22c02e41d6, type: 3}
      propertyPath: m_LocalRotation.x
      value: -0
      objectReference: {fileID: 0}
    - target: {fileID: 3979287567325244880, guid: 8a127ccea23432443a3d8d22c02e41d6, type: 3}
      propertyPath: m_LocalRotation.y
      value: -0
      objectReference: {fileID: 0}
    - target: {fileID: 3979287567325244880, guid: 8a127ccea23432443a3d8d22c02e41d6, type: 3}
      propertyPath: m_LocalRotation.z
      value: -0
      objectReference: {fileID: 0}
    - target: {fileID: 3979287567325244880, guid: 8a127ccea23432443a3d8d22c02e41d6, type: 3}
      propertyPath: m_LocalEulerAnglesHint.x
      value: 0
      objectReference: {fileID: 0}
    - target: {fileID: 3979287567325244880, guid: 8a127ccea23432443a3d8d22c02e41d6, type: 3}
      propertyPath: m_LocalEulerAnglesHint.y
      value: 0
      objectReference: {fileID: 0}
    - target: {fileID: 3979287567325244880, guid: 8a127ccea23432443a3d8d22c02e41d6, type: 3}
      propertyPath: m_LocalEulerAnglesHint.z
      value: 0
      objectReference: {fileID: 0}
    - target: {fileID: 7116700043712961308, guid: 8a127ccea23432443a3d8d22c02e41d6, type: 3}
      propertyPath: targetType
      value: 14
      objectReference: {fileID: 0}
    - target: {fileID: 7116700043712961308, guid: 8a127ccea23432443a3d8d22c02e41d6, type: 3}
      propertyPath: rotationError
      value: 1
      objectReference: {fileID: 0}
    - target: {fileID: 7116700043712961308, guid: 8a127ccea23432443a3d8d22c02e41d6, type: 3}
      propertyPath: OnCompleted.m_PersistentCalls.m_Calls.Array.size
      value: 1
      objectReference: {fileID: 0}
    - target: {fileID: 7116700043712961308, guid: 8a127ccea23432443a3d8d22c02e41d6, type: 3}
      propertyPath: OnCompleted.m_PersistentCalls.m_Calls.Array.data[0].m_Mode
      value: 0
      objectReference: {fileID: 0}
    - target: {fileID: 7116700043712961308, guid: 8a127ccea23432443a3d8d22c02e41d6, type: 3}
      propertyPath: OnCompleted.m_PersistentCalls.m_Calls.Array.data[0].m_Target
      value: 
      objectReference: {fileID: 1089800794}
    - target: {fileID: 7116700043712961308, guid: 8a127ccea23432443a3d8d22c02e41d6, type: 3}
      propertyPath: OnCompleted.m_PersistentCalls.m_Calls.Array.data[0].m_CallState
      value: 2
      objectReference: {fileID: 0}
    - target: {fileID: 7116700043712961308, guid: 8a127ccea23432443a3d8d22c02e41d6, type: 3}
      propertyPath: OnCompleted.m_PersistentCalls.m_Calls.Array.data[0].m_MethodName
      value: CompleteTask
      objectReference: {fileID: 0}
    - target: {fileID: 7116700043712961308, guid: 8a127ccea23432443a3d8d22c02e41d6, type: 3}
      propertyPath: OnCompleted.m_PersistentCalls.m_Calls.Array.data[0].m_TargetAssemblyTypeName
      value: LevelManager, Assembly-CSharp
      objectReference: {fileID: 0}
    - target: {fileID: 7116700043712961308, guid: 8a127ccea23432443a3d8d22c02e41d6, type: 3}
      propertyPath: OnCompleted.m_PersistentCalls.m_Calls.Array.data[0].m_Arguments.m_ObjectArgumentAssemblyTypeName
      value: UnityEngine.Object, UnityEngine
      objectReference: {fileID: 0}
    - target: {fileID: 7924190155574137226, guid: 8a127ccea23432443a3d8d22c02e41d6, type: 3}
      propertyPath: m_Mesh
      value: 
      objectReference: {fileID: -8273424620059847725, guid: 2ec85b76c7b7bdb44b718be003e274c9, type: 3}
    m_RemovedComponents: []
    m_RemovedGameObjects: []
    m_AddedGameObjects: []
    m_AddedComponents: []
  m_SourcePrefab: {fileID: 100100000, guid: 8a127ccea23432443a3d8d22c02e41d6, type: 3}
--- !u!4 &1195660153 stripped
Transform:
  m_CorrespondingSourceObject: {fileID: -8679921383154817045, guid: 811af2c68e517b84db104903c1eea057, type: 3}
  m_PrefabInstance: {fileID: 1897868145}
  m_PrefabAsset: {fileID: 0}
--- !u!1001 &1238387380
PrefabInstance:
  m_ObjectHideFlags: 0
  serializedVersion: 2
  m_Modification:
    serializedVersion: 3
    m_TransformParent: {fileID: 594187716}
    m_Modifications:
    - target: {fileID: -8679921383154817045, guid: bd3da47ee0d05ae4ca100590ff7e095f, type: 3}
      propertyPath: m_LocalPosition.x
      value: 1.985
      objectReference: {fileID: 0}
    - target: {fileID: -8679921383154817045, guid: bd3da47ee0d05ae4ca100590ff7e095f, type: 3}
      propertyPath: m_LocalPosition.y
      value: 1.5380824
      objectReference: {fileID: 0}
    - target: {fileID: -8679921383154817045, guid: bd3da47ee0d05ae4ca100590ff7e095f, type: 3}
      propertyPath: m_LocalPosition.z
      value: -1.2571068
      objectReference: {fileID: 0}
    - target: {fileID: -8679921383154817045, guid: bd3da47ee0d05ae4ca100590ff7e095f, type: 3}
      propertyPath: m_LocalRotation.w
      value: 0.5
      objectReference: {fileID: 0}
    - target: {fileID: -8679921383154817045, guid: bd3da47ee0d05ae4ca100590ff7e095f, type: 3}
      propertyPath: m_LocalRotation.x
      value: 0.5
      objectReference: {fileID: 0}
    - target: {fileID: -8679921383154817045, guid: bd3da47ee0d05ae4ca100590ff7e095f, type: 3}
      propertyPath: m_LocalRotation.y
      value: 0.5
      objectReference: {fileID: 0}
    - target: {fileID: -8679921383154817045, guid: bd3da47ee0d05ae4ca100590ff7e095f, type: 3}
      propertyPath: m_LocalRotation.z
      value: 0.5
      objectReference: {fileID: 0}
    - target: {fileID: -8679921383154817045, guid: bd3da47ee0d05ae4ca100590ff7e095f, type: 3}
      propertyPath: m_LocalEulerAnglesHint.x
      value: 0
      objectReference: {fileID: 0}
    - target: {fileID: -8679921383154817045, guid: bd3da47ee0d05ae4ca100590ff7e095f, type: 3}
      propertyPath: m_LocalEulerAnglesHint.y
      value: 90
      objectReference: {fileID: 0}
    - target: {fileID: -8679921383154817045, guid: bd3da47ee0d05ae4ca100590ff7e095f, type: 3}
      propertyPath: m_LocalEulerAnglesHint.z
      value: 90
      objectReference: {fileID: 0}
    - target: {fileID: 919132149155446097, guid: bd3da47ee0d05ae4ca100590ff7e095f, type: 3}
      propertyPath: m_Name
      value: beet (10)
      objectReference: {fileID: 0}
    m_RemovedComponents: []
    m_RemovedGameObjects: []
    m_AddedGameObjects: []
    m_AddedComponents: []
  m_SourcePrefab: {fileID: 100100000, guid: bd3da47ee0d05ae4ca100590ff7e095f, type: 3}
--- !u!1001 &1240061985
PrefabInstance:
  m_ObjectHideFlags: 0
  serializedVersion: 2
  m_Modification:
    serializedVersion: 3
    m_TransformParent: {fileID: 594187716}
    m_Modifications:
    - target: {fileID: -8679921383154817045, guid: bd3da47ee0d05ae4ca100590ff7e095f, type: 3}
      propertyPath: m_LocalPosition.x
      value: 1.9850001
      objectReference: {fileID: 0}
    - target: {fileID: -8679921383154817045, guid: bd3da47ee0d05ae4ca100590ff7e095f, type: 3}
      propertyPath: m_LocalPosition.y
      value: 1.5380824
      objectReference: {fileID: 0}
    - target: {fileID: -8679921383154817045, guid: bd3da47ee0d05ae4ca100590ff7e095f, type: 3}
      propertyPath: m_LocalPosition.z
      value: -1.6011069
      objectReference: {fileID: 0}
    - target: {fileID: -8679921383154817045, guid: bd3da47ee0d05ae4ca100590ff7e095f, type: 3}
      propertyPath: m_LocalRotation.w
      value: 0.5
      objectReference: {fileID: 0}
    - target: {fileID: -8679921383154817045, guid: bd3da47ee0d05ae4ca100590ff7e095f, type: 3}
      propertyPath: m_LocalRotation.x
      value: 0.5
      objectReference: {fileID: 0}
    - target: {fileID: -8679921383154817045, guid: bd3da47ee0d05ae4ca100590ff7e095f, type: 3}
      propertyPath: m_LocalRotation.y
      value: 0.5
      objectReference: {fileID: 0}
    - target: {fileID: -8679921383154817045, guid: bd3da47ee0d05ae4ca100590ff7e095f, type: 3}
      propertyPath: m_LocalRotation.z
      value: 0.5
      objectReference: {fileID: 0}
    - target: {fileID: -8679921383154817045, guid: bd3da47ee0d05ae4ca100590ff7e095f, type: 3}
      propertyPath: m_LocalEulerAnglesHint.x
      value: 0
      objectReference: {fileID: 0}
    - target: {fileID: -8679921383154817045, guid: bd3da47ee0d05ae4ca100590ff7e095f, type: 3}
      propertyPath: m_LocalEulerAnglesHint.y
      value: 90
      objectReference: {fileID: 0}
    - target: {fileID: -8679921383154817045, guid: bd3da47ee0d05ae4ca100590ff7e095f, type: 3}
      propertyPath: m_LocalEulerAnglesHint.z
      value: 90
      objectReference: {fileID: 0}
    - target: {fileID: 919132149155446097, guid: bd3da47ee0d05ae4ca100590ff7e095f, type: 3}
      propertyPath: m_Name
      value: beet (11)
      objectReference: {fileID: 0}
    m_RemovedComponents: []
    m_RemovedGameObjects: []
    m_AddedGameObjects: []
    m_AddedComponents: []
  m_SourcePrefab: {fileID: 100100000, guid: bd3da47ee0d05ae4ca100590ff7e095f, type: 3}
--- !u!1 &1247676783
GameObject:
  m_ObjectHideFlags: 0
  m_CorrespondingSourceObject: {fileID: 0}
  m_PrefabInstance: {fileID: 0}
  m_PrefabAsset: {fileID: 0}
  serializedVersion: 6
  m_Component:
  - component: {fileID: 1247676789}
  - component: {fileID: 1247676788}
  - component: {fileID: 1247676787}
  - component: {fileID: 1247676786}
  - component: {fileID: 1247676785}
  - component: {fileID: 1247676790}
  m_Layer: 0
  m_Name: ReAuthCube
  m_TagString: Untagged
  m_Icon: {fileID: 0}
  m_NavMeshLayer: 0
  m_StaticEditorFlags: 0
  m_IsActive: 1
--- !u!54 &1247676785
Rigidbody:
  m_ObjectHideFlags: 0
  m_CorrespondingSourceObject: {fileID: 0}
  m_PrefabInstance: {fileID: 0}
  m_PrefabAsset: {fileID: 0}
  m_GameObject: {fileID: 1247676783}
  serializedVersion: 5
  m_Mass: 1
  m_LinearDamping: 0
  m_AngularDamping: 0.05
  m_CenterOfMass: {x: 0, y: 0, z: 0}
  m_InertiaTensor: {x: 1, y: 1, z: 1}
  m_InertiaRotation: {x: 0, y: 0, z: 0, w: 1}
  m_IncludeLayers:
    serializedVersion: 2
    m_Bits: 0
  m_ExcludeLayers:
    serializedVersion: 2
    m_Bits: 0
  m_ImplicitCom: 1
  m_ImplicitTensor: 1
  m_UseGravity: 1
  m_IsKinematic: 0
  m_Interpolate: 0
  m_Constraints: 0
  m_CollisionDetection: 0
--- !u!65 &1247676786
BoxCollider:
  m_ObjectHideFlags: 0
  m_CorrespondingSourceObject: {fileID: 0}
  m_PrefabInstance: {fileID: 0}
  m_PrefabAsset: {fileID: 0}
  m_GameObject: {fileID: 1247676783}
  m_Material: {fileID: 0}
  m_IncludeLayers:
    serializedVersion: 2
    m_Bits: 0
  m_ExcludeLayers:
    serializedVersion: 2
    m_Bits: 0
  m_LayerOverridePriority: 0
  m_IsTrigger: 0
  m_ProvidesContacts: 0
  m_Enabled: 1
  serializedVersion: 3
  m_Size: {x: 1, y: 1, z: 1}
  m_Center: {x: 0, y: 0, z: 0}
--- !u!23 &1247676787
MeshRenderer:
  m_ObjectHideFlags: 0
  m_CorrespondingSourceObject: {fileID: 0}
  m_PrefabInstance: {fileID: 0}
  m_PrefabAsset: {fileID: 0}
  m_GameObject: {fileID: 1247676783}
  m_Enabled: 1
  m_CastShadows: 1
  m_ReceiveShadows: 1
  m_DynamicOccludee: 1
  m_StaticShadowCaster: 0
  m_MotionVectors: 1
  m_LightProbeUsage: 1
  m_ReflectionProbeUsage: 1
  m_RayTracingMode: 2
  m_RayTraceProcedural: 0
  m_RayTracingAccelStructBuildFlagsOverride: 0
  m_RayTracingAccelStructBuildFlags: 1
  m_SmallMeshCulling: 1
  m_ForceMeshLod: -1
  m_MeshLodSelectionBias: 0
  m_RenderingLayerMask: 1
  m_RendererPriority: 0
  m_Materials:
  - {fileID: 2100000, guid: 31321ba15b8f8eb4c954353edc038b1d, type: 2}
  m_StaticBatchInfo:
    firstSubMesh: 0
    subMeshCount: 0
  m_StaticBatchRoot: {fileID: 0}
  m_ProbeAnchor: {fileID: 0}
  m_LightProbeVolumeOverride: {fileID: 0}
  m_ScaleInLightmap: 1
  m_ReceiveGI: 1
  m_PreserveUVs: 0
  m_IgnoreNormalsForChartDetection: 0
  m_ImportantGI: 0
  m_StitchLightmapSeams: 1
  m_SelectedEditorRenderState: 3
  m_MinimumChartSize: 4
  m_AutoUVMaxDistance: 0.5
  m_AutoUVMaxAngle: 89
  m_LightmapParameters: {fileID: 0}
  m_GlobalIlluminationMeshLod: 0
  m_SortingLayerID: 0
  m_SortingLayer: 0
  m_SortingOrder: 0
  m_AdditionalVertexStreams: {fileID: 0}
--- !u!33 &1247676788
MeshFilter:
  m_ObjectHideFlags: 0
  m_CorrespondingSourceObject: {fileID: 0}
  m_PrefabInstance: {fileID: 0}
  m_PrefabAsset: {fileID: 0}
  m_GameObject: {fileID: 1247676783}
  m_Mesh: {fileID: 10202, guid: 0000000000000000e000000000000000, type: 0}
--- !u!4 &1247676789
Transform:
  m_ObjectHideFlags: 0
  m_CorrespondingSourceObject: {fileID: 0}
  m_PrefabInstance: {fileID: 0}
  m_PrefabAsset: {fileID: 0}
  m_GameObject: {fileID: 1247676783}
  serializedVersion: 2
  m_LocalRotation: {x: -0, y: -0, z: -0, w: 1}
  m_LocalPosition: {x: 1.437, y: 1.468, z: -6.419}
  m_LocalScale: {x: 0.5, y: 0.5, z: 0.5}
  m_ConstrainProportionsScale: 0
  m_Children:
  - {fileID: 636291714}
  m_Father: {fileID: 1711851272}
  m_LocalEulerAnglesHint: {x: 0, y: 0, z: 0}
--- !u!114 &1247676790
MonoBehaviour:
  m_ObjectHideFlags: 0
  m_CorrespondingSourceObject: {fileID: 0}
  m_PrefabInstance: {fileID: 0}
  m_PrefabAsset: {fileID: 0}
  m_GameObject: {fileID: 1247676783}
  m_Enabled: 1
  m_EditorHideFlags: 0
  m_Script: {fileID: 11500000, guid: 1ca6d1626b20642a69e1ba67a52e2141, type: 3}
  m_Name: 
  m_EditorClassIdentifier: 
  m_InteractionManager: {fileID: 0}
  m_Colliders: []
  m_InteractionLayers:
    m_Bits: 1
  m_DistanceCalculationMode: 1
  m_SelectMode: 0
  m_FocusMode: 1
  m_CustomReticle: {fileID: 0}
  m_AllowGazeInteraction: 0
  m_AllowGazeSelect: 0
  m_OverrideGazeTimeToSelect: 0
  m_GazeTimeToSelect: 0.5
  m_OverrideTimeToAutoDeselectGaze: 0
  m_TimeToAutoDeselectGaze: 3
  m_AllowGazeAssistance: 0
  m_FirstHoverEntered:
    m_PersistentCalls:
      m_Calls: []
  m_LastHoverExited:
    m_PersistentCalls:
      m_Calls: []
  m_HoverEntered:
    m_PersistentCalls:
      m_Calls: []
  m_HoverExited:
    m_PersistentCalls:
      m_Calls: []
  m_FirstSelectEntered:
    m_PersistentCalls:
      m_Calls: []
  m_LastSelectExited:
    m_PersistentCalls:
      m_Calls: []
  m_SelectEntered:
    m_PersistentCalls:
      m_Calls: []
  m_SelectExited:
    m_PersistentCalls:
      m_Calls: []
  m_FirstFocusEntered:
    m_PersistentCalls:
      m_Calls: []
  m_LastFocusExited:
    m_PersistentCalls:
      m_Calls: []
  m_FocusEntered:
    m_PersistentCalls:
      m_Calls: []
  m_FocusExited:
    m_PersistentCalls:
      m_Calls: []
  m_Activated:
    m_PersistentCalls:
      m_Calls: []
  m_Deactivated:
    m_PersistentCalls:
      m_Calls: []
  m_StartingHoverFilters: []
  m_StartingSelectFilters: []
  m_StartingInteractionStrengthFilters: []
--- !u!1 &1249617917
GameObject:
  m_ObjectHideFlags: 0
  m_CorrespondingSourceObject: {fileID: 0}
  m_PrefabInstance: {fileID: 0}
  m_PrefabAsset: {fileID: 0}
  serializedVersion: 6
  m_Component:
  - component: {fileID: 1249617921}
  - component: {fileID: 1249617920}
  - component: {fileID: 1249617919}
  - component: {fileID: 1249617918}
  - component: {fileID: 1249617922}
  m_Layer: 0
  m_Name: Plane
  m_TagString: Untagged
  m_Icon: {fileID: 0}
  m_NavMeshLayer: 0
  m_StaticEditorFlags: 0
  m_IsActive: 1
--- !u!64 &1249617918
MeshCollider:
  m_ObjectHideFlags: 0
  m_CorrespondingSourceObject: {fileID: 0}
  m_PrefabInstance: {fileID: 0}
  m_PrefabAsset: {fileID: 0}
  m_GameObject: {fileID: 1249617917}
  m_Material: {fileID: 0}
  m_IncludeLayers:
    serializedVersion: 2
    m_Bits: 0
  m_ExcludeLayers:
    serializedVersion: 2
    m_Bits: 0
  m_LayerOverridePriority: 0
  m_IsTrigger: 0
  m_ProvidesContacts: 0
  m_Enabled: 1
  serializedVersion: 5
  m_Convex: 0
  m_CookingOptions: 30
  m_Mesh: {fileID: 10209, guid: 0000000000000000e000000000000000, type: 0}
--- !u!23 &1249617919
MeshRenderer:
  m_ObjectHideFlags: 0
  m_CorrespondingSourceObject: {fileID: 0}
  m_PrefabInstance: {fileID: 0}
  m_PrefabAsset: {fileID: 0}
  m_GameObject: {fileID: 1249617917}
  m_Enabled: 1
  m_CastShadows: 1
  m_ReceiveShadows: 1
  m_DynamicOccludee: 1
  m_StaticShadowCaster: 0
  m_MotionVectors: 1
  m_LightProbeUsage: 1
  m_ReflectionProbeUsage: 1
  m_RayTracingMode: 2
  m_RayTraceProcedural: 0
  m_RayTracingAccelStructBuildFlagsOverride: 0
  m_RayTracingAccelStructBuildFlags: 1
  m_SmallMeshCulling: 1
  m_ForceMeshLod: -1
  m_MeshLodSelectionBias: 0
  m_RenderingLayerMask: 1
  m_RendererPriority: 0
  m_Materials:
  - {fileID: 2100000, guid: 40d5f39ae0668b14f9d71f56c2981be7, type: 2}
  m_StaticBatchInfo:
    firstSubMesh: 0
    subMeshCount: 0
  m_StaticBatchRoot: {fileID: 0}
  m_ProbeAnchor: {fileID: 0}
  m_LightProbeVolumeOverride: {fileID: 0}
  m_ScaleInLightmap: 1
  m_ReceiveGI: 1
  m_PreserveUVs: 0
  m_IgnoreNormalsForChartDetection: 0
  m_ImportantGI: 0
  m_StitchLightmapSeams: 1
  m_SelectedEditorRenderState: 3
  m_MinimumChartSize: 4
  m_AutoUVMaxDistance: 0.5
  m_AutoUVMaxAngle: 89
  m_LightmapParameters: {fileID: 0}
  m_GlobalIlluminationMeshLod: 0
  m_SortingLayerID: 0
  m_SortingLayer: 0
  m_SortingOrder: 0
  m_AdditionalVertexStreams: {fileID: 0}
--- !u!33 &1249617920
MeshFilter:
  m_ObjectHideFlags: 0
  m_CorrespondingSourceObject: {fileID: 0}
  m_PrefabInstance: {fileID: 0}
  m_PrefabAsset: {fileID: 0}
  m_GameObject: {fileID: 1249617917}
  m_Mesh: {fileID: 10209, guid: 0000000000000000e000000000000000, type: 0}
--- !u!4 &1249617921
Transform:
  m_ObjectHideFlags: 0
  m_CorrespondingSourceObject: {fileID: 0}
  m_PrefabInstance: {fileID: 0}
  m_PrefabAsset: {fileID: 0}
  m_GameObject: {fileID: 1249617917}
  serializedVersion: 2
  m_LocalRotation: {x: -0, y: -0, z: -0, w: 1}
  m_LocalPosition: {x: 0, y: 0, z: 0}
  m_LocalScale: {x: 10, y: 10, z: 10}
  m_ConstrainProportionsScale: 0
  m_Children: []
  m_Father: {fileID: 1711851272}
  m_LocalEulerAnglesHint: {x: 0, y: 0, z: 0}
--- !u!114 &1249617922
MonoBehaviour:
  m_ObjectHideFlags: 0
  m_CorrespondingSourceObject: {fileID: 0}
  m_PrefabInstance: {fileID: 0}
  m_PrefabAsset: {fileID: 0}
  m_GameObject: {fileID: 1249617917}
  m_Enabled: 1
  m_EditorHideFlags: 0
  m_Script: {fileID: 11500000, guid: 38f6bf3d943ac7945842268c9ef1dca6, type: 3}
  m_Name: 
  m_EditorClassIdentifier: 
  m_InteractionManager: {fileID: 0}
  m_Colliders: []
  m_InteractionLayers:
    m_Bits: 2147483648
  m_DistanceCalculationMode: 1
  m_SelectMode: 1
  m_FocusMode: 1
  m_CustomReticle: {fileID: 0}
  m_AllowGazeInteraction: 0
  m_AllowGazeSelect: 0
  m_OverrideGazeTimeToSelect: 0
  m_GazeTimeToSelect: 0.5
  m_OverrideTimeToAutoDeselectGaze: 0
  m_TimeToAutoDeselectGaze: 3
  m_AllowGazeAssistance: 0
  m_FirstHoverEntered:
    m_PersistentCalls:
      m_Calls: []
  m_LastHoverExited:
    m_PersistentCalls:
      m_Calls: []
  m_HoverEntered:
    m_PersistentCalls:
      m_Calls: []
  m_HoverExited:
    m_PersistentCalls:
      m_Calls: []
  m_FirstSelectEntered:
    m_PersistentCalls:
      m_Calls: []
  m_LastSelectExited:
    m_PersistentCalls:
      m_Calls: []
  m_SelectEntered:
    m_PersistentCalls:
      m_Calls: []
  m_SelectExited:
    m_PersistentCalls:
      m_Calls: []
  m_FirstFocusEntered:
    m_PersistentCalls:
      m_Calls: []
  m_LastFocusExited:
    m_PersistentCalls:
      m_Calls: []
  m_FocusEntered:
    m_PersistentCalls:
      m_Calls: []
  m_FocusExited:
    m_PersistentCalls:
      m_Calls: []
  m_Activated:
    m_PersistentCalls:
      m_Calls: []
  m_Deactivated:
    m_PersistentCalls:
      m_Calls: []
  m_StartingHoverFilters: []
  m_StartingSelectFilters: []
  m_StartingInteractionStrengthFilters: []
  m_TeleportationProvider: {fileID: 1284649077}
  m_MatchOrientation: 0
  m_MatchDirectionalInput: 1
  m_TeleportTrigger: 0
  m_FilterSelectionByHitNormal: 0
  m_UpNormalToleranceDegrees: 30
  m_Teleporting:
    m_PersistentCalls:
      m_Calls: []
--- !u!1001 &1255465312
PrefabInstance:
  m_ObjectHideFlags: 0
  serializedVersion: 2
  m_Modification:
    serializedVersion: 3
    m_TransformParent: {fileID: 594187716}
    m_Modifications:
    - target: {fileID: -8679921383154817045, guid: bd3da47ee0d05ae4ca100590ff7e095f, type: 3}
      propertyPath: m_LocalPosition.x
      value: 2.3660004
      objectReference: {fileID: 0}
    - target: {fileID: -8679921383154817045, guid: bd3da47ee0d05ae4ca100590ff7e095f, type: 3}
      propertyPath: m_LocalPosition.y
      value: 1.5380824
      objectReference: {fileID: 0}
    - target: {fileID: -8679921383154817045, guid: bd3da47ee0d05ae4ca100590ff7e095f, type: 3}
      propertyPath: m_LocalPosition.z
      value: -0.9496069
      objectReference: {fileID: 0}
    - target: {fileID: -8679921383154817045, guid: bd3da47ee0d05ae4ca100590ff7e095f, type: 3}
      propertyPath: m_LocalRotation.w
      value: 0.5
      objectReference: {fileID: 0}
    - target: {fileID: -8679921383154817045, guid: bd3da47ee0d05ae4ca100590ff7e095f, type: 3}
      propertyPath: m_LocalRotation.x
      value: 0.5
      objectReference: {fileID: 0}
    - target: {fileID: -8679921383154817045, guid: bd3da47ee0d05ae4ca100590ff7e095f, type: 3}
      propertyPath: m_LocalRotation.y
      value: 0.5
      objectReference: {fileID: 0}
    - target: {fileID: -8679921383154817045, guid: bd3da47ee0d05ae4ca100590ff7e095f, type: 3}
      propertyPath: m_LocalRotation.z
      value: 0.5
      objectReference: {fileID: 0}
    - target: {fileID: -8679921383154817045, guid: bd3da47ee0d05ae4ca100590ff7e095f, type: 3}
      propertyPath: m_LocalEulerAnglesHint.x
      value: 0
      objectReference: {fileID: 0}
    - target: {fileID: -8679921383154817045, guid: bd3da47ee0d05ae4ca100590ff7e095f, type: 3}
      propertyPath: m_LocalEulerAnglesHint.y
      value: 90
      objectReference: {fileID: 0}
    - target: {fileID: -8679921383154817045, guid: bd3da47ee0d05ae4ca100590ff7e095f, type: 3}
      propertyPath: m_LocalEulerAnglesHint.z
      value: 90
      objectReference: {fileID: 0}
    - target: {fileID: 919132149155446097, guid: bd3da47ee0d05ae4ca100590ff7e095f, type: 3}
      propertyPath: m_Name
      value: beet (18)
      objectReference: {fileID: 0}
    m_RemovedComponents: []
    m_RemovedGameObjects: []
    m_AddedGameObjects: []
    m_AddedComponents: []
  m_SourcePrefab: {fileID: 100100000, guid: bd3da47ee0d05ae4ca100590ff7e095f, type: 3}
--- !u!1001 &1267197976
PrefabInstance:
  m_ObjectHideFlags: 0
  serializedVersion: 2
  m_Modification:
    serializedVersion: 3
    m_TransformParent: {fileID: 1391605425}
    m_Modifications:
    - target: {fileID: 3782746831535047117, guid: 8a127ccea23432443a3d8d22c02e41d6, type: 3}
      propertyPath: m_Name
      value: Target (3)
      objectReference: {fileID: 0}
    - target: {fileID: 3979287567325244880, guid: 8a127ccea23432443a3d8d22c02e41d6, type: 3}
      propertyPath: m_LocalPosition.x
      value: 2.6549997
      objectReference: {fileID: 0}
    - target: {fileID: 3979287567325244880, guid: 8a127ccea23432443a3d8d22c02e41d6, type: 3}
      propertyPath: m_LocalPosition.y
      value: 0.4951825
      objectReference: {fileID: 0}
    - target: {fileID: 3979287567325244880, guid: 8a127ccea23432443a3d8d22c02e41d6, type: 3}
      propertyPath: m_LocalPosition.z
      value: -1.496
      objectReference: {fileID: 0}
    - target: {fileID: 3979287567325244880, guid: 8a127ccea23432443a3d8d22c02e41d6, type: 3}
      propertyPath: m_LocalRotation.w
      value: 1
      objectReference: {fileID: 0}
    - target: {fileID: 3979287567325244880, guid: 8a127ccea23432443a3d8d22c02e41d6, type: 3}
      propertyPath: m_LocalRotation.x
      value: -0
      objectReference: {fileID: 0}
    - target: {fileID: 3979287567325244880, guid: 8a127ccea23432443a3d8d22c02e41d6, type: 3}
      propertyPath: m_LocalRotation.y
      value: -0
      objectReference: {fileID: 0}
    - target: {fileID: 3979287567325244880, guid: 8a127ccea23432443a3d8d22c02e41d6, type: 3}
      propertyPath: m_LocalRotation.z
      value: -0
      objectReference: {fileID: 0}
    - target: {fileID: 3979287567325244880, guid: 8a127ccea23432443a3d8d22c02e41d6, type: 3}
      propertyPath: m_LocalEulerAnglesHint.x
      value: 0
      objectReference: {fileID: 0}
    - target: {fileID: 3979287567325244880, guid: 8a127ccea23432443a3d8d22c02e41d6, type: 3}
      propertyPath: m_LocalEulerAnglesHint.y
      value: 0
      objectReference: {fileID: 0}
    - target: {fileID: 3979287567325244880, guid: 8a127ccea23432443a3d8d22c02e41d6, type: 3}
      propertyPath: m_LocalEulerAnglesHint.z
      value: 0
      objectReference: {fileID: 0}
    - target: {fileID: 7116700043712961308, guid: 8a127ccea23432443a3d8d22c02e41d6, type: 3}
      propertyPath: targetType
      value: 1
      objectReference: {fileID: 0}
    - target: {fileID: 7116700043712961308, guid: 8a127ccea23432443a3d8d22c02e41d6, type: 3}
      propertyPath: rotationError
      value: 1
      objectReference: {fileID: 0}
    - target: {fileID: 7116700043712961308, guid: 8a127ccea23432443a3d8d22c02e41d6, type: 3}
      propertyPath: OnCompleted.m_PersistentCalls.m_Calls.Array.size
      value: 1
      objectReference: {fileID: 0}
    - target: {fileID: 7116700043712961308, guid: 8a127ccea23432443a3d8d22c02e41d6, type: 3}
      propertyPath: OnCompleted.m_PersistentCalls.m_Calls.Array.data[0].m_Mode
      value: 0
      objectReference: {fileID: 0}
    - target: {fileID: 7116700043712961308, guid: 8a127ccea23432443a3d8d22c02e41d6, type: 3}
      propertyPath: OnCompleted.m_PersistentCalls.m_Calls.Array.data[0].m_Target
      value: 
      objectReference: {fileID: 1089800794}
    - target: {fileID: 7116700043712961308, guid: 8a127ccea23432443a3d8d22c02e41d6, type: 3}
      propertyPath: OnCompleted.m_PersistentCalls.m_Calls.Array.data[0].m_CallState
      value: 2
      objectReference: {fileID: 0}
    - target: {fileID: 7116700043712961308, guid: 8a127ccea23432443a3d8d22c02e41d6, type: 3}
      propertyPath: OnCompleted.m_PersistentCalls.m_Calls.Array.data[0].m_MethodName
      value: CompleteTask
      objectReference: {fileID: 0}
    - target: {fileID: 7116700043712961308, guid: 8a127ccea23432443a3d8d22c02e41d6, type: 3}
      propertyPath: OnCompleted.m_PersistentCalls.m_Calls.Array.data[0].m_TargetAssemblyTypeName
      value: LevelManager, Assembly-CSharp
      objectReference: {fileID: 0}
    - target: {fileID: 7116700043712961308, guid: 8a127ccea23432443a3d8d22c02e41d6, type: 3}
      propertyPath: OnCompleted.m_PersistentCalls.m_Calls.Array.data[0].m_Arguments.m_ObjectArgumentAssemblyTypeName
      value: UnityEngine.Object, UnityEngine
      objectReference: {fileID: 0}
    - target: {fileID: 7924190155574137226, guid: 8a127ccea23432443a3d8d22c02e41d6, type: 3}
      propertyPath: m_Mesh
      value: 
      objectReference: {fileID: 3055828139153084408, guid: 7dae209b76ce38e47846119fc6cd2e7b, type: 3}
    m_RemovedComponents: []
    m_RemovedGameObjects: []
    m_AddedGameObjects: []
    m_AddedComponents: []
  m_SourcePrefab: {fileID: 100100000, guid: 8a127ccea23432443a3d8d22c02e41d6, type: 3}
--- !u!4 &1267197977 stripped
Transform:
  m_CorrespondingSourceObject: {fileID: 3979287567325244880, guid: 8a127ccea23432443a3d8d22c02e41d6, type: 3}
  m_PrefabInstance: {fileID: 1267197976}
  m_PrefabAsset: {fileID: 0}
--- !u!4 &1278856331 stripped
Transform:
  m_CorrespondingSourceObject: {fileID: 8735796406160599098, guid: 32f6618eec8d5b2428305125cc568ab9, type: 3}
  m_PrefabInstance: {fileID: 1794739866}
  m_PrefabAsset: {fileID: 0}
--- !u!114 &1284649077 stripped
MonoBehaviour:
  m_CorrespondingSourceObject: {fileID: 7303196168416792226, guid: 895f6f3c2d334633b5800312285058d2, type: 3}
  m_PrefabInstance: {fileID: 452463679}
  m_PrefabAsset: {fileID: 0}
  m_GameObject: {fileID: 0}
  m_Enabled: 1
  m_EditorHideFlags: 0
  m_Script: {fileID: 11500000, guid: 01f69dc1cb084aa42b2f2f8cd87bc770, type: 3}
  m_Name: 
  m_EditorClassIdentifier: 
--- !u!1001 &1285246841
PrefabInstance:
  m_ObjectHideFlags: 0
  serializedVersion: 2
  m_Modification:
    serializedVersion: 3
    m_TransformParent: {fileID: 1845563561}
    m_Modifications:
    - target: {fileID: -8679921383154817045, guid: 5297be54d10699e42a4be6e545193ded, type: 3}
      propertyPath: m_LocalPosition.x
      value: 1.0469998
      objectReference: {fileID: 0}
    - target: {fileID: -8679921383154817045, guid: 5297be54d10699e42a4be6e545193ded, type: 3}
      propertyPath: m_LocalPosition.y
      value: 0.4951825
      objectReference: {fileID: 0}
    - target: {fileID: -8679921383154817045, guid: 5297be54d10699e42a4be6e545193ded, type: 3}
      propertyPath: m_LocalPosition.z
      value: -1.26
      objectReference: {fileID: 0}
    - target: {fileID: -8679921383154817045, guid: 5297be54d10699e42a4be6e545193ded, type: 3}
      propertyPath: m_LocalRotation.w
      value: 1
      objectReference: {fileID: 0}
    - target: {fileID: -8679921383154817045, guid: 5297be54d10699e42a4be6e545193ded, type: 3}
      propertyPath: m_LocalRotation.x
      value: -0
      objectReference: {fileID: 0}
    - target: {fileID: -8679921383154817045, guid: 5297be54d10699e42a4be6e545193ded, type: 3}
      propertyPath: m_LocalRotation.y
      value: -0
      objectReference: {fileID: 0}
    - target: {fileID: -8679921383154817045, guid: 5297be54d10699e42a4be6e545193ded, type: 3}
      propertyPath: m_LocalRotation.z
      value: -0
      objectReference: {fileID: 0}
    - target: {fileID: -8679921383154817045, guid: 5297be54d10699e42a4be6e545193ded, type: 3}
      propertyPath: m_LocalEulerAnglesHint.x
      value: 0
      objectReference: {fileID: 0}
    - target: {fileID: -8679921383154817045, guid: 5297be54d10699e42a4be6e545193ded, type: 3}
      propertyPath: m_LocalEulerAnglesHint.y
      value: 0
      objectReference: {fileID: 0}
    - target: {fileID: -8679921383154817045, guid: 5297be54d10699e42a4be6e545193ded, type: 3}
      propertyPath: m_LocalEulerAnglesHint.z
      value: 0
      objectReference: {fileID: 0}
    - target: {fileID: 919132149155446097, guid: 5297be54d10699e42a4be6e545193ded, type: 3}
      propertyPath: m_Name
      value: apple (14)
      objectReference: {fileID: 0}
    m_RemovedComponents: []
    m_RemovedGameObjects: []
    m_AddedGameObjects: []
    m_AddedComponents: []
  m_SourcePrefab: {fileID: 100100000, guid: 5297be54d10699e42a4be6e545193ded, type: 3}
--- !u!4 &1285246842 stripped
Transform:
  m_CorrespondingSourceObject: {fileID: -8679921383154817045, guid: 5297be54d10699e42a4be6e545193ded, type: 3}
  m_PrefabInstance: {fileID: 1285246841}
  m_PrefabAsset: {fileID: 0}
--- !u!1001 &1290512295
PrefabInstance:
  m_ObjectHideFlags: 0
  serializedVersion: 2
  m_Modification:
    serializedVersion: 3
    m_TransformParent: {fileID: 712366935}
    m_Modifications:
    - target: {fileID: -8679921383154817045, guid: 4662bdbcbd6d7134aac252dc5d6084c4, type: 3}
      propertyPath: m_LocalPosition.x
      value: 2.8165884
      objectReference: {fileID: 0}
    - target: {fileID: -8679921383154817045, guid: 4662bdbcbd6d7134aac252dc5d6084c4, type: 3}
      propertyPath: m_LocalPosition.y
      value: 1.5212824
      objectReference: {fileID: 0}
    - target: {fileID: -8679921383154817045, guid: 4662bdbcbd6d7134aac252dc5d6084c4, type: 3}
      propertyPath: m_LocalPosition.z
      value: -1.1191069
      objectReference: {fileID: 0}
    - target: {fileID: -8679921383154817045, guid: 4662bdbcbd6d7134aac252dc5d6084c4, type: 3}
      propertyPath: m_LocalRotation.w
      value: 0.64085644
      objectReference: {fileID: 0}
    - target: {fileID: -8679921383154817045, guid: 4662bdbcbd6d7134aac252dc5d6084c4, type: 3}
      propertyPath: m_LocalRotation.x
      value: 0.29883623
      objectReference: {fileID: 0}
    - target: {fileID: -8679921383154817045, guid: 4662bdbcbd6d7134aac252dc5d6084c4, type: 3}
      propertyPath: m_LocalRotation.y
      value: 0.64085644
      objectReference: {fileID: 0}
    - target: {fileID: -8679921383154817045, guid: 4662bdbcbd6d7134aac252dc5d6084c4, type: 3}
      propertyPath: m_LocalRotation.z
      value: 0.29883623
      objectReference: {fileID: 0}
    - target: {fileID: -8679921383154817045, guid: 4662bdbcbd6d7134aac252dc5d6084c4, type: 3}
      propertyPath: m_LocalEulerAnglesHint.x
      value: 0
      objectReference: {fileID: 0}
    - target: {fileID: -8679921383154817045, guid: 4662bdbcbd6d7134aac252dc5d6084c4, type: 3}
      propertyPath: m_LocalEulerAnglesHint.y
      value: 90
      objectReference: {fileID: 0}
    - target: {fileID: -8679921383154817045, guid: 4662bdbcbd6d7134aac252dc5d6084c4, type: 3}
      propertyPath: m_LocalEulerAnglesHint.z
      value: 50
      objectReference: {fileID: 0}
    - target: {fileID: 919132149155446097, guid: 4662bdbcbd6d7134aac252dc5d6084c4, type: 3}
      propertyPath: m_Name
      value: broccoli
      objectReference: {fileID: 0}
    m_RemovedComponents: []
    m_RemovedGameObjects: []
    m_AddedGameObjects: []
    m_AddedComponents: []
  m_SourcePrefab: {fileID: 100100000, guid: 4662bdbcbd6d7134aac252dc5d6084c4, type: 3}
--- !u!4 &1319746309 stripped
Transform:
  m_CorrespondingSourceObject: {fileID: 2761784063978902506, guid: c1800acf6366418a9b5f610249000331, type: 3}
  m_PrefabInstance: {fileID: 2761784064811051247}
  m_PrefabAsset: {fileID: 0}
--- !u!114 &1319746312 stripped
MonoBehaviour:
  m_CorrespondingSourceObject: {fileID: 2761784063978902503, guid: c1800acf6366418a9b5f610249000331, type: 3}
  m_PrefabInstance: {fileID: 2761784064811051247}
  m_PrefabAsset: {fileID: 0}
  m_GameObject: {fileID: 0}
  m_Enabled: 1
  m_EditorHideFlags: 0
  m_Script: {fileID: 11500000, guid: 6803edce0201f574f923fd9d10e5b30a, type: 3}
  m_Name: 
  m_EditorClassIdentifier: 
--- !u!4 &1324026703 stripped
Transform:
  m_CorrespondingSourceObject: {fileID: -8679921383154817045, guid: bd3da47ee0d05ae4ca100590ff7e095f, type: 3}
  m_PrefabInstance: {fileID: 1365924293}
  m_PrefabAsset: {fileID: 0}
--- !u!1001 &1348261034
PrefabInstance:
  m_ObjectHideFlags: 0
  serializedVersion: 2
  m_Modification:
    serializedVersion: 3
    m_TransformParent: {fileID: 1391605425}
    m_Modifications:
    - target: {fileID: 3782746831535047117, guid: 8a127ccea23432443a3d8d22c02e41d6, type: 3}
      propertyPath: m_Name
      value: Target (1)
      objectReference: {fileID: 0}
    - target: {fileID: 3979287567325244880, guid: 8a127ccea23432443a3d8d22c02e41d6, type: 3}
      propertyPath: m_LocalPosition.x
      value: 1.2950001
      objectReference: {fileID: 0}
    - target: {fileID: 3979287567325244880, guid: 8a127ccea23432443a3d8d22c02e41d6, type: 3}
      propertyPath: m_LocalPosition.y
      value: 0.4951825
      objectReference: {fileID: 0}
    - target: {fileID: 3979287567325244880, guid: 8a127ccea23432443a3d8d22c02e41d6, type: 3}
      propertyPath: m_LocalPosition.z
      value: -1.496
      objectReference: {fileID: 0}
    - target: {fileID: 3979287567325244880, guid: 8a127ccea23432443a3d8d22c02e41d6, type: 3}
      propertyPath: m_LocalRotation.w
      value: 1
      objectReference: {fileID: 0}
    - target: {fileID: 3979287567325244880, guid: 8a127ccea23432443a3d8d22c02e41d6, type: 3}
      propertyPath: m_LocalRotation.x
      value: -0
      objectReference: {fileID: 0}
    - target: {fileID: 3979287567325244880, guid: 8a127ccea23432443a3d8d22c02e41d6, type: 3}
      propertyPath: m_LocalRotation.y
      value: -0
      objectReference: {fileID: 0}
    - target: {fileID: 3979287567325244880, guid: 8a127ccea23432443a3d8d22c02e41d6, type: 3}
      propertyPath: m_LocalRotation.z
      value: -0
      objectReference: {fileID: 0}
    - target: {fileID: 3979287567325244880, guid: 8a127ccea23432443a3d8d22c02e41d6, type: 3}
      propertyPath: m_LocalEulerAnglesHint.x
      value: 0
      objectReference: {fileID: 0}
    - target: {fileID: 3979287567325244880, guid: 8a127ccea23432443a3d8d22c02e41d6, type: 3}
      propertyPath: m_LocalEulerAnglesHint.y
      value: 0
      objectReference: {fileID: 0}
    - target: {fileID: 3979287567325244880, guid: 8a127ccea23432443a3d8d22c02e41d6, type: 3}
      propertyPath: m_LocalEulerAnglesHint.z
      value: 0
      objectReference: {fileID: 0}
    - target: {fileID: 7116700043712961308, guid: 8a127ccea23432443a3d8d22c02e41d6, type: 3}
      propertyPath: rotationError
      value: 1
      objectReference: {fileID: 0}
    - target: {fileID: 7116700043712961308, guid: 8a127ccea23432443a3d8d22c02e41d6, type: 3}
      propertyPath: OnCompleted.m_PersistentCalls.m_Calls.Array.size
      value: 1
      objectReference: {fileID: 0}
    - target: {fileID: 7116700043712961308, guid: 8a127ccea23432443a3d8d22c02e41d6, type: 3}
      propertyPath: OnCompleted.m_PersistentCalls.m_Calls.Array.data[0].m_Mode
      value: 0
      objectReference: {fileID: 0}
    - target: {fileID: 7116700043712961308, guid: 8a127ccea23432443a3d8d22c02e41d6, type: 3}
      propertyPath: OnCompleted.m_PersistentCalls.m_Calls.Array.data[0].m_Target
      value: 
      objectReference: {fileID: 1089800794}
    - target: {fileID: 7116700043712961308, guid: 8a127ccea23432443a3d8d22c02e41d6, type: 3}
      propertyPath: OnCompleted.m_PersistentCalls.m_Calls.Array.data[0].m_CallState
      value: 2
      objectReference: {fileID: 0}
    - target: {fileID: 7116700043712961308, guid: 8a127ccea23432443a3d8d22c02e41d6, type: 3}
      propertyPath: OnCompleted.m_PersistentCalls.m_Calls.Array.data[0].m_MethodName
      value: CompleteTask
      objectReference: {fileID: 0}
    - target: {fileID: 7116700043712961308, guid: 8a127ccea23432443a3d8d22c02e41d6, type: 3}
      propertyPath: OnCompleted.m_PersistentCalls.m_Calls.Array.data[0].m_TargetAssemblyTypeName
      value: LevelManager, Assembly-CSharp
      objectReference: {fileID: 0}
    - target: {fileID: 7116700043712961308, guid: 8a127ccea23432443a3d8d22c02e41d6, type: 3}
      propertyPath: OnCompleted.m_PersistentCalls.m_Calls.Array.data[0].m_Arguments.m_ObjectArgumentAssemblyTypeName
      value: UnityEngine.Object, UnityEngine
      objectReference: {fileID: 0}
    m_RemovedComponents: []
    m_RemovedGameObjects: []
    m_AddedGameObjects: []
    m_AddedComponents: []
  m_SourcePrefab: {fileID: 100100000, guid: 8a127ccea23432443a3d8d22c02e41d6, type: 3}
--- !u!4 &1348261035 stripped
Transform:
  m_CorrespondingSourceObject: {fileID: 3979287567325244880, guid: 8a127ccea23432443a3d8d22c02e41d6, type: 3}
  m_PrefabInstance: {fileID: 1348261034}
  m_PrefabAsset: {fileID: 0}
--- !u!1 &1349806301
GameObject:
  m_ObjectHideFlags: 0
  m_CorrespondingSourceObject: {fileID: 0}
  m_PrefabInstance: {fileID: 0}
  m_PrefabAsset: {fileID: 0}
  serializedVersion: 6
  m_Component:
  - component: {fileID: 1349806302}
  - component: {fileID: 1349806304}
  - component: {fileID: 1349806303}
  m_Layer: 0
  m_Name: Text (TMP)
  m_TagString: Untagged
  m_Icon: {fileID: 0}
  m_NavMeshLayer: 0
  m_StaticEditorFlags: 0
  m_IsActive: 1
--- !u!224 &1349806302
RectTransform:
  m_ObjectHideFlags: 0
  m_CorrespondingSourceObject: {fileID: 0}
  m_PrefabInstance: {fileID: 0}
  m_PrefabAsset: {fileID: 0}
  m_GameObject: {fileID: 1349806301}
  m_LocalRotation: {x: 0, y: 0, z: 0, w: 1}
  m_LocalPosition: {x: 0, y: 0, z: 0.51}
  m_LocalScale: {x: -1.2377152, y: 0.88738847, z: 0.9219131}
  m_ConstrainProportionsScale: 0
  m_Children: []
  m_Father: {fileID: 468764954}
  m_LocalEulerAnglesHint: {x: 0, y: 0, z: 0}
  m_AnchorMin: {x: 0.5, y: 0.5}
  m_AnchorMax: {x: 0.5, y: 0.5}
  m_AnchoredPosition: {x: 0.14, y: -0.41}
  m_SizeDelta: {x: 20, y: 5}
  m_Pivot: {x: 0.5, y: 0.5}
--- !u!114 &1349806303
MonoBehaviour:
  m_ObjectHideFlags: 0
  m_CorrespondingSourceObject: {fileID: 0}
  m_PrefabInstance: {fileID: 0}
  m_PrefabAsset: {fileID: 0}
  m_GameObject: {fileID: 1349806301}
  m_Enabled: 1
  m_EditorHideFlags: 0
  m_Script: {fileID: 11500000, guid: 9541d86e2fd84c1d9990edf0852d74ab, type: 3}
  m_Name: 
  m_EditorClassIdentifier: 
  m_Material: {fileID: 0}
  m_Color: {r: 1, g: 1, b: 1, a: 1}
  m_RaycastTarget: 1
  m_RaycastPadding: {x: 0, y: 0, z: 0, w: 0}
  m_Maskable: 1
  m_OnCullStateChanged:
    m_PersistentCalls:
      m_Calls: []
  m_text: ACTIONS
  m_isRightToLeft: 0
  m_fontAsset: {fileID: 11400000, guid: 8f586378b4e144a9851e7b34d9b748ee, type: 2}
  m_sharedMaterial: {fileID: 2180264, guid: 8f586378b4e144a9851e7b34d9b748ee, type: 2}
  m_fontSharedMaterials: []
  m_fontMaterial: {fileID: 0}
  m_fontMaterials: []
  m_fontColor32:
    serializedVersion: 2
    rgba: 4294967295
  m_fontColor: {r: 1, g: 1, b: 1, a: 1}
  m_enableVertexGradient: 0
  m_colorMode: 3
  m_fontColorGradient:
    topLeft: {r: 1, g: 1, b: 1, a: 1}
    topRight: {r: 1, g: 1, b: 1, a: 1}
    bottomLeft: {r: 1, g: 1, b: 1, a: 1}
    bottomRight: {r: 1, g: 1, b: 1, a: 1}
  m_fontColorGradientPreset: {fileID: 0}
  m_spriteAsset: {fileID: 0}
  m_tintAllSprites: 0
  m_StyleSheet: {fileID: 0}
  m_TextStyleHashCode: -1183493901
  m_overrideHtmlColors: 0
  m_faceColor:
    serializedVersion: 2
    rgba: 4294967295
  m_fontSize: 3
  m_fontSizeBase: 3
  m_fontWeight: 400
  m_enableAutoSizing: 0
  m_fontSizeMin: 18
  m_fontSizeMax: 72
  m_fontStyle: 0
  m_HorizontalAlignment: 2
  m_VerticalAlignment: 256
  m_textAlignment: 65535
  m_characterSpacing: 0
  m_wordSpacing: 0
  m_lineSpacing: 0
  m_lineSpacingMax: 0
  m_paragraphSpacing: 0
  m_charWidthMaxAdj: 0
  m_TextWrappingMode: 1
  m_wordWrappingRatios: 0.4
  m_overflowMode: 0
  m_linkedTextComponent: {fileID: 0}
  parentLinkedComponent: {fileID: 0}
  m_enableKerning: 1
  m_ActiveFontFeatures: 6e72656b
  m_enableExtraPadding: 0
  checkPaddingRequired: 0
  m_isRichText: 1
  m_EmojiFallbackSupport: 1
  m_parseCtrlCharacters: 1
  m_isOrthographic: 0
  m_isCullingEnabled: 0
  m_horizontalMapping: 0
  m_verticalMapping: 0
  m_uvLineOffset: 0
  m_geometrySortingOrder: 0
  m_IsTextObjectScaleStatic: 0
  m_VertexBufferAutoSizeReduction: 0
  m_useMaxVisibleDescender: 1
  m_pageToDisplay: 1
  m_margin: {x: 8.875311, y: 1.8331193, z: 8.613303, w: 1.6246276}
  m_isUsingLegacyAnimationComponent: 0
  m_isVolumetricText: 0
  _SortingLayer: 0
  _SortingLayerID: 0
  _SortingOrder: 0
  m_hasFontAssetChanged: 0
  m_renderer: {fileID: 1349806304}
  m_maskType: 0
--- !u!23 &1349806304
MeshRenderer:
  m_ObjectHideFlags: 0
  m_CorrespondingSourceObject: {fileID: 0}
  m_PrefabInstance: {fileID: 0}
  m_PrefabAsset: {fileID: 0}
  m_GameObject: {fileID: 1349806301}
  m_Enabled: 1
  m_CastShadows: 0
  m_ReceiveShadows: 0
  m_DynamicOccludee: 1
  m_StaticShadowCaster: 0
  m_MotionVectors: 1
  m_LightProbeUsage: 1
  m_ReflectionProbeUsage: 1
  m_RayTracingMode: 2
  m_RayTraceProcedural: 0
  m_RayTracingAccelStructBuildFlagsOverride: 0
  m_RayTracingAccelStructBuildFlags: 1
  m_SmallMeshCulling: 1
  m_ForceMeshLod: -1
  m_MeshLodSelectionBias: 0
  m_RenderingLayerMask: 1
  m_RendererPriority: 0
  m_Materials:
  - {fileID: 2180264, guid: 8f586378b4e144a9851e7b34d9b748ee, type: 2}
  m_StaticBatchInfo:
    firstSubMesh: 0
    subMeshCount: 0
  m_StaticBatchRoot: {fileID: 0}
  m_ProbeAnchor: {fileID: 0}
  m_LightProbeVolumeOverride: {fileID: 0}
  m_ScaleInLightmap: 1
  m_ReceiveGI: 1
  m_PreserveUVs: 0
  m_IgnoreNormalsForChartDetection: 0
  m_ImportantGI: 0
  m_StitchLightmapSeams: 1
  m_SelectedEditorRenderState: 3
  m_MinimumChartSize: 4
  m_AutoUVMaxDistance: 0.5
  m_AutoUVMaxAngle: 89
  m_LightmapParameters: {fileID: 0}
  m_GlobalIlluminationMeshLod: 0
  m_SortingLayerID: 0
  m_SortingLayer: 0
  m_SortingOrder: 0
  m_AdditionalVertexStreams: {fileID: 0}
--- !u!1001 &1352632022
PrefabInstance:
  m_ObjectHideFlags: 0
  serializedVersion: 2
  m_Modification:
    serializedVersion: 3
    m_TransformParent: {fileID: 1672151590}
    m_Modifications:
    - target: {fileID: -8679921383154817045, guid: 811af2c68e517b84db104903c1eea057, type: 3}
      propertyPath: m_LocalPosition.x
      value: 0.5
      objectReference: {fileID: 0}
    - target: {fileID: -8679921383154817045, guid: 811af2c68e517b84db104903c1eea057, type: 3}
      propertyPath: m_LocalPosition.y
      value: 1.5561824
      objectReference: {fileID: 0}
    - target: {fileID: -8679921383154817045, guid: 811af2c68e517b84db104903c1eea057, type: 3}
      propertyPath: m_LocalPosition.z
      value: -1.619
      objectReference: {fileID: 0}
    - target: {fileID: -8679921383154817045, guid: 811af2c68e517b84db104903c1eea057, type: 3}
      propertyPath: m_LocalRotation.w
      value: 0.5
      objectReference: {fileID: 0}
    - target: {fileID: -8679921383154817045, guid: 811af2c68e517b84db104903c1eea057, type: 3}
      propertyPath: m_LocalRotation.x
      value: 0.5
      objectReference: {fileID: 0}
    - target: {fileID: -8679921383154817045, guid: 811af2c68e517b84db104903c1eea057, type: 3}
      propertyPath: m_LocalRotation.y
      value: 0.5
      objectReference: {fileID: 0}
    - target: {fileID: -8679921383154817045, guid: 811af2c68e517b84db104903c1eea057, type: 3}
      propertyPath: m_LocalRotation.z
      value: 0.5
      objectReference: {fileID: 0}
    - target: {fileID: -8679921383154817045, guid: 811af2c68e517b84db104903c1eea057, type: 3}
      propertyPath: m_LocalEulerAnglesHint.x
      value: 0
      objectReference: {fileID: 0}
    - target: {fileID: -8679921383154817045, guid: 811af2c68e517b84db104903c1eea057, type: 3}
      propertyPath: m_LocalEulerAnglesHint.y
      value: 90
      objectReference: {fileID: 0}
    - target: {fileID: -8679921383154817045, guid: 811af2c68e517b84db104903c1eea057, type: 3}
      propertyPath: m_LocalEulerAnglesHint.z
      value: 90
      objectReference: {fileID: 0}
    - target: {fileID: 919132149155446097, guid: 811af2c68e517b84db104903c1eea057, type: 3}
      propertyPath: m_Name
      value: banana (5)
      objectReference: {fileID: 0}
    m_RemovedComponents: []
    m_RemovedGameObjects: []
    m_AddedGameObjects: []
    m_AddedComponents: []
  m_SourcePrefab: {fileID: 100100000, guid: 811af2c68e517b84db104903c1eea057, type: 3}
--- !u!1001 &1364038800
PrefabInstance:
  m_ObjectHideFlags: 0
  serializedVersion: 2
  m_Modification:
    serializedVersion: 3
    m_TransformParent: {fileID: 1845563561}
    m_Modifications:
    - target: {fileID: -8679921383154817045, guid: 5297be54d10699e42a4be6e545193ded, type: 3}
      propertyPath: m_LocalPosition.x
      value: 0.33541012
      objectReference: {fileID: 0}
    - target: {fileID: -8679921383154817045, guid: 5297be54d10699e42a4be6e545193ded, type: 3}
      propertyPath: m_LocalPosition.y
      value: 0.4951825
      objectReference: {fileID: 0}
    - target: {fileID: -8679921383154817045, guid: 5297be54d10699e42a4be6e545193ded, type: 3}
      propertyPath: m_LocalPosition.z
      value: -1.26
      objectReference: {fileID: 0}
    - target: {fileID: -8679921383154817045, guid: 5297be54d10699e42a4be6e545193ded, type: 3}
      propertyPath: m_LocalRotation.w
      value: 1
      objectReference: {fileID: 0}
    - target: {fileID: -8679921383154817045, guid: 5297be54d10699e42a4be6e545193ded, type: 3}
      propertyPath: m_LocalRotation.x
      value: -0
      objectReference: {fileID: 0}
    - target: {fileID: -8679921383154817045, guid: 5297be54d10699e42a4be6e545193ded, type: 3}
      propertyPath: m_LocalRotation.y
      value: -0
      objectReference: {fileID: 0}
    - target: {fileID: -8679921383154817045, guid: 5297be54d10699e42a4be6e545193ded, type: 3}
      propertyPath: m_LocalRotation.z
      value: -0
      objectReference: {fileID: 0}
    - target: {fileID: -8679921383154817045, guid: 5297be54d10699e42a4be6e545193ded, type: 3}
      propertyPath: m_LocalEulerAnglesHint.x
      value: 0
      objectReference: {fileID: 0}
    - target: {fileID: -8679921383154817045, guid: 5297be54d10699e42a4be6e545193ded, type: 3}
      propertyPath: m_LocalEulerAnglesHint.y
      value: 0
      objectReference: {fileID: 0}
    - target: {fileID: -8679921383154817045, guid: 5297be54d10699e42a4be6e545193ded, type: 3}
      propertyPath: m_LocalEulerAnglesHint.z
      value: 0
      objectReference: {fileID: 0}
    - target: {fileID: 919132149155446097, guid: 5297be54d10699e42a4be6e545193ded, type: 3}
      propertyPath: m_Name
      value: apple (2)
      objectReference: {fileID: 0}
    m_RemovedComponents: []
    m_RemovedGameObjects: []
    m_AddedGameObjects: []
    m_AddedComponents: []
  m_SourcePrefab: {fileID: 100100000, guid: 5297be54d10699e42a4be6e545193ded, type: 3}
--- !u!4 &1364038801 stripped
Transform:
  m_CorrespondingSourceObject: {fileID: -8679921383154817045, guid: 5297be54d10699e42a4be6e545193ded, type: 3}
  m_PrefabInstance: {fileID: 1364038800}
  m_PrefabAsset: {fileID: 0}
--- !u!1001 &1365924293
PrefabInstance:
  m_ObjectHideFlags: 0
  serializedVersion: 2
  m_Modification:
    serializedVersion: 3
    m_TransformParent: {fileID: 594187716}
    m_Modifications:
    - target: {fileID: -8679921383154817045, guid: bd3da47ee0d05ae4ca100590ff7e095f, type: 3}
      propertyPath: m_LocalPosition.x
      value: 1.8559998
      objectReference: {fileID: 0}
    - target: {fileID: -8679921383154817045, guid: bd3da47ee0d05ae4ca100590ff7e095f, type: 3}
      propertyPath: m_LocalPosition.y
      value: 1.5380824
      objectReference: {fileID: 0}
    - target: {fileID: -8679921383154817045, guid: bd3da47ee0d05ae4ca100590ff7e095f, type: 3}
      propertyPath: m_LocalPosition.z
      value: -0.9496069
      objectReference: {fileID: 0}
    - target: {fileID: -8679921383154817045, guid: bd3da47ee0d05ae4ca100590ff7e095f, type: 3}
      propertyPath: m_LocalRotation.w
      value: 0.5
      objectReference: {fileID: 0}
    - target: {fileID: -8679921383154817045, guid: bd3da47ee0d05ae4ca100590ff7e095f, type: 3}
      propertyPath: m_LocalRotation.x
      value: 0.5
      objectReference: {fileID: 0}
    - target: {fileID: -8679921383154817045, guid: bd3da47ee0d05ae4ca100590ff7e095f, type: 3}
      propertyPath: m_LocalRotation.y
      value: 0.5
      objectReference: {fileID: 0}
    - target: {fileID: -8679921383154817045, guid: bd3da47ee0d05ae4ca100590ff7e095f, type: 3}
      propertyPath: m_LocalRotation.z
      value: 0.5
      objectReference: {fileID: 0}
    - target: {fileID: -8679921383154817045, guid: bd3da47ee0d05ae4ca100590ff7e095f, type: 3}
      propertyPath: m_LocalEulerAnglesHint.x
      value: 0
      objectReference: {fileID: 0}
    - target: {fileID: -8679921383154817045, guid: bd3da47ee0d05ae4ca100590ff7e095f, type: 3}
      propertyPath: m_LocalEulerAnglesHint.y
      value: 90
      objectReference: {fileID: 0}
    - target: {fileID: -8679921383154817045, guid: bd3da47ee0d05ae4ca100590ff7e095f, type: 3}
      propertyPath: m_LocalEulerAnglesHint.z
      value: 90
      objectReference: {fileID: 0}
    - target: {fileID: 919132149155446097, guid: bd3da47ee0d05ae4ca100590ff7e095f, type: 3}
      propertyPath: m_Name
      value: beet (6)
      objectReference: {fileID: 0}
    m_RemovedComponents: []
    m_RemovedGameObjects: []
    m_AddedGameObjects: []
    m_AddedComponents: []
  m_SourcePrefab: {fileID: 100100000, guid: bd3da47ee0d05ae4ca100590ff7e095f, type: 3}
--- !u!1001 &1369661088
PrefabInstance:
  m_ObjectHideFlags: 0
  serializedVersion: 2
  m_Modification:
    serializedVersion: 3
    m_TransformParent: {fileID: 1488583088}
    m_Modifications:
    - target: {fileID: -8679921383154817045, guid: 3272c1e749d79dc4280082234c46ede4, type: 3}
      propertyPath: m_LocalPosition.x
      value: 4.1805882
      objectReference: {fileID: 0}
    - target: {fileID: -8679921383154817045, guid: 3272c1e749d79dc4280082234c46ede4, type: 3}
      propertyPath: m_LocalPosition.y
      value: 0.4951824
      objectReference: {fileID: 0}
    - target: {fileID: -8679921383154817045, guid: 3272c1e749d79dc4280082234c46ede4, type: 3}
      propertyPath: m_LocalPosition.z
      value: -0.9161068
      objectReference: {fileID: 0}
    - target: {fileID: -8679921383154817045, guid: 3272c1e749d79dc4280082234c46ede4, type: 3}
      propertyPath: m_LocalRotation.w
      value: 0.7071068
      objectReference: {fileID: 0}
    - target: {fileID: -8679921383154817045, guid: 3272c1e749d79dc4280082234c46ede4, type: 3}
      propertyPath: m_LocalRotation.x
      value: -0
      objectReference: {fileID: 0}
    - target: {fileID: -8679921383154817045, guid: 3272c1e749d79dc4280082234c46ede4, type: 3}
      propertyPath: m_LocalRotation.y
      value: 0.7071068
      objectReference: {fileID: 0}
    - target: {fileID: -8679921383154817045, guid: 3272c1e749d79dc4280082234c46ede4, type: 3}
      propertyPath: m_LocalRotation.z
      value: -0
      objectReference: {fileID: 0}
    - target: {fileID: -8679921383154817045, guid: 3272c1e749d79dc4280082234c46ede4, type: 3}
      propertyPath: m_LocalEulerAnglesHint.x
      value: 0
      objectReference: {fileID: 0}
    - target: {fileID: -8679921383154817045, guid: 3272c1e749d79dc4280082234c46ede4, type: 3}
      propertyPath: m_LocalEulerAnglesHint.y
      value: 90
      objectReference: {fileID: 0}
    - target: {fileID: -8679921383154817045, guid: 3272c1e749d79dc4280082234c46ede4, type: 3}
      propertyPath: m_LocalEulerAnglesHint.z
      value: 0
      objectReference: {fileID: 0}
    - target: {fileID: 919132149155446097, guid: 3272c1e749d79dc4280082234c46ede4, type: 3}
      propertyPath: m_Name
      value: bacon (16)
      objectReference: {fileID: 0}
    m_RemovedComponents: []
    m_RemovedGameObjects: []
    m_AddedGameObjects: []
    m_AddedComponents: []
  m_SourcePrefab: {fileID: 100100000, guid: 3272c1e749d79dc4280082234c46ede4, type: 3}
--- !u!4 &1369661089 stripped
Transform:
  m_CorrespondingSourceObject: {fileID: -8679921383154817045, guid: 3272c1e749d79dc4280082234c46ede4, type: 3}
  m_PrefabInstance: {fileID: 1369661088}
  m_PrefabAsset: {fileID: 0}
--- !u!1 &1386666325
GameObject:
  m_ObjectHideFlags: 0
  m_CorrespondingSourceObject: {fileID: 0}
  m_PrefabInstance: {fileID: 0}
  m_PrefabAsset: {fileID: 0}
  serializedVersion: 6
  m_Component:
  - component: {fileID: 1386666326}
  - component: {fileID: 1386666328}
  - component: {fileID: 1386666327}
  m_Layer: 0
  m_Name: Text (TMP)
  m_TagString: Untagged
  m_Icon: {fileID: 0}
  m_NavMeshLayer: 0
  m_StaticEditorFlags: 0
  m_IsActive: 1
--- !u!224 &1386666326
RectTransform:
  m_ObjectHideFlags: 0
  m_CorrespondingSourceObject: {fileID: 0}
  m_PrefabInstance: {fileID: 0}
  m_PrefabAsset: {fileID: 0}
  m_GameObject: {fileID: 1386666325}
  m_LocalRotation: {x: 0, y: 0, z: 0, w: 1}
  m_LocalPosition: {x: 0, y: 0, z: 0.51}
  m_LocalScale: {x: -1.2377152, y: 0.88738847, z: 0.9219131}
  m_ConstrainProportionsScale: 0
  m_Children: []
  m_Father: {fileID: 1579078800}
  m_LocalEulerAnglesHint: {x: 0, y: 0, z: 0}
  m_AnchorMin: {x: 0.5, y: 0.5}
  m_AnchorMax: {x: 0.5, y: 0.5}
  m_AnchoredPosition: {x: 0.16, y: -0.41}
  m_SizeDelta: {x: 20, y: 5}
  m_Pivot: {x: 0.5, y: 0.5}
--- !u!114 &1386666327
MonoBehaviour:
  m_ObjectHideFlags: 0
  m_CorrespondingSourceObject: {fileID: 0}
  m_PrefabInstance: {fileID: 0}
  m_PrefabAsset: {fileID: 0}
  m_GameObject: {fileID: 1386666325}
  m_Enabled: 1
  m_EditorHideFlags: 0
  m_Script: {fileID: 11500000, guid: 9541d86e2fd84c1d9990edf0852d74ab, type: 3}
  m_Name: 
  m_EditorClassIdentifier: 
  m_Material: {fileID: 0}
  m_Color: {r: 1, g: 1, b: 1, a: 1}
  m_RaycastTarget: 1
  m_RaycastPadding: {x: 0, y: 0, z: 0, w: 0}
  m_Maskable: 1
  m_OnCullStateChanged:
    m_PersistentCalls:
      m_Calls: []
  m_text: EXIT
  m_isRightToLeft: 0
  m_fontAsset: {fileID: 11400000, guid: 8f586378b4e144a9851e7b34d9b748ee, type: 2}
  m_sharedMaterial: {fileID: 2180264, guid: 8f586378b4e144a9851e7b34d9b748ee, type: 2}
  m_fontSharedMaterials: []
  m_fontMaterial: {fileID: 0}
  m_fontMaterials: []
  m_fontColor32:
    serializedVersion: 2
    rgba: 4294967295
  m_fontColor: {r: 1, g: 1, b: 1, a: 1}
  m_enableVertexGradient: 0
  m_colorMode: 3
  m_fontColorGradient:
    topLeft: {r: 1, g: 1, b: 1, a: 1}
    topRight: {r: 1, g: 1, b: 1, a: 1}
    bottomLeft: {r: 1, g: 1, b: 1, a: 1}
    bottomRight: {r: 1, g: 1, b: 1, a: 1}
  m_fontColorGradientPreset: {fileID: 0}
  m_spriteAsset: {fileID: 0}
  m_tintAllSprites: 0
  m_StyleSheet: {fileID: 0}
  m_TextStyleHashCode: -1183493901
  m_overrideHtmlColors: 0
  m_faceColor:
    serializedVersion: 2
    rgba: 4294967295
  m_fontSize: 3
  m_fontSizeBase: 3
  m_fontWeight: 400
  m_enableAutoSizing: 0
  m_fontSizeMin: 18
  m_fontSizeMax: 72
  m_fontStyle: 0
  m_HorizontalAlignment: 2
  m_VerticalAlignment: 256
  m_textAlignment: 65535
  m_characterSpacing: 0
  m_wordSpacing: 0
  m_lineSpacing: 0
  m_lineSpacingMax: 0
  m_paragraphSpacing: 0
  m_charWidthMaxAdj: 0
  m_TextWrappingMode: 1
  m_wordWrappingRatios: 0.4
  m_overflowMode: 0
  m_linkedTextComponent: {fileID: 0}
  parentLinkedComponent: {fileID: 0}
  m_enableKerning: 1
  m_ActiveFontFeatures: 6e72656b
  m_enableExtraPadding: 0
  checkPaddingRequired: 0
  m_isRichText: 1
  m_EmojiFallbackSupport: 1
  m_parseCtrlCharacters: 1
  m_isOrthographic: 0
  m_isCullingEnabled: 0
  m_horizontalMapping: 0
  m_verticalMapping: 0
  m_uvLineOffset: 0
  m_geometrySortingOrder: 0
  m_IsTextObjectScaleStatic: 0
  m_VertexBufferAutoSizeReduction: 0
  m_useMaxVisibleDescender: 1
  m_pageToDisplay: 1
  m_margin: {x: 8.875311, y: 1.8331193, z: 8.613303, w: 1.6246276}
  m_isUsingLegacyAnimationComponent: 0
  m_isVolumetricText: 0
  _SortingLayer: 0
  _SortingLayerID: 0
  _SortingOrder: 0
  m_hasFontAssetChanged: 0
  m_renderer: {fileID: 1386666328}
  m_maskType: 0
--- !u!23 &1386666328
MeshRenderer:
  m_ObjectHideFlags: 0
  m_CorrespondingSourceObject: {fileID: 0}
  m_PrefabInstance: {fileID: 0}
  m_PrefabAsset: {fileID: 0}
  m_GameObject: {fileID: 1386666325}
  m_Enabled: 1
  m_CastShadows: 0
  m_ReceiveShadows: 0
  m_DynamicOccludee: 1
  m_StaticShadowCaster: 0
  m_MotionVectors: 1
  m_LightProbeUsage: 1
  m_ReflectionProbeUsage: 1
  m_RayTracingMode: 2
  m_RayTraceProcedural: 0
  m_RayTracingAccelStructBuildFlagsOverride: 0
  m_RayTracingAccelStructBuildFlags: 1
  m_SmallMeshCulling: 1
  m_ForceMeshLod: -1
  m_MeshLodSelectionBias: 0
  m_RenderingLayerMask: 1
  m_RendererPriority: 0
  m_Materials:
  - {fileID: 2180264, guid: 8f586378b4e144a9851e7b34d9b748ee, type: 2}
  m_StaticBatchInfo:
    firstSubMesh: 0
    subMeshCount: 0
  m_StaticBatchRoot: {fileID: 0}
  m_ProbeAnchor: {fileID: 0}
  m_LightProbeVolumeOverride: {fileID: 0}
  m_ScaleInLightmap: 1
  m_ReceiveGI: 1
  m_PreserveUVs: 0
  m_IgnoreNormalsForChartDetection: 0
  m_ImportantGI: 0
  m_StitchLightmapSeams: 1
  m_SelectedEditorRenderState: 3
  m_MinimumChartSize: 4
  m_AutoUVMaxDistance: 0.5
  m_AutoUVMaxAngle: 89
  m_LightmapParameters: {fileID: 0}
  m_GlobalIlluminationMeshLod: 0
  m_SortingLayerID: 0
  m_SortingLayer: 0
  m_SortingOrder: 0
  m_AdditionalVertexStreams: {fileID: 0}
--- !u!1 &1391605424
GameObject:
  m_ObjectHideFlags: 0
  m_CorrespondingSourceObject: {fileID: 0}
  m_PrefabInstance: {fileID: 0}
  m_PrefabAsset: {fileID: 0}
  serializedVersion: 6
  m_Component:
  - component: {fileID: 1391605425}
  m_Layer: 0
  m_Name: Targets
  m_TagString: Untagged
  m_Icon: {fileID: 0}
  m_NavMeshLayer: 0
  m_StaticEditorFlags: 0
  m_IsActive: 1
--- !u!4 &1391605425
Transform:
  m_ObjectHideFlags: 0
  m_CorrespondingSourceObject: {fileID: 0}
  m_PrefabInstance: {fileID: 0}
  m_PrefabAsset: {fileID: 0}
  m_GameObject: {fileID: 1391605424}
  serializedVersion: 2
  m_LocalRotation: {x: 0, y: 0, z: 0, w: 1}
  m_LocalPosition: {x: 0, y: 0, z: 0}
  m_LocalScale: {x: 1, y: 1, z: 1}
  m_ConstrainProportionsScale: 0
  m_Children:
  - {fileID: 935264033}
  - {fileID: 1348261035}
  - {fileID: 932493519}
  - {fileID: 1267197977}
  - {fileID: 1675664566}
  - {fileID: 1774312916}
  - {fileID: 2081273536}
  - {fileID: 617182262}
  - {fileID: 568627581}
  - {fileID: 807652929}
  - {fileID: 210408138}
  m_Father: {fileID: 1742275722}
  m_LocalEulerAnglesHint: {x: 0, y: 0, z: 0}
--- !u!1001 &1398755681
PrefabInstance:
  m_ObjectHideFlags: 0
  serializedVersion: 2
  m_Modification:
    serializedVersion: 3
    m_TransformParent: {fileID: 1488583088}
    m_Modifications:
    - target: {fileID: -8679921383154817045, guid: 3272c1e749d79dc4280082234c46ede4, type: 3}
      propertyPath: m_LocalPosition.x
      value: 4.1805882
      objectReference: {fileID: 0}
    - target: {fileID: -8679921383154817045, guid: 3272c1e749d79dc4280082234c46ede4, type: 3}
      propertyPath: m_LocalPosition.y
      value: 0.4951824
      objectReference: {fileID: 0}
    - target: {fileID: -8679921383154817045, guid: 3272c1e749d79dc4280082234c46ede4, type: 3}
      propertyPath: m_LocalPosition.z
      value: -1.0731069
      objectReference: {fileID: 0}
    - target: {fileID: -8679921383154817045, guid: 3272c1e749d79dc4280082234c46ede4, type: 3}
      propertyPath: m_LocalRotation.w
      value: 0.7071068
      objectReference: {fileID: 0}
    - target: {fileID: -8679921383154817045, guid: 3272c1e749d79dc4280082234c46ede4, type: 3}
      propertyPath: m_LocalRotation.x
      value: -0
      objectReference: {fileID: 0}
    - target: {fileID: -8679921383154817045, guid: 3272c1e749d79dc4280082234c46ede4, type: 3}
      propertyPath: m_LocalRotation.y
      value: 0.7071068
      objectReference: {fileID: 0}
    - target: {fileID: -8679921383154817045, guid: 3272c1e749d79dc4280082234c46ede4, type: 3}
      propertyPath: m_LocalRotation.z
      value: -0
      objectReference: {fileID: 0}
    - target: {fileID: -8679921383154817045, guid: 3272c1e749d79dc4280082234c46ede4, type: 3}
      propertyPath: m_LocalEulerAnglesHint.x
      value: 0
      objectReference: {fileID: 0}
    - target: {fileID: -8679921383154817045, guid: 3272c1e749d79dc4280082234c46ede4, type: 3}
      propertyPath: m_LocalEulerAnglesHint.y
      value: 90
      objectReference: {fileID: 0}
    - target: {fileID: -8679921383154817045, guid: 3272c1e749d79dc4280082234c46ede4, type: 3}
      propertyPath: m_LocalEulerAnglesHint.z
      value: 0
      objectReference: {fileID: 0}
    - target: {fileID: 919132149155446097, guid: 3272c1e749d79dc4280082234c46ede4, type: 3}
      propertyPath: m_Name
      value: bacon (15)
      objectReference: {fileID: 0}
    m_RemovedComponents: []
    m_RemovedGameObjects: []
    m_AddedGameObjects: []
    m_AddedComponents: []
  m_SourcePrefab: {fileID: 100100000, guid: 3272c1e749d79dc4280082234c46ede4, type: 3}
--- !u!4 &1398755682 stripped
Transform:
  m_CorrespondingSourceObject: {fileID: -8679921383154817045, guid: 3272c1e749d79dc4280082234c46ede4, type: 3}
  m_PrefabInstance: {fileID: 1398755681}
  m_PrefabAsset: {fileID: 0}
--- !u!1001 &1413865941
PrefabInstance:
  m_ObjectHideFlags: 0
  serializedVersion: 2
  m_Modification:
    serializedVersion: 3
    m_TransformParent: {fileID: 594187716}
    m_Modifications:
    - target: {fileID: -8679921383154817045, guid: bd3da47ee0d05ae4ca100590ff7e095f, type: 3}
      propertyPath: m_LocalPosition.x
      value: 2.498
      objectReference: {fileID: 0}
    - target: {fileID: -8679921383154817045, guid: bd3da47ee0d05ae4ca100590ff7e095f, type: 3}
      propertyPath: m_LocalPosition.y
      value: 1.5380824
      objectReference: {fileID: 0}
    - target: {fileID: -8679921383154817045, guid: bd3da47ee0d05ae4ca100590ff7e095f, type: 3}
      propertyPath: m_LocalPosition.z
      value: -0.9496069
      objectReference: {fileID: 0}
    - target: {fileID: -8679921383154817045, guid: bd3da47ee0d05ae4ca100590ff7e095f, type: 3}
      propertyPath: m_LocalRotation.w
      value: 0.5
      objectReference: {fileID: 0}
    - target: {fileID: -8679921383154817045, guid: bd3da47ee0d05ae4ca100590ff7e095f, type: 3}
      propertyPath: m_LocalRotation.x
      value: 0.5
      objectReference: {fileID: 0}
    - target: {fileID: -8679921383154817045, guid: bd3da47ee0d05ae4ca100590ff7e095f, type: 3}
      propertyPath: m_LocalRotation.y
      value: 0.5
      objectReference: {fileID: 0}
    - target: {fileID: -8679921383154817045, guid: bd3da47ee0d05ae4ca100590ff7e095f, type: 3}
      propertyPath: m_LocalRotation.z
      value: 0.5
      objectReference: {fileID: 0}
    - target: {fileID: -8679921383154817045, guid: bd3da47ee0d05ae4ca100590ff7e095f, type: 3}
      propertyPath: m_LocalEulerAnglesHint.x
      value: 0
      objectReference: {fileID: 0}
    - target: {fileID: -8679921383154817045, guid: bd3da47ee0d05ae4ca100590ff7e095f, type: 3}
      propertyPath: m_LocalEulerAnglesHint.y
      value: 90
      objectReference: {fileID: 0}
    - target: {fileID: -8679921383154817045, guid: bd3da47ee0d05ae4ca100590ff7e095f, type: 3}
      propertyPath: m_LocalEulerAnglesHint.z
      value: 90
      objectReference: {fileID: 0}
    - target: {fileID: 919132149155446097, guid: bd3da47ee0d05ae4ca100590ff7e095f, type: 3}
      propertyPath: m_Name
      value: beet (21)
      objectReference: {fileID: 0}
    m_RemovedComponents: []
    m_RemovedGameObjects: []
    m_AddedGameObjects: []
    m_AddedComponents: []
  m_SourcePrefab: {fileID: 100100000, guid: bd3da47ee0d05ae4ca100590ff7e095f, type: 3}
--- !u!4 &1433209020 stripped
Transform:
  m_CorrespondingSourceObject: {fileID: -8679921383154817045, guid: 811af2c68e517b84db104903c1eea057, type: 3}
  m_PrefabInstance: {fileID: 960375159}
  m_PrefabAsset: {fileID: 0}
--- !u!1001 &1446322931
PrefabInstance:
  m_ObjectHideFlags: 0
  serializedVersion: 2
  m_Modification:
    serializedVersion: 3
    m_TransformParent: {fileID: 1845563561}
    m_Modifications:
    - target: {fileID: -8679921383154817045, guid: 5297be54d10699e42a4be6e545193ded, type: 3}
      propertyPath: m_LocalPosition.x
      value: 1.295
      objectReference: {fileID: 0}
    - target: {fileID: -8679921383154817045, guid: 5297be54d10699e42a4be6e545193ded, type: 3}
      propertyPath: m_LocalPosition.y
      value: 0.4951825
      objectReference: {fileID: 0}
    - target: {fileID: -8679921383154817045, guid: 5297be54d10699e42a4be6e545193ded, type: 3}
      propertyPath: m_LocalPosition.z
      value: -1.26
      objectReference: {fileID: 0}
    - target: {fileID: -8679921383154817045, guid: 5297be54d10699e42a4be6e545193ded, type: 3}
      propertyPath: m_LocalRotation.w
      value: 1
      objectReference: {fileID: 0}
    - target: {fileID: -8679921383154817045, guid: 5297be54d10699e42a4be6e545193ded, type: 3}
      propertyPath: m_LocalRotation.x
      value: -0
      objectReference: {fileID: 0}
    - target: {fileID: -8679921383154817045, guid: 5297be54d10699e42a4be6e545193ded, type: 3}
      propertyPath: m_LocalRotation.y
      value: -0
      objectReference: {fileID: 0}
    - target: {fileID: -8679921383154817045, guid: 5297be54d10699e42a4be6e545193ded, type: 3}
      propertyPath: m_LocalRotation.z
      value: -0
      objectReference: {fileID: 0}
    - target: {fileID: -8679921383154817045, guid: 5297be54d10699e42a4be6e545193ded, type: 3}
      propertyPath: m_LocalEulerAnglesHint.x
      value: 0
      objectReference: {fileID: 0}
    - target: {fileID: -8679921383154817045, guid: 5297be54d10699e42a4be6e545193ded, type: 3}
      propertyPath: m_LocalEulerAnglesHint.y
      value: 0
      objectReference: {fileID: 0}
    - target: {fileID: -8679921383154817045, guid: 5297be54d10699e42a4be6e545193ded, type: 3}
      propertyPath: m_LocalEulerAnglesHint.z
      value: 0
      objectReference: {fileID: 0}
    - target: {fileID: 919132149155446097, guid: 5297be54d10699e42a4be6e545193ded, type: 3}
      propertyPath: m_Name
      value: apple (18)
      objectReference: {fileID: 0}
    m_RemovedComponents: []
    m_RemovedGameObjects: []
    m_AddedGameObjects: []
    m_AddedComponents: []
  m_SourcePrefab: {fileID: 100100000, guid: 5297be54d10699e42a4be6e545193ded, type: 3}
--- !u!4 &1446322932 stripped
Transform:
  m_CorrespondingSourceObject: {fileID: -8679921383154817045, guid: 5297be54d10699e42a4be6e545193ded, type: 3}
  m_PrefabInstance: {fileID: 1446322931}
  m_PrefabAsset: {fileID: 0}
--- !u!4 &1461199588 stripped
Transform:
  m_CorrespondingSourceObject: {fileID: -8679921383154817045, guid: 2ec85b76c7b7bdb44b718be003e274c9, type: 3}
  m_PrefabInstance: {fileID: 1012905942}
  m_PrefabAsset: {fileID: 0}
--- !u!1 &1488583087
GameObject:
  m_ObjectHideFlags: 0
  m_CorrespondingSourceObject: {fileID: 0}
  m_PrefabInstance: {fileID: 0}
  m_PrefabAsset: {fileID: 0}
  serializedVersion: 6
  m_Component:
  - component: {fileID: 1488583088}
  m_Layer: 0
  m_Name: Bacon Display
  m_TagString: Untagged
  m_Icon: {fileID: 0}
  m_NavMeshLayer: 0
  m_StaticEditorFlags: 0
  m_IsActive: 1
--- !u!4 &1488583088
Transform:
  m_ObjectHideFlags: 0
  m_CorrespondingSourceObject: {fileID: 0}
  m_PrefabInstance: {fileID: 0}
  m_PrefabAsset: {fileID: 0}
  m_GameObject: {fileID: 1488583087}
  serializedVersion: 2
  m_LocalRotation: {x: 0, y: 0, z: 0, w: 1}
  m_LocalPosition: {x: 0, y: 0, z: 0}
  m_LocalScale: {x: 1, y: 1, z: 1}
  m_ConstrainProportionsScale: 0
  m_Children:
  - {fileID: 1554658450}
  - {fileID: 366306813}
  - {fileID: 836468236}
  - {fileID: 1787872204}
  - {fileID: 303785379}
  - {fileID: 802254716}
  - {fileID: 1922375843}
  - {fileID: 965226350}
  - {fileID: 276144220}
  - {fileID: 589283540}
  - {fileID: 1369661089}
  - {fileID: 1398755682}
  - {fileID: 791911751}
  - {fileID: 601502366}
  - {fileID: 23094210}
  - {fileID: 408721817}
  - {fileID: 487735023}
  - {fileID: 714150186}
  - {fileID: 818228239}
  - {fileID: 888547244}
  - {fileID: 889210508}
  - {fileID: 459290075}
  m_Father: {fileID: 1742275722}
  m_LocalEulerAnglesHint: {x: 0, y: 0, z: 0}
--- !u!4 &1497912468 stripped
Transform:
  m_CorrespondingSourceObject: {fileID: -8679921383154817045, guid: bd3da47ee0d05ae4ca100590ff7e095f, type: 3}
  m_PrefabInstance: {fileID: 1027161546}
  m_PrefabAsset: {fileID: 0}
--- !u!1001 &1512873517
PrefabInstance:
  m_ObjectHideFlags: 0
  serializedVersion: 2
  m_Modification:
    serializedVersion: 3
    m_TransformParent: {fileID: 1733464193}
    m_Modifications:
    - target: {fileID: 5101514338384280008, guid: 32f6618eec8d5b2428305125cc568ab9, type: 3}
      propertyPath: m_Name
      value: Shelf (1)
      objectReference: {fileID: 0}
    - target: {fileID: 8735796406160599098, guid: 32f6618eec8d5b2428305125cc568ab9, type: 3}
      propertyPath: m_LocalPosition.x
      value: 2.649588
      objectReference: {fileID: 0}
    - target: {fileID: 8735796406160599098, guid: 32f6618eec8d5b2428305125cc568ab9, type: 3}
      propertyPath: m_LocalPosition.y
      value: 1.2201824
      objectReference: {fileID: 0}
    - target: {fileID: 8735796406160599098, guid: 32f6618eec8d5b2428305125cc568ab9, type: 3}
      propertyPath: m_LocalPosition.z
      value: -1.1558638
      objectReference: {fileID: 0}
    - target: {fileID: 8735796406160599098, guid: 32f6618eec8d5b2428305125cc568ab9, type: 3}
      propertyPath: m_LocalRotation.w
      value: 1
      objectReference: {fileID: 0}
    - target: {fileID: 8735796406160599098, guid: 32f6618eec8d5b2428305125cc568ab9, type: 3}
      propertyPath: m_LocalRotation.x
      value: -0
      objectReference: {fileID: 0}
    - target: {fileID: 8735796406160599098, guid: 32f6618eec8d5b2428305125cc568ab9, type: 3}
      propertyPath: m_LocalRotation.y
      value: -0
      objectReference: {fileID: 0}
    - target: {fileID: 8735796406160599098, guid: 32f6618eec8d5b2428305125cc568ab9, type: 3}
      propertyPath: m_LocalRotation.z
      value: -0
      objectReference: {fileID: 0}
    - target: {fileID: 8735796406160599098, guid: 32f6618eec8d5b2428305125cc568ab9, type: 3}
      propertyPath: m_LocalEulerAnglesHint.x
      value: 0
      objectReference: {fileID: 0}
    - target: {fileID: 8735796406160599098, guid: 32f6618eec8d5b2428305125cc568ab9, type: 3}
      propertyPath: m_LocalEulerAnglesHint.y
      value: 0
      objectReference: {fileID: 0}
    - target: {fileID: 8735796406160599098, guid: 32f6618eec8d5b2428305125cc568ab9, type: 3}
      propertyPath: m_LocalEulerAnglesHint.z
      value: 0
      objectReference: {fileID: 0}
    m_RemovedComponents: []
    m_RemovedGameObjects: []
    m_AddedGameObjects: []
    m_AddedComponents: []
  m_SourcePrefab: {fileID: 100100000, guid: 32f6618eec8d5b2428305125cc568ab9, type: 3}
--- !u!1001 &1518936432
PrefabInstance:
  m_ObjectHideFlags: 0
  serializedVersion: 2
  m_Modification:
    serializedVersion: 3
    m_TransformParent: {fileID: 1886357417}
    m_Modifications:
    - target: {fileID: -8679921383154817045, guid: 7dae209b76ce38e47846119fc6cd2e7b, type: 3}
      propertyPath: m_LocalScale.x
      value: 1
      objectReference: {fileID: 0}
    - target: {fileID: -8679921383154817045, guid: 7dae209b76ce38e47846119fc6cd2e7b, type: 3}
      propertyPath: m_LocalScale.y
      value: 1
      objectReference: {fileID: 0}
    - target: {fileID: -8679921383154817045, guid: 7dae209b76ce38e47846119fc6cd2e7b, type: 3}
      propertyPath: m_LocalScale.z
      value: 1
      objectReference: {fileID: 0}
    - target: {fileID: -8679921383154817045, guid: 7dae209b76ce38e47846119fc6cd2e7b, type: 3}
      propertyPath: m_LocalPosition.x
      value: 2.6450005
      objectReference: {fileID: 0}
    - target: {fileID: -8679921383154817045, guid: 7dae209b76ce38e47846119fc6cd2e7b, type: 3}
      propertyPath: m_LocalPosition.y
      value: 0.49518242
      objectReference: {fileID: 0}
    - target: {fileID: -8679921383154817045, guid: 7dae209b76ce38e47846119fc6cd2e7b, type: 3}
      propertyPath: m_LocalPosition.z
      value: -1.152
      objectReference: {fileID: 0}
    - target: {fileID: -8679921383154817045, guid: 7dae209b76ce38e47846119fc6cd2e7b, type: 3}
      propertyPath: m_LocalRotation.w
      value: 1
      objectReference: {fileID: 0}
    - target: {fileID: -8679921383154817045, guid: 7dae209b76ce38e47846119fc6cd2e7b, type: 3}
      propertyPath: m_LocalRotation.x
      value: -0
      objectReference: {fileID: 0}
    - target: {fileID: -8679921383154817045, guid: 7dae209b76ce38e47846119fc6cd2e7b, type: 3}
      propertyPath: m_LocalRotation.y
      value: -0
      objectReference: {fileID: 0}
    - target: {fileID: -8679921383154817045, guid: 7dae209b76ce38e47846119fc6cd2e7b, type: 3}
      propertyPath: m_LocalRotation.z
      value: -0
      objectReference: {fileID: 0}
    - target: {fileID: -8679921383154817045, guid: 7dae209b76ce38e47846119fc6cd2e7b, type: 3}
      propertyPath: m_LocalEulerAnglesHint.x
      value: 0
      objectReference: {fileID: 0}
    - target: {fileID: -8679921383154817045, guid: 7dae209b76ce38e47846119fc6cd2e7b, type: 3}
      propertyPath: m_LocalEulerAnglesHint.y
      value: 0
      objectReference: {fileID: 0}
    - target: {fileID: -8679921383154817045, guid: 7dae209b76ce38e47846119fc6cd2e7b, type: 3}
      propertyPath: m_LocalEulerAnglesHint.z
      value: 0
      objectReference: {fileID: 0}
    - target: {fileID: 919132149155446097, guid: 7dae209b76ce38e47846119fc6cd2e7b, type: 3}
      propertyPath: m_Name
      value: avocado (9)
      objectReference: {fileID: 0}
    m_RemovedComponents: []
    m_RemovedGameObjects: []
    m_AddedGameObjects: []
    m_AddedComponents: []
  m_SourcePrefab: {fileID: 100100000, guid: 7dae209b76ce38e47846119fc6cd2e7b, type: 3}
--- !u!4 &1518936433 stripped
Transform:
  m_CorrespondingSourceObject: {fileID: -8679921383154817045, guid: 7dae209b76ce38e47846119fc6cd2e7b, type: 3}
  m_PrefabInstance: {fileID: 1518936432}
  m_PrefabAsset: {fileID: 0}
--- !u!4 &1549193345 stripped
Transform:
  m_CorrespondingSourceObject: {fileID: -8679921383154817045, guid: 4662bdbcbd6d7134aac252dc5d6084c4, type: 3}
  m_PrefabInstance: {fileID: 1684309451}
  m_PrefabAsset: {fileID: 0}
--- !u!1001 &1554658449
PrefabInstance:
  m_ObjectHideFlags: 0
  serializedVersion: 2
  m_Modification:
    serializedVersion: 3
    m_TransformParent: {fileID: 1488583088}
    m_Modifications:
    - target: {fileID: -8679921383154817045, guid: 3272c1e749d79dc4280082234c46ede4, type: 3}
      propertyPath: m_LocalPosition.x
      value: 3.0615883
      objectReference: {fileID: 0}
    - target: {fileID: -8679921383154817045, guid: 3272c1e749d79dc4280082234c46ede4, type: 3}
      propertyPath: m_LocalPosition.y
      value: 0.4951824
      objectReference: {fileID: 0}
    - target: {fileID: -8679921383154817045, guid: 3272c1e749d79dc4280082234c46ede4, type: 3}
      propertyPath: m_LocalPosition.z
      value: -1.3881068
      objectReference: {fileID: 0}
    - target: {fileID: -8679921383154817045, guid: 3272c1e749d79dc4280082234c46ede4, type: 3}
      propertyPath: m_LocalRotation.w
      value: 0.7071068
      objectReference: {fileID: 0}
    - target: {fileID: -8679921383154817045, guid: 3272c1e749d79dc4280082234c46ede4, type: 3}
      propertyPath: m_LocalRotation.x
      value: -0
      objectReference: {fileID: 0}
    - target: {fileID: -8679921383154817045, guid: 3272c1e749d79dc4280082234c46ede4, type: 3}
      propertyPath: m_LocalRotation.y
      value: 0.7071068
      objectReference: {fileID: 0}
    - target: {fileID: -8679921383154817045, guid: 3272c1e749d79dc4280082234c46ede4, type: 3}
      propertyPath: m_LocalRotation.z
      value: -0
      objectReference: {fileID: 0}
    - target: {fileID: -8679921383154817045, guid: 3272c1e749d79dc4280082234c46ede4, type: 3}
      propertyPath: m_LocalEulerAnglesHint.x
      value: 0
      objectReference: {fileID: 0}
    - target: {fileID: -8679921383154817045, guid: 3272c1e749d79dc4280082234c46ede4, type: 3}
      propertyPath: m_LocalEulerAnglesHint.y
      value: 90
      objectReference: {fileID: 0}
    - target: {fileID: -8679921383154817045, guid: 3272c1e749d79dc4280082234c46ede4, type: 3}
      propertyPath: m_LocalEulerAnglesHint.z
      value: 0
      objectReference: {fileID: 0}
    - target: {fileID: 919132149155446097, guid: 3272c1e749d79dc4280082234c46ede4, type: 3}
      propertyPath: m_Name
      value: bacon (1)
      objectReference: {fileID: 0}
    m_RemovedComponents: []
    m_RemovedGameObjects: []
    m_AddedGameObjects: []
    m_AddedComponents: []
  m_SourcePrefab: {fileID: 100100000, guid: 3272c1e749d79dc4280082234c46ede4, type: 3}
--- !u!4 &1554658450 stripped
Transform:
  m_CorrespondingSourceObject: {fileID: -8679921383154817045, guid: 3272c1e749d79dc4280082234c46ede4, type: 3}
  m_PrefabInstance: {fileID: 1554658449}
  m_PrefabAsset: {fileID: 0}
--- !u!1 &1579078794
GameObject:
  m_ObjectHideFlags: 0
  m_CorrespondingSourceObject: {fileID: 0}
  m_PrefabInstance: {fileID: 0}
  m_PrefabAsset: {fileID: 0}
  serializedVersion: 6
  m_Component:
  - component: {fileID: 1579078800}
  - component: {fileID: 1579078799}
  - component: {fileID: 1579078798}
  - component: {fileID: 1579078797}
  - component: {fileID: 1579078796}
  - component: {fileID: 1579078801}
  m_Layer: 0
  m_Name: ExitCube
  m_TagString: Untagged
  m_Icon: {fileID: 0}
  m_NavMeshLayer: 0
  m_StaticEditorFlags: 0
  m_IsActive: 1
--- !u!54 &1579078796
Rigidbody:
  m_ObjectHideFlags: 0
  m_CorrespondingSourceObject: {fileID: 0}
  m_PrefabInstance: {fileID: 0}
  m_PrefabAsset: {fileID: 0}
  m_GameObject: {fileID: 1579078794}
  serializedVersion: 5
  m_Mass: 1
  m_LinearDamping: 0
  m_AngularDamping: 0.05
  m_CenterOfMass: {x: 0, y: 0, z: 0}
  m_InertiaTensor: {x: 1, y: 1, z: 1}
  m_InertiaRotation: {x: 0, y: 0, z: 0, w: 1}
  m_IncludeLayers:
    serializedVersion: 2
    m_Bits: 0
  m_ExcludeLayers:
    serializedVersion: 2
    m_Bits: 0
  m_ImplicitCom: 1
  m_ImplicitTensor: 1
  m_UseGravity: 1
  m_IsKinematic: 0
  m_Interpolate: 0
  m_Constraints: 0
  m_CollisionDetection: 0
--- !u!65 &1579078797
BoxCollider:
  m_ObjectHideFlags: 0
  m_CorrespondingSourceObject: {fileID: 0}
  m_PrefabInstance: {fileID: 0}
  m_PrefabAsset: {fileID: 0}
  m_GameObject: {fileID: 1579078794}
  m_Material: {fileID: 0}
  m_IncludeLayers:
    serializedVersion: 2
    m_Bits: 0
  m_ExcludeLayers:
    serializedVersion: 2
    m_Bits: 0
  m_LayerOverridePriority: 0
  m_IsTrigger: 0
  m_ProvidesContacts: 0
  m_Enabled: 1
  serializedVersion: 3
  m_Size: {x: 1, y: 1, z: 1}
  m_Center: {x: 0, y: 0, z: 0}
--- !u!23 &1579078798
MeshRenderer:
  m_ObjectHideFlags: 0
  m_CorrespondingSourceObject: {fileID: 0}
  m_PrefabInstance: {fileID: 0}
  m_PrefabAsset: {fileID: 0}
  m_GameObject: {fileID: 1579078794}
  m_Enabled: 1
  m_CastShadows: 1
  m_ReceiveShadows: 1
  m_DynamicOccludee: 1
  m_StaticShadowCaster: 0
  m_MotionVectors: 1
  m_LightProbeUsage: 1
  m_ReflectionProbeUsage: 1
  m_RayTracingMode: 2
  m_RayTraceProcedural: 0
  m_RayTracingAccelStructBuildFlagsOverride: 0
  m_RayTracingAccelStructBuildFlags: 1
  m_SmallMeshCulling: 1
  m_ForceMeshLod: -1
  m_MeshLodSelectionBias: 0
  m_RenderingLayerMask: 1
  m_RendererPriority: 0
  m_Materials:
  - {fileID: 2100000, guid: 31321ba15b8f8eb4c954353edc038b1d, type: 2}
  m_StaticBatchInfo:
    firstSubMesh: 0
    subMeshCount: 0
  m_StaticBatchRoot: {fileID: 0}
  m_ProbeAnchor: {fileID: 0}
  m_LightProbeVolumeOverride: {fileID: 0}
  m_ScaleInLightmap: 1
  m_ReceiveGI: 1
  m_PreserveUVs: 0
  m_IgnoreNormalsForChartDetection: 0
  m_ImportantGI: 0
  m_StitchLightmapSeams: 1
  m_SelectedEditorRenderState: 3
  m_MinimumChartSize: 4
  m_AutoUVMaxDistance: 0.5
  m_AutoUVMaxAngle: 89
  m_LightmapParameters: {fileID: 0}
  m_GlobalIlluminationMeshLod: 0
  m_SortingLayerID: 0
  m_SortingLayer: 0
  m_SortingOrder: 0
  m_AdditionalVertexStreams: {fileID: 0}
--- !u!33 &1579078799
MeshFilter:
  m_ObjectHideFlags: 0
  m_CorrespondingSourceObject: {fileID: 0}
  m_PrefabInstance: {fileID: 0}
  m_PrefabAsset: {fileID: 0}
  m_GameObject: {fileID: 1579078794}
  m_Mesh: {fileID: 10202, guid: 0000000000000000e000000000000000, type: 0}
--- !u!4 &1579078800
Transform:
  m_ObjectHideFlags: 0
  m_CorrespondingSourceObject: {fileID: 0}
  m_PrefabInstance: {fileID: 0}
  m_PrefabAsset: {fileID: 0}
  m_GameObject: {fileID: 1579078794}
  serializedVersion: 2
  m_LocalRotation: {x: -0, y: -0, z: -0, w: 1}
  m_LocalPosition: {x: -1.494, y: 1.468, z: -6.963191}
  m_LocalScale: {x: 0.5, y: 0.5, z: 0.5}
  m_ConstrainProportionsScale: 0
  m_Children:
  - {fileID: 1386666326}
  m_Father: {fileID: 1711851272}
  m_LocalEulerAnglesHint: {x: 0, y: 0, z: 0}
--- !u!114 &1579078801
MonoBehaviour:
  m_ObjectHideFlags: 0
  m_CorrespondingSourceObject: {fileID: 0}
  m_PrefabInstance: {fileID: 0}
  m_PrefabAsset: {fileID: 0}
  m_GameObject: {fileID: 1579078794}
  m_Enabled: 1
  m_EditorHideFlags: 0
  m_Script: {fileID: 11500000, guid: 42723a225ff734044a8a6347d95587da, type: 3}
  m_Name: 
  m_EditorClassIdentifier: 
  m_InteractionManager: {fileID: 0}
  m_Colliders: []
  m_InteractionLayers:
    m_Bits: 1
  m_DistanceCalculationMode: 1
  m_SelectMode: 0
  m_FocusMode: 1
  m_CustomReticle: {fileID: 0}
  m_AllowGazeInteraction: 0
  m_AllowGazeSelect: 0
  m_OverrideGazeTimeToSelect: 0
  m_GazeTimeToSelect: 0.5
  m_OverrideTimeToAutoDeselectGaze: 0
  m_TimeToAutoDeselectGaze: 3
  m_AllowGazeAssistance: 0
  m_FirstHoverEntered:
    m_PersistentCalls:
      m_Calls: []
  m_LastHoverExited:
    m_PersistentCalls:
      m_Calls: []
  m_HoverEntered:
    m_PersistentCalls:
      m_Calls: []
  m_HoverExited:
    m_PersistentCalls:
      m_Calls: []
  m_FirstSelectEntered:
    m_PersistentCalls:
      m_Calls: []
  m_LastSelectExited:
    m_PersistentCalls:
      m_Calls: []
  m_SelectEntered:
    m_PersistentCalls:
      m_Calls: []
  m_SelectExited:
    m_PersistentCalls:
      m_Calls: []
  m_FirstFocusEntered:
    m_PersistentCalls:
      m_Calls: []
  m_LastFocusExited:
    m_PersistentCalls:
      m_Calls: []
  m_FocusEntered:
    m_PersistentCalls:
      m_Calls: []
  m_FocusExited:
    m_PersistentCalls:
      m_Calls: []
  m_Activated:
    m_PersistentCalls:
      m_Calls: []
  m_Deactivated:
    m_PersistentCalls:
      m_Calls: []
  m_StartingHoverFilters: []
  m_StartingSelectFilters: []
  m_StartingInteractionStrengthFilters: []
--- !u!1001 &1601644770
PrefabInstance:
  m_ObjectHideFlags: 0
  serializedVersion: 2
  m_Modification:
    serializedVersion: 3
    m_TransformParent: {fileID: 594187716}
    m_Modifications:
    - target: {fileID: -8679921383154817045, guid: bd3da47ee0d05ae4ca100590ff7e095f, type: 3}
      propertyPath: m_LocalPosition.x
      value: 1.985
      objectReference: {fileID: 0}
    - target: {fileID: -8679921383154817045, guid: bd3da47ee0d05ae4ca100590ff7e095f, type: 3}
      propertyPath: m_LocalPosition.y
      value: 1.5380824
      objectReference: {fileID: 0}
    - target: {fileID: -8679921383154817045, guid: bd3da47ee0d05ae4ca100590ff7e095f, type: 3}
      propertyPath: m_LocalPosition.z
      value: -0.9496069
      objectReference: {fileID: 0}
    - target: {fileID: -8679921383154817045, guid: bd3da47ee0d05ae4ca100590ff7e095f, type: 3}
      propertyPath: m_LocalRotation.w
      value: 0.5
      objectReference: {fileID: 0}
    - target: {fileID: -8679921383154817045, guid: bd3da47ee0d05ae4ca100590ff7e095f, type: 3}
      propertyPath: m_LocalRotation.x
      value: 0.5
      objectReference: {fileID: 0}
    - target: {fileID: -8679921383154817045, guid: bd3da47ee0d05ae4ca100590ff7e095f, type: 3}
      propertyPath: m_LocalRotation.y
      value: 0.5
      objectReference: {fileID: 0}
    - target: {fileID: -8679921383154817045, guid: bd3da47ee0d05ae4ca100590ff7e095f, type: 3}
      propertyPath: m_LocalRotation.z
      value: 0.5
      objectReference: {fileID: 0}
    - target: {fileID: -8679921383154817045, guid: bd3da47ee0d05ae4ca100590ff7e095f, type: 3}
      propertyPath: m_LocalEulerAnglesHint.x
      value: 0
      objectReference: {fileID: 0}
    - target: {fileID: -8679921383154817045, guid: bd3da47ee0d05ae4ca100590ff7e095f, type: 3}
      propertyPath: m_LocalEulerAnglesHint.y
      value: 90
      objectReference: {fileID: 0}
    - target: {fileID: -8679921383154817045, guid: bd3da47ee0d05ae4ca100590ff7e095f, type: 3}
      propertyPath: m_LocalEulerAnglesHint.z
      value: 90
      objectReference: {fileID: 0}
    - target: {fileID: 919132149155446097, guid: bd3da47ee0d05ae4ca100590ff7e095f, type: 3}
      propertyPath: m_Name
      value: beet (9)
      objectReference: {fileID: 0}
    m_RemovedComponents: []
    m_RemovedGameObjects: []
    m_AddedGameObjects: []
    m_AddedComponents: []
  m_SourcePrefab: {fileID: 100100000, guid: bd3da47ee0d05ae4ca100590ff7e095f, type: 3}
--- !u!1001 &1629405215
PrefabInstance:
  m_ObjectHideFlags: 0
  serializedVersion: 2
  m_Modification:
    serializedVersion: 3
    m_TransformParent: {fileID: 1672151590}
    m_Modifications:
    - target: {fileID: -8679921383154817045, guid: 811af2c68e517b84db104903c1eea057, type: 3}
      propertyPath: m_LocalPosition.x
      value: 0.5
      objectReference: {fileID: 0}
    - target: {fileID: -8679921383154817045, guid: 811af2c68e517b84db104903c1eea057, type: 3}
      propertyPath: m_LocalPosition.y
      value: 1.5561824
      objectReference: {fileID: 0}
    - target: {fileID: -8679921383154817045, guid: 811af2c68e517b84db104903c1eea057, type: 3}
      propertyPath: m_LocalPosition.z
      value: -1.329
      objectReference: {fileID: 0}
    - target: {fileID: -8679921383154817045, guid: 811af2c68e517b84db104903c1eea057, type: 3}
      propertyPath: m_LocalRotation.w
      value: 0.5
      objectReference: {fileID: 0}
    - target: {fileID: -8679921383154817045, guid: 811af2c68e517b84db104903c1eea057, type: 3}
      propertyPath: m_LocalRotation.x
      value: 0.5
      objectReference: {fileID: 0}
    - target: {fileID: -8679921383154817045, guid: 811af2c68e517b84db104903c1eea057, type: 3}
      propertyPath: m_LocalRotation.y
      value: 0.5
      objectReference: {fileID: 0}
    - target: {fileID: -8679921383154817045, guid: 811af2c68e517b84db104903c1eea057, type: 3}
      propertyPath: m_LocalRotation.z
      value: 0.5
      objectReference: {fileID: 0}
    - target: {fileID: -8679921383154817045, guid: 811af2c68e517b84db104903c1eea057, type: 3}
      propertyPath: m_LocalEulerAnglesHint.x
      value: 0
      objectReference: {fileID: 0}
    - target: {fileID: -8679921383154817045, guid: 811af2c68e517b84db104903c1eea057, type: 3}
      propertyPath: m_LocalEulerAnglesHint.y
      value: 90
      objectReference: {fileID: 0}
    - target: {fileID: -8679921383154817045, guid: 811af2c68e517b84db104903c1eea057, type: 3}
      propertyPath: m_LocalEulerAnglesHint.z
      value: 90
      objectReference: {fileID: 0}
    - target: {fileID: 919132149155446097, guid: 811af2c68e517b84db104903c1eea057, type: 3}
      propertyPath: m_Name
      value: banana (3)
      objectReference: {fileID: 0}
    m_RemovedComponents: []
    m_RemovedGameObjects: []
    m_AddedGameObjects: []
    m_AddedComponents: []
  m_SourcePrefab: {fileID: 100100000, guid: 811af2c68e517b84db104903c1eea057, type: 3}
--- !u!1001 &1646109092
PrefabInstance:
  m_ObjectHideFlags: 0
  serializedVersion: 2
  m_Modification:
    serializedVersion: 3
    m_TransformParent: {fileID: 1845563561}
    m_Modifications:
    - target: {fileID: -8679921383154817045, guid: 5297be54d10699e42a4be6e545193ded, type: 3}
      propertyPath: m_LocalPosition.x
      value: 1.0469999
      objectReference: {fileID: 0}
    - target: {fileID: -8679921383154817045, guid: 5297be54d10699e42a4be6e545193ded, type: 3}
      propertyPath: m_LocalPosition.y
      value: 0.4951825
      objectReference: {fileID: 0}
    - target: {fileID: -8679921383154817045, guid: 5297be54d10699e42a4be6e545193ded, type: 3}
      propertyPath: m_LocalPosition.z
      value: -1.037
      objectReference: {fileID: 0}
    - target: {fileID: -8679921383154817045, guid: 5297be54d10699e42a4be6e545193ded, type: 3}
      propertyPath: m_LocalRotation.w
      value: 1
      objectReference: {fileID: 0}
    - target: {fileID: -8679921383154817045, guid: 5297be54d10699e42a4be6e545193ded, type: 3}
      propertyPath: m_LocalRotation.x
      value: -0
      objectReference: {fileID: 0}
    - target: {fileID: -8679921383154817045, guid: 5297be54d10699e42a4be6e545193ded, type: 3}
      propertyPath: m_LocalRotation.y
      value: -0
      objectReference: {fileID: 0}
    - target: {fileID: -8679921383154817045, guid: 5297be54d10699e42a4be6e545193ded, type: 3}
      propertyPath: m_LocalRotation.z
      value: -0
      objectReference: {fileID: 0}
    - target: {fileID: -8679921383154817045, guid: 5297be54d10699e42a4be6e545193ded, type: 3}
      propertyPath: m_LocalEulerAnglesHint.x
      value: 0
      objectReference: {fileID: 0}
    - target: {fileID: -8679921383154817045, guid: 5297be54d10699e42a4be6e545193ded, type: 3}
      propertyPath: m_LocalEulerAnglesHint.y
      value: 0
      objectReference: {fileID: 0}
    - target: {fileID: -8679921383154817045, guid: 5297be54d10699e42a4be6e545193ded, type: 3}
      propertyPath: m_LocalEulerAnglesHint.z
      value: 0
      objectReference: {fileID: 0}
    - target: {fileID: 919132149155446097, guid: 5297be54d10699e42a4be6e545193ded, type: 3}
      propertyPath: m_Name
      value: apple (13)
      objectReference: {fileID: 0}
    m_RemovedComponents: []
    m_RemovedGameObjects: []
    m_AddedGameObjects: []
    m_AddedComponents: []
  m_SourcePrefab: {fileID: 100100000, guid: 5297be54d10699e42a4be6e545193ded, type: 3}
--- !u!4 &1646109093 stripped
Transform:
  m_CorrespondingSourceObject: {fileID: -8679921383154817045, guid: 5297be54d10699e42a4be6e545193ded, type: 3}
  m_PrefabInstance: {fileID: 1646109092}
  m_PrefabAsset: {fileID: 0}
--- !u!1 &1670256624
GameObject:
  m_ObjectHideFlags: 0
  m_CorrespondingSourceObject: {fileID: 0}
  m_PrefabInstance: {fileID: 0}
  m_PrefabAsset: {fileID: 0}
  serializedVersion: 6
  m_Component:
  - component: {fileID: 1670256625}
  - component: {fileID: 6678509202150728127}
  - component: {fileID: 4238984354899526239}
  - component: {fileID: 4602308928622519009}
  m_Layer: 0
  m_Name: Right Controller
  m_TagString: Untagged
  m_Icon: {fileID: 0}
  m_NavMeshLayer: 0
  m_StaticEditorFlags: 0
  m_IsActive: 1
--- !u!4 &1670256625
Transform:
  m_ObjectHideFlags: 0
  m_CorrespondingSourceObject: {fileID: 0}
  m_PrefabInstance: {fileID: 0}
  m_PrefabAsset: {fileID: 0}
  m_GameObject: {fileID: 1670256624}
  serializedVersion: 2
  m_LocalRotation: {x: -0, y: -0, z: -0, w: 1}
  m_LocalPosition: {x: 0, y: 0, z: 0}
  m_LocalScale: {x: 1, y: 1, z: 1}
  m_ConstrainProportionsScale: 0
  m_Children:
  - {fileID: 3954319948395782924}
  - {fileID: 8393186890254128703}
  - {fileID: 2449787133337329436}
  - {fileID: 6528530117482412838}
  - {fileID: 2281696399307846454}
  m_Father: {fileID: 1680501587}
  m_LocalEulerAnglesHint: {x: 0, y: 0, z: 0}
--- !u!1 &1672151589
GameObject:
  m_ObjectHideFlags: 0
  m_CorrespondingSourceObject: {fileID: 0}
  m_PrefabInstance: {fileID: 0}
  m_PrefabAsset: {fileID: 0}
  serializedVersion: 6
  m_Component:
  - component: {fileID: 1672151590}
  m_Layer: 0
  m_Name: Banana Display
  m_TagString: Untagged
  m_Icon: {fileID: 0}
  m_NavMeshLayer: 0
  m_StaticEditorFlags: 0
  m_IsActive: 1
--- !u!4 &1672151590
Transform:
  m_ObjectHideFlags: 0
  m_CorrespondingSourceObject: {fileID: 0}
  m_PrefabInstance: {fileID: 0}
  m_PrefabAsset: {fileID: 0}
  m_GameObject: {fileID: 1672151589}
  serializedVersion: 2
  m_LocalRotation: {x: 0, y: 0, z: 0, w: 1}
  m_LocalPosition: {x: 0, y: 0, z: 0}
  m_LocalScale: {x: 1, y: 1, z: 1}
  m_ConstrainProportionsScale: 0
  m_Children:
  - {fileID: 1195660153}
  - {fileID: 1433209020}
  - {fileID: 779318737}
  - {fileID: 1964653112}
  - {fileID: 1827654277}
  - {fileID: 495766825}
  - {fileID: 32201512}
  - {fileID: 841316656}
  - {fileID: 1742921244}
  - {fileID: 273782112}
  - {fileID: 946958742}
  - {fileID: 941470194}
  m_Father: {fileID: 1742275722}
  m_LocalEulerAnglesHint: {x: 0, y: 0, z: 0}
--- !u!1001 &1675664565
PrefabInstance:
  m_ObjectHideFlags: 0
  serializedVersion: 2
  m_Modification:
    serializedVersion: 3
    m_TransformParent: {fileID: 1391605425}
    m_Modifications:
    - target: {fileID: 3782746831535047117, guid: 8a127ccea23432443a3d8d22c02e41d6, type: 3}
      propertyPath: m_Name
      value: Target (4)
      objectReference: {fileID: 0}
    - target: {fileID: 3979287567325244880, guid: 8a127ccea23432443a3d8d22c02e41d6, type: 3}
      propertyPath: m_LocalPosition.x
      value: 3.0620003
      objectReference: {fileID: 0}
    - target: {fileID: 3979287567325244880, guid: 8a127ccea23432443a3d8d22c02e41d6, type: 3}
      propertyPath: m_LocalPosition.y
      value: 0.4951825
      objectReference: {fileID: 0}
    - target: {fileID: 3979287567325244880, guid: 8a127ccea23432443a3d8d22c02e41d6, type: 3}
      propertyPath: m_LocalPosition.z
      value: -1.551
      objectReference: {fileID: 0}
    - target: {fileID: 3979287567325244880, guid: 8a127ccea23432443a3d8d22c02e41d6, type: 3}
      propertyPath: m_LocalRotation.w
      value: 0.7071068
      objectReference: {fileID: 0}
    - target: {fileID: 3979287567325244880, guid: 8a127ccea23432443a3d8d22c02e41d6, type: 3}
      propertyPath: m_LocalRotation.x
      value: -0
      objectReference: {fileID: 0}
    - target: {fileID: 3979287567325244880, guid: 8a127ccea23432443a3d8d22c02e41d6, type: 3}
      propertyPath: m_LocalRotation.y
      value: 0.7071068
      objectReference: {fileID: 0}
    - target: {fileID: 3979287567325244880, guid: 8a127ccea23432443a3d8d22c02e41d6, type: 3}
      propertyPath: m_LocalRotation.z
      value: -0
      objectReference: {fileID: 0}
    - target: {fileID: 3979287567325244880, guid: 8a127ccea23432443a3d8d22c02e41d6, type: 3}
      propertyPath: m_LocalEulerAnglesHint.x
      value: 0
      objectReference: {fileID: 0}
    - target: {fileID: 3979287567325244880, guid: 8a127ccea23432443a3d8d22c02e41d6, type: 3}
      propertyPath: m_LocalEulerAnglesHint.y
      value: 90
      objectReference: {fileID: 0}
    - target: {fileID: 3979287567325244880, guid: 8a127ccea23432443a3d8d22c02e41d6, type: 3}
      propertyPath: m_LocalEulerAnglesHint.z
      value: 0
      objectReference: {fileID: 0}
    - target: {fileID: 7116700043712961308, guid: 8a127ccea23432443a3d8d22c02e41d6, type: 3}
      propertyPath: targetType
      value: 2
      objectReference: {fileID: 0}
    - target: {fileID: 7116700043712961308, guid: 8a127ccea23432443a3d8d22c02e41d6, type: 3}
      propertyPath: rotationError
      value: 1
      objectReference: {fileID: 0}
    - target: {fileID: 7116700043712961308, guid: 8a127ccea23432443a3d8d22c02e41d6, type: 3}
      propertyPath: OnCompleted.m_PersistentCalls.m_Calls.Array.size
      value: 1
      objectReference: {fileID: 0}
    - target: {fileID: 7116700043712961308, guid: 8a127ccea23432443a3d8d22c02e41d6, type: 3}
      propertyPath: OnCompleted.m_PersistentCalls.m_Calls.Array.data[0].m_Mode
      value: 0
      objectReference: {fileID: 0}
    - target: {fileID: 7116700043712961308, guid: 8a127ccea23432443a3d8d22c02e41d6, type: 3}
      propertyPath: OnCompleted.m_PersistentCalls.m_Calls.Array.data[0].m_Target
      value: 
      objectReference: {fileID: 1089800794}
    - target: {fileID: 7116700043712961308, guid: 8a127ccea23432443a3d8d22c02e41d6, type: 3}
      propertyPath: OnCompleted.m_PersistentCalls.m_Calls.Array.data[0].m_CallState
      value: 2
      objectReference: {fileID: 0}
    - target: {fileID: 7116700043712961308, guid: 8a127ccea23432443a3d8d22c02e41d6, type: 3}
      propertyPath: OnCompleted.m_PersistentCalls.m_Calls.Array.data[0].m_MethodName
      value: CompleteTask
      objectReference: {fileID: 0}
    - target: {fileID: 7116700043712961308, guid: 8a127ccea23432443a3d8d22c02e41d6, type: 3}
      propertyPath: OnCompleted.m_PersistentCalls.m_Calls.Array.data[0].m_TargetAssemblyTypeName
      value: LevelManager, Assembly-CSharp
      objectReference: {fileID: 0}
    - target: {fileID: 7116700043712961308, guid: 8a127ccea23432443a3d8d22c02e41d6, type: 3}
      propertyPath: OnCompleted.m_PersistentCalls.m_Calls.Array.data[0].m_Arguments.m_ObjectArgumentAssemblyTypeName
      value: UnityEngine.Object, UnityEngine
      objectReference: {fileID: 0}
    - target: {fileID: 7924190155574137226, guid: 8a127ccea23432443a3d8d22c02e41d6, type: 3}
      propertyPath: m_Mesh
      value: 
      objectReference: {fileID: -5473922428828633816, guid: 3272c1e749d79dc4280082234c46ede4, type: 3}
    m_RemovedComponents: []
    m_RemovedGameObjects: []
    m_AddedGameObjects: []
    m_AddedComponents: []
  m_SourcePrefab: {fileID: 100100000, guid: 8a127ccea23432443a3d8d22c02e41d6, type: 3}
--- !u!4 &1675664566 stripped
Transform:
  m_CorrespondingSourceObject: {fileID: 3979287567325244880, guid: 8a127ccea23432443a3d8d22c02e41d6, type: 3}
  m_PrefabInstance: {fileID: 1675664565}
  m_PrefabAsset: {fileID: 0}
--- !u!4 &1676757703 stripped
Transform:
  m_CorrespondingSourceObject: {fileID: -8679921383154817045, guid: bd3da47ee0d05ae4ca100590ff7e095f, type: 3}
  m_PrefabInstance: {fileID: 1999233198}
  m_PrefabAsset: {fileID: 0}
--- !u!1 &1680501586
GameObject:
  m_ObjectHideFlags: 0
  m_CorrespondingSourceObject: {fileID: 0}
  m_PrefabInstance: {fileID: 0}
  m_PrefabAsset: {fileID: 0}
  serializedVersion: 6
  m_Component:
  - component: {fileID: 1680501587}
  m_Layer: 0
  m_Name: Camera Offset
  m_TagString: Untagged
  m_Icon: {fileID: 0}
  m_NavMeshLayer: 0
  m_StaticEditorFlags: 0
  m_IsActive: 1
--- !u!4 &1680501587
Transform:
  m_ObjectHideFlags: 0
  m_CorrespondingSourceObject: {fileID: 0}
  m_PrefabInstance: {fileID: 0}
  m_PrefabAsset: {fileID: 0}
  m_GameObject: {fileID: 1680501586}
  serializedVersion: 2
  m_LocalRotation: {x: 0, y: 0, z: 0, w: 1}
  m_LocalPosition: {x: 0, y: 1.36144, z: 0}
  m_LocalScale: {x: 1, y: 1, z: 1}
  m_ConstrainProportionsScale: 0
  m_Children:
  - {fileID: 1767192434}
  - {fileID: 2196849375614954873}
  - {fileID: 3595914740002285240}
  - {fileID: 202364688}
  - {fileID: 716906830792148215}
  - {fileID: 1670256625}
  - {fileID: 8718302446126152263}
  m_Father: {fileID: 1717954561962503726}
  m_LocalEulerAnglesHint: {x: 0, y: 0, z: 0}
--- !u!1001 &1681683601
PrefabInstance:
  m_ObjectHideFlags: 0
  serializedVersion: 2
  m_Modification:
    serializedVersion: 3
    m_TransformParent: {fileID: 1391605425}
    m_Modifications:
    - target: {fileID: 3782746831535047117, guid: 8a127ccea23432443a3d8d22c02e41d6, type: 3}
      propertyPath: m_Name
      value: Target (4)
      objectReference: {fileID: 0}
    - target: {fileID: 3979287567325244880, guid: 8a127ccea23432443a3d8d22c02e41d6, type: 3}
      propertyPath: m_LocalPosition.x
      value: 1.7419996
      objectReference: {fileID: 0}
    - target: {fileID: 3979287567325244880, guid: 8a127ccea23432443a3d8d22c02e41d6, type: 3}
      propertyPath: m_LocalPosition.y
      value: 1.5372
      objectReference: {fileID: 0}
    - target: {fileID: 3979287567325244880, guid: 8a127ccea23432443a3d8d22c02e41d6, type: 3}
      propertyPath: m_LocalPosition.z
      value: -1.5970001
      objectReference: {fileID: 0}
    - target: {fileID: 3979287567325244880, guid: 8a127ccea23432443a3d8d22c02e41d6, type: 3}
      propertyPath: m_LocalRotation.w
      value: 0.5
      objectReference: {fileID: 0}
    - target: {fileID: 3979287567325244880, guid: 8a127ccea23432443a3d8d22c02e41d6, type: 3}
      propertyPath: m_LocalRotation.x
      value: 0.5
      objectReference: {fileID: 0}
    - target: {fileID: 3979287567325244880, guid: 8a127ccea23432443a3d8d22c02e41d6, type: 3}
      propertyPath: m_LocalRotation.y
      value: 0.5
      objectReference: {fileID: 0}
    - target: {fileID: 3979287567325244880, guid: 8a127ccea23432443a3d8d22c02e41d6, type: 3}
      propertyPath: m_LocalRotation.z
      value: 0.5
      objectReference: {fileID: 0}
    - target: {fileID: 3979287567325244880, guid: 8a127ccea23432443a3d8d22c02e41d6, type: 3}
      propertyPath: m_LocalEulerAnglesHint.x
      value: 0
      objectReference: {fileID: 0}
    - target: {fileID: 3979287567325244880, guid: 8a127ccea23432443a3d8d22c02e41d6, type: 3}
      propertyPath: m_LocalEulerAnglesHint.y
      value: 90
      objectReference: {fileID: 0}
    - target: {fileID: 3979287567325244880, guid: 8a127ccea23432443a3d8d22c02e41d6, type: 3}
      propertyPath: m_LocalEulerAnglesHint.z
      value: 90
      objectReference: {fileID: 0}
    - target: {fileID: 7116700043712961308, guid: 8a127ccea23432443a3d8d22c02e41d6, type: 3}
      propertyPath: targetType
      value: 6
      objectReference: {fileID: 0}
    - target: {fileID: 7116700043712961308, guid: 8a127ccea23432443a3d8d22c02e41d6, type: 3}
      propertyPath: rotationError
      value: 1
      objectReference: {fileID: 0}
    - target: {fileID: 7116700043712961308, guid: 8a127ccea23432443a3d8d22c02e41d6, type: 3}
      propertyPath: OnCompleted.m_PersistentCalls.m_Calls.Array.size
      value: 1
      objectReference: {fileID: 0}
    - target: {fileID: 7116700043712961308, guid: 8a127ccea23432443a3d8d22c02e41d6, type: 3}
      propertyPath: OnCompleted.m_PersistentCalls.m_Calls.Array.data[0].m_Mode
      value: 0
      objectReference: {fileID: 0}
    - target: {fileID: 7116700043712961308, guid: 8a127ccea23432443a3d8d22c02e41d6, type: 3}
      propertyPath: OnCompleted.m_PersistentCalls.m_Calls.Array.data[0].m_Target
      value: 
      objectReference: {fileID: 1089800794}
    - target: {fileID: 7116700043712961308, guid: 8a127ccea23432443a3d8d22c02e41d6, type: 3}
      propertyPath: OnCompleted.m_PersistentCalls.m_Calls.Array.data[0].m_CallState
      value: 2
      objectReference: {fileID: 0}
    - target: {fileID: 7116700043712961308, guid: 8a127ccea23432443a3d8d22c02e41d6, type: 3}
      propertyPath: OnCompleted.m_PersistentCalls.m_Calls.Array.data[0].m_MethodName
      value: CompleteTask
      objectReference: {fileID: 0}
    - target: {fileID: 7116700043712961308, guid: 8a127ccea23432443a3d8d22c02e41d6, type: 3}
      propertyPath: OnCompleted.m_PersistentCalls.m_Calls.Array.data[0].m_TargetAssemblyTypeName
      value: LevelManager, Assembly-CSharp
      objectReference: {fileID: 0}
    - target: {fileID: 7116700043712961308, guid: 8a127ccea23432443a3d8d22c02e41d6, type: 3}
      propertyPath: OnCompleted.m_PersistentCalls.m_Calls.Array.data[0].m_Arguments.m_ObjectArgumentAssemblyTypeName
      value: UnityEngine.Object, UnityEngine
      objectReference: {fileID: 0}
    - target: {fileID: 7924190155574137226, guid: 8a127ccea23432443a3d8d22c02e41d6, type: 3}
      propertyPath: m_Mesh
      value: 
      objectReference: {fileID: -2027963008725634295, guid: bd3da47ee0d05ae4ca100590ff7e095f, type: 3}
    m_RemovedComponents: []
    m_RemovedGameObjects: []
    m_AddedGameObjects: []
    m_AddedComponents: []
  m_SourcePrefab: {fileID: 100100000, guid: 8a127ccea23432443a3d8d22c02e41d6, type: 3}
--- !u!1001 &1682789720
PrefabInstance:
  m_ObjectHideFlags: 0
  serializedVersion: 2
  m_Modification:
    serializedVersion: 3
    m_TransformParent: {fileID: 1886357417}
    m_Modifications:
    - target: {fileID: -8679921383154817045, guid: 7dae209b76ce38e47846119fc6cd2e7b, type: 3}
      propertyPath: m_LocalScale.x
      value: 1
      objectReference: {fileID: 0}
    - target: {fileID: -8679921383154817045, guid: 7dae209b76ce38e47846119fc6cd2e7b, type: 3}
      propertyPath: m_LocalScale.y
      value: 1
      objectReference: {fileID: 0}
    - target: {fileID: -8679921383154817045, guid: 7dae209b76ce38e47846119fc6cd2e7b, type: 3}
      propertyPath: m_LocalScale.z
      value: 1
      objectReference: {fileID: 0}
    - target: {fileID: -8679921383154817045, guid: 7dae209b76ce38e47846119fc6cd2e7b, type: 3}
      propertyPath: m_LocalPosition.x
      value: 2.3
      objectReference: {fileID: 0}
    - target: {fileID: -8679921383154817045, guid: 7dae209b76ce38e47846119fc6cd2e7b, type: 3}
      propertyPath: m_LocalPosition.y
      value: 0.49518242
      objectReference: {fileID: 0}
    - target: {fileID: -8679921383154817045, guid: 7dae209b76ce38e47846119fc6cd2e7b, type: 3}
      propertyPath: m_LocalPosition.z
      value: -0.804
      objectReference: {fileID: 0}
    - target: {fileID: -8679921383154817045, guid: 7dae209b76ce38e47846119fc6cd2e7b, type: 3}
      propertyPath: m_LocalRotation.w
      value: 1
      objectReference: {fileID: 0}
    - target: {fileID: -8679921383154817045, guid: 7dae209b76ce38e47846119fc6cd2e7b, type: 3}
      propertyPath: m_LocalRotation.x
      value: -0
      objectReference: {fileID: 0}
    - target: {fileID: -8679921383154817045, guid: 7dae209b76ce38e47846119fc6cd2e7b, type: 3}
      propertyPath: m_LocalRotation.y
      value: -0
      objectReference: {fileID: 0}
    - target: {fileID: -8679921383154817045, guid: 7dae209b76ce38e47846119fc6cd2e7b, type: 3}
      propertyPath: m_LocalRotation.z
      value: -0
      objectReference: {fileID: 0}
    - target: {fileID: -8679921383154817045, guid: 7dae209b76ce38e47846119fc6cd2e7b, type: 3}
      propertyPath: m_LocalEulerAnglesHint.x
      value: 0
      objectReference: {fileID: 0}
    - target: {fileID: -8679921383154817045, guid: 7dae209b76ce38e47846119fc6cd2e7b, type: 3}
      propertyPath: m_LocalEulerAnglesHint.y
      value: 0
      objectReference: {fileID: 0}
    - target: {fileID: -8679921383154817045, guid: 7dae209b76ce38e47846119fc6cd2e7b, type: 3}
      propertyPath: m_LocalEulerAnglesHint.z
      value: 0
      objectReference: {fileID: 0}
    - target: {fileID: 919132149155446097, guid: 7dae209b76ce38e47846119fc6cd2e7b, type: 3}
      propertyPath: m_Name
      value: avocado (7)
      objectReference: {fileID: 0}
    m_RemovedComponents: []
    m_RemovedGameObjects: []
    m_AddedGameObjects: []
    m_AddedComponents: []
  m_SourcePrefab: {fileID: 100100000, guid: 7dae209b76ce38e47846119fc6cd2e7b, type: 3}
--- !u!4 &1682789721 stripped
Transform:
  m_CorrespondingSourceObject: {fileID: -8679921383154817045, guid: 7dae209b76ce38e47846119fc6cd2e7b, type: 3}
  m_PrefabInstance: {fileID: 1682789720}
  m_PrefabAsset: {fileID: 0}
--- !u!1001 &1684309451
PrefabInstance:
  m_ObjectHideFlags: 0
  serializedVersion: 2
  m_Modification:
    serializedVersion: 3
    m_TransformParent: {fileID: 712366935}
    m_Modifications:
    - target: {fileID: -8679921383154817045, guid: 4662bdbcbd6d7134aac252dc5d6084c4, type: 3}
      propertyPath: m_LocalPosition.x
      value: 3.638
      objectReference: {fileID: 0}
    - target: {fileID: -8679921383154817045, guid: 4662bdbcbd6d7134aac252dc5d6084c4, type: 3}
      propertyPath: m_LocalPosition.y
      value: 1.5212824
      objectReference: {fileID: 0}
    - target: {fileID: -8679921383154817045, guid: 4662bdbcbd6d7134aac252dc5d6084c4, type: 3}
      propertyPath: m_LocalPosition.z
      value: -1.1191069
      objectReference: {fileID: 0}
    - target: {fileID: -8679921383154817045, guid: 4662bdbcbd6d7134aac252dc5d6084c4, type: 3}
      propertyPath: m_LocalRotation.w
      value: 0.64085644
      objectReference: {fileID: 0}
    - target: {fileID: -8679921383154817045, guid: 4662bdbcbd6d7134aac252dc5d6084c4, type: 3}
      propertyPath: m_LocalRotation.x
      value: 0.29883623
      objectReference: {fileID: 0}
    - target: {fileID: -8679921383154817045, guid: 4662bdbcbd6d7134aac252dc5d6084c4, type: 3}
      propertyPath: m_LocalRotation.y
      value: 0.64085644
      objectReference: {fileID: 0}
    - target: {fileID: -8679921383154817045, guid: 4662bdbcbd6d7134aac252dc5d6084c4, type: 3}
      propertyPath: m_LocalRotation.z
      value: 0.29883623
      objectReference: {fileID: 0}
    - target: {fileID: -8679921383154817045, guid: 4662bdbcbd6d7134aac252dc5d6084c4, type: 3}
      propertyPath: m_LocalEulerAnglesHint.x
      value: 0
      objectReference: {fileID: 0}
    - target: {fileID: -8679921383154817045, guid: 4662bdbcbd6d7134aac252dc5d6084c4, type: 3}
      propertyPath: m_LocalEulerAnglesHint.y
      value: 90
      objectReference: {fileID: 0}
    - target: {fileID: -8679921383154817045, guid: 4662bdbcbd6d7134aac252dc5d6084c4, type: 3}
      propertyPath: m_LocalEulerAnglesHint.z
      value: 50
      objectReference: {fileID: 0}
    - target: {fileID: 919132149155446097, guid: 4662bdbcbd6d7134aac252dc5d6084c4, type: 3}
      propertyPath: m_Name
      value: broccoli (4)
      objectReference: {fileID: 0}
    m_RemovedComponents: []
    m_RemovedGameObjects: []
    m_AddedGameObjects: []
    m_AddedComponents: []
  m_SourcePrefab: {fileID: 100100000, guid: 4662bdbcbd6d7134aac252dc5d6084c4, type: 3}
--- !u!1001 &1693103398
PrefabInstance:
  m_ObjectHideFlags: 0
  serializedVersion: 2
  m_Modification:
    serializedVersion: 3
    m_TransformParent: {fileID: 1845563561}
    m_Modifications:
    - target: {fileID: -8679921383154817045, guid: 5297be54d10699e42a4be6e545193ded, type: 3}
      propertyPath: m_LocalPosition.x
      value: 1.295
      objectReference: {fileID: 0}
    - target: {fileID: -8679921383154817045, guid: 5297be54d10699e42a4be6e545193ded, type: 3}
      propertyPath: m_LocalPosition.y
      value: 0.4951825
      objectReference: {fileID: 0}
    - target: {fileID: -8679921383154817045, guid: 5297be54d10699e42a4be6e545193ded, type: 3}
      propertyPath: m_LocalPosition.z
      value: -1.037
      objectReference: {fileID: 0}
    - target: {fileID: -8679921383154817045, guid: 5297be54d10699e42a4be6e545193ded, type: 3}
      propertyPath: m_LocalRotation.w
      value: 1
      objectReference: {fileID: 0}
    - target: {fileID: -8679921383154817045, guid: 5297be54d10699e42a4be6e545193ded, type: 3}
      propertyPath: m_LocalRotation.x
      value: -0
      objectReference: {fileID: 0}
    - target: {fileID: -8679921383154817045, guid: 5297be54d10699e42a4be6e545193ded, type: 3}
      propertyPath: m_LocalRotation.y
      value: -0
      objectReference: {fileID: 0}
    - target: {fileID: -8679921383154817045, guid: 5297be54d10699e42a4be6e545193ded, type: 3}
      propertyPath: m_LocalRotation.z
      value: -0
      objectReference: {fileID: 0}
    - target: {fileID: -8679921383154817045, guid: 5297be54d10699e42a4be6e545193ded, type: 3}
      propertyPath: m_LocalEulerAnglesHint.x
      value: 0
      objectReference: {fileID: 0}
    - target: {fileID: -8679921383154817045, guid: 5297be54d10699e42a4be6e545193ded, type: 3}
      propertyPath: m_LocalEulerAnglesHint.y
      value: 0
      objectReference: {fileID: 0}
    - target: {fileID: -8679921383154817045, guid: 5297be54d10699e42a4be6e545193ded, type: 3}
      propertyPath: m_LocalEulerAnglesHint.z
      value: 0
      objectReference: {fileID: 0}
    - target: {fileID: 919132149155446097, guid: 5297be54d10699e42a4be6e545193ded, type: 3}
      propertyPath: m_Name
      value: apple (17)
      objectReference: {fileID: 0}
    m_RemovedComponents: []
    m_RemovedGameObjects: []
    m_AddedGameObjects: []
    m_AddedComponents: []
  m_SourcePrefab: {fileID: 100100000, guid: 5297be54d10699e42a4be6e545193ded, type: 3}
--- !u!4 &1693103399 stripped
Transform:
  m_CorrespondingSourceObject: {fileID: -8679921383154817045, guid: 5297be54d10699e42a4be6e545193ded, type: 3}
  m_PrefabInstance: {fileID: 1693103398}
  m_PrefabAsset: {fileID: 0}
--- !u!1 &1711851271
GameObject:
  m_ObjectHideFlags: 0
  m_CorrespondingSourceObject: {fileID: 0}
  m_PrefabInstance: {fileID: 0}
  m_PrefabAsset: {fileID: 0}
  serializedVersion: 6
  m_Component:
  - component: {fileID: 1711851272}
  m_Layer: 0
  m_Name: Objects
  m_TagString: Untagged
  m_Icon: {fileID: 0}
  m_NavMeshLayer: 0
  m_StaticEditorFlags: 0
  m_IsActive: 1
--- !u!4 &1711851272
Transform:
  m_ObjectHideFlags: 0
  m_CorrespondingSourceObject: {fileID: 0}
  m_PrefabInstance: {fileID: 0}
  m_PrefabAsset: {fileID: 0}
  m_GameObject: {fileID: 1711851271}
  serializedVersion: 2
  m_LocalRotation: {x: 0, y: 1, z: 0, w: 0}
  m_LocalPosition: {x: 0, y: 0, z: 0}
  m_LocalScale: {x: 1, y: 1, z: 1}
  m_ConstrainProportionsScale: 0
  m_Children:
  - {fileID: 1742275722}
  - {fileID: 1249617921}
  - {fileID: 1579078800}
  - {fileID: 1247676789}
  - {fileID: 245432464}
  - {fileID: 539121644}
  - {fileID: 468764954}
  m_Father: {fileID: 0}
  m_LocalEulerAnglesHint: {x: 0, y: 180, z: 0}
--- !u!1001 &1732441729
PrefabInstance:
  m_ObjectHideFlags: 0
  serializedVersion: 2
  m_Modification:
    serializedVersion: 3
    m_TransformParent: {fileID: 949424653}
    m_Modifications:
    - target: {fileID: -8679921383154817045, guid: 2ec85b76c7b7bdb44b718be003e274c9, type: 3}
      propertyPath: m_LocalPosition.x
      value: 4.4535885
      objectReference: {fileID: 0}
    - target: {fileID: -8679921383154817045, guid: 2ec85b76c7b7bdb44b718be003e274c9, type: 3}
      propertyPath: m_LocalPosition.y
      value: 1.4951824
      objectReference: {fileID: 0}
    - target: {fileID: -8679921383154817045, guid: 2ec85b76c7b7bdb44b718be003e274c9, type: 3}
      propertyPath: m_LocalPosition.z
      value: -1.3951068
      objectReference: {fileID: 0}
    - target: {fileID: -8679921383154817045, guid: 2ec85b76c7b7bdb44b718be003e274c9, type: 3}
      propertyPath: m_LocalRotation.w
      value: 1
      objectReference: {fileID: 0}
    - target: {fileID: -8679921383154817045, guid: 2ec85b76c7b7bdb44b718be003e274c9, type: 3}
      propertyPath: m_LocalRotation.x
      value: -0
      objectReference: {fileID: 0}
    - target: {fileID: -8679921383154817045, guid: 2ec85b76c7b7bdb44b718be003e274c9, type: 3}
      propertyPath: m_LocalRotation.y
      value: -0
      objectReference: {fileID: 0}
    - target: {fileID: -8679921383154817045, guid: 2ec85b76c7b7bdb44b718be003e274c9, type: 3}
      propertyPath: m_LocalRotation.z
      value: -0
      objectReference: {fileID: 0}
    - target: {fileID: -8679921383154817045, guid: 2ec85b76c7b7bdb44b718be003e274c9, type: 3}
      propertyPath: m_LocalEulerAnglesHint.x
      value: 0
      objectReference: {fileID: 0}
    - target: {fileID: -8679921383154817045, guid: 2ec85b76c7b7bdb44b718be003e274c9, type: 3}
      propertyPath: m_LocalEulerAnglesHint.y
      value: 0
      objectReference: {fileID: 0}
    - target: {fileID: -8679921383154817045, guid: 2ec85b76c7b7bdb44b718be003e274c9, type: 3}
      propertyPath: m_LocalEulerAnglesHint.z
      value: 0
      objectReference: {fileID: 0}
    - target: {fileID: 919132149155446097, guid: 2ec85b76c7b7bdb44b718be003e274c9, type: 3}
      propertyPath: m_Name
      value: cabbage (2)
      objectReference: {fileID: 0}
    m_RemovedComponents: []
    m_RemovedGameObjects: []
    m_AddedGameObjects: []
    m_AddedComponents: []
  m_SourcePrefab: {fileID: 100100000, guid: 2ec85b76c7b7bdb44b718be003e274c9, type: 3}
--- !u!1 &1733464192
GameObject:
  m_ObjectHideFlags: 0
  m_CorrespondingSourceObject: {fileID: 0}
  m_PrefabInstance: {fileID: 0}
  m_PrefabAsset: {fileID: 0}
  serializedVersion: 6
  m_Component:
  - component: {fileID: 1733464193}
  m_Layer: 0
  m_Name: Shelf Objects
  m_TagString: Untagged
  m_Icon: {fileID: 0}
  m_NavMeshLayer: 0
  m_StaticEditorFlags: 0
  m_IsActive: 1
--- !u!4 &1733464193
Transform:
  m_ObjectHideFlags: 0
  m_CorrespondingSourceObject: {fileID: 0}
  m_PrefabInstance: {fileID: 0}
  m_PrefabAsset: {fileID: 0}
  m_GameObject: {fileID: 1733464192}
  serializedVersion: 2
  m_LocalRotation: {x: 0, y: 0, z: 0, w: 1}
  m_LocalPosition: {x: 0, y: 0, z: 0}
  m_LocalScale: {x: 1, y: 1, z: 1}
  m_ConstrainProportionsScale: 0
  m_Children:
  - {fileID: 1278856331}
  - {fileID: 1012400430}
  m_Father: {fileID: 1742275722}
  m_LocalEulerAnglesHint: {x: 0, y: 0, z: 0}
--- !u!1001 &1736631191
PrefabInstance:
  m_ObjectHideFlags: 0
  serializedVersion: 2
  m_Modification:
    serializedVersion: 3
    m_TransformParent: {fileID: 1845563561}
    m_Modifications:
    - target: {fileID: -8679921383154817045, guid: 5297be54d10699e42a4be6e545193ded, type: 3}
      propertyPath: m_LocalPosition.x
      value: 0.33541012
      objectReference: {fileID: 0}
    - target: {fileID: -8679921383154817045, guid: 5297be54d10699e42a4be6e545193ded, type: 3}
      propertyPath: m_LocalPosition.y
      value: 0.4951825
      objectReference: {fileID: 0}
    - target: {fileID: -8679921383154817045, guid: 5297be54d10699e42a4be6e545193ded, type: 3}
      propertyPath: m_LocalPosition.z
      value: -1.037
      objectReference: {fileID: 0}
    - target: {fileID: -8679921383154817045, guid: 5297be54d10699e42a4be6e545193ded, type: 3}
      propertyPath: m_LocalRotation.w
      value: 1
      objectReference: {fileID: 0}
    - target: {fileID: -8679921383154817045, guid: 5297be54d10699e42a4be6e545193ded, type: 3}
      propertyPath: m_LocalRotation.x
      value: -0
      objectReference: {fileID: 0}
    - target: {fileID: -8679921383154817045, guid: 5297be54d10699e42a4be6e545193ded, type: 3}
      propertyPath: m_LocalRotation.y
      value: -0
      objectReference: {fileID: 0}
    - target: {fileID: -8679921383154817045, guid: 5297be54d10699e42a4be6e545193ded, type: 3}
      propertyPath: m_LocalRotation.z
      value: -0
      objectReference: {fileID: 0}
    - target: {fileID: -8679921383154817045, guid: 5297be54d10699e42a4be6e545193ded, type: 3}
      propertyPath: m_LocalEulerAnglesHint.x
      value: 0
      objectReference: {fileID: 0}
    - target: {fileID: -8679921383154817045, guid: 5297be54d10699e42a4be6e545193ded, type: 3}
      propertyPath: m_LocalEulerAnglesHint.y
      value: 0
      objectReference: {fileID: 0}
    - target: {fileID: -8679921383154817045, guid: 5297be54d10699e42a4be6e545193ded, type: 3}
      propertyPath: m_LocalEulerAnglesHint.z
      value: 0
      objectReference: {fileID: 0}
    - target: {fileID: 919132149155446097, guid: 5297be54d10699e42a4be6e545193ded, type: 3}
      propertyPath: m_Name
      value: apple (1)
      objectReference: {fileID: 0}
    m_RemovedComponents: []
    m_RemovedGameObjects: []
    m_AddedGameObjects: []
    m_AddedComponents: []
  m_SourcePrefab: {fileID: 100100000, guid: 5297be54d10699e42a4be6e545193ded, type: 3}
--- !u!4 &1736631192 stripped
Transform:
  m_CorrespondingSourceObject: {fileID: -8679921383154817045, guid: 5297be54d10699e42a4be6e545193ded, type: 3}
  m_PrefabInstance: {fileID: 1736631191}
  m_PrefabAsset: {fileID: 0}
--- !u!1001 &1739079024
PrefabInstance:
  m_ObjectHideFlags: 0
  serializedVersion: 2
  m_Modification:
    serializedVersion: 3
    m_TransformParent: {fileID: 1672151590}
    m_Modifications:
    - target: {fileID: -8679921383154817045, guid: 811af2c68e517b84db104903c1eea057, type: 3}
      propertyPath: m_LocalPosition.x
      value: 1.1700001
      objectReference: {fileID: 0}
    - target: {fileID: -8679921383154817045, guid: 811af2c68e517b84db104903c1eea057, type: 3}
      propertyPath: m_LocalPosition.y
      value: 1.5561824
      objectReference: {fileID: 0}
    - target: {fileID: -8679921383154817045, guid: 811af2c68e517b84db104903c1eea057, type: 3}
      propertyPath: m_LocalPosition.z
      value: -1.188
      objectReference: {fileID: 0}
    - target: {fileID: -8679921383154817045, guid: 811af2c68e517b84db104903c1eea057, type: 3}
      propertyPath: m_LocalRotation.w
      value: 0.5
      objectReference: {fileID: 0}
    - target: {fileID: -8679921383154817045, guid: 811af2c68e517b84db104903c1eea057, type: 3}
      propertyPath: m_LocalRotation.x
      value: 0.5
      objectReference: {fileID: 0}
    - target: {fileID: -8679921383154817045, guid: 811af2c68e517b84db104903c1eea057, type: 3}
      propertyPath: m_LocalRotation.y
      value: 0.5
      objectReference: {fileID: 0}
    - target: {fileID: -8679921383154817045, guid: 811af2c68e517b84db104903c1eea057, type: 3}
      propertyPath: m_LocalRotation.z
      value: 0.5
      objectReference: {fileID: 0}
    - target: {fileID: -8679921383154817045, guid: 811af2c68e517b84db104903c1eea057, type: 3}
      propertyPath: m_LocalEulerAnglesHint.x
      value: 0
      objectReference: {fileID: 0}
    - target: {fileID: -8679921383154817045, guid: 811af2c68e517b84db104903c1eea057, type: 3}
      propertyPath: m_LocalEulerAnglesHint.y
      value: 90
      objectReference: {fileID: 0}
    - target: {fileID: -8679921383154817045, guid: 811af2c68e517b84db104903c1eea057, type: 3}
      propertyPath: m_LocalEulerAnglesHint.z
      value: 90
      objectReference: {fileID: 0}
    - target: {fileID: 919132149155446097, guid: 811af2c68e517b84db104903c1eea057, type: 3}
      propertyPath: m_Name
      value: banana (8)
      objectReference: {fileID: 0}
    m_RemovedComponents: []
    m_RemovedGameObjects: []
    m_AddedGameObjects: []
    m_AddedComponents: []
  m_SourcePrefab: {fileID: 100100000, guid: 811af2c68e517b84db104903c1eea057, type: 3}
--- !u!1001 &1741374677
PrefabInstance:
  m_ObjectHideFlags: 0
  serializedVersion: 2
  m_Modification:
    serializedVersion: 3
    m_TransformParent: {fileID: 1672151590}
    m_Modifications:
    - target: {fileID: -8679921383154817045, guid: 811af2c68e517b84db104903c1eea057, type: 3}
      propertyPath: m_LocalPosition.x
      value: 1.1700001
      objectReference: {fileID: 0}
    - target: {fileID: -8679921383154817045, guid: 811af2c68e517b84db104903c1eea057, type: 3}
      propertyPath: m_LocalPosition.y
      value: 1.5561824
      objectReference: {fileID: 0}
    - target: {fileID: -8679921383154817045, guid: 811af2c68e517b84db104903c1eea057, type: 3}
      propertyPath: m_LocalPosition.z
      value: -1.464
      objectReference: {fileID: 0}
    - target: {fileID: -8679921383154817045, guid: 811af2c68e517b84db104903c1eea057, type: 3}
      propertyPath: m_LocalRotation.w
      value: 0.5
      objectReference: {fileID: 0}
    - target: {fileID: -8679921383154817045, guid: 811af2c68e517b84db104903c1eea057, type: 3}
      propertyPath: m_LocalRotation.x
      value: 0.5
      objectReference: {fileID: 0}
    - target: {fileID: -8679921383154817045, guid: 811af2c68e517b84db104903c1eea057, type: 3}
      propertyPath: m_LocalRotation.y
      value: 0.5
      objectReference: {fileID: 0}
    - target: {fileID: -8679921383154817045, guid: 811af2c68e517b84db104903c1eea057, type: 3}
      propertyPath: m_LocalRotation.z
      value: 0.5
      objectReference: {fileID: 0}
    - target: {fileID: -8679921383154817045, guid: 811af2c68e517b84db104903c1eea057, type: 3}
      propertyPath: m_LocalEulerAnglesHint.x
      value: 0
      objectReference: {fileID: 0}
    - target: {fileID: -8679921383154817045, guid: 811af2c68e517b84db104903c1eea057, type: 3}
      propertyPath: m_LocalEulerAnglesHint.y
      value: 90
      objectReference: {fileID: 0}
    - target: {fileID: -8679921383154817045, guid: 811af2c68e517b84db104903c1eea057, type: 3}
      propertyPath: m_LocalEulerAnglesHint.z
      value: 90
      objectReference: {fileID: 0}
    - target: {fileID: 919132149155446097, guid: 811af2c68e517b84db104903c1eea057, type: 3}
      propertyPath: m_Name
      value: banana (10)
      objectReference: {fileID: 0}
    m_RemovedComponents: []
    m_RemovedGameObjects: []
    m_AddedGameObjects: []
    m_AddedComponents: []
  m_SourcePrefab: {fileID: 100100000, guid: 811af2c68e517b84db104903c1eea057, type: 3}
--- !u!1 &1742275721
GameObject:
  m_ObjectHideFlags: 0
  m_CorrespondingSourceObject: {fileID: 0}
  m_PrefabInstance: {fileID: 0}
  m_PrefabAsset: {fileID: 0}
  serializedVersion: 6
  m_Component:
  - component: {fileID: 1742275722}
  m_Layer: 0
  m_Name: Shelf 1
  m_TagString: Untagged
  m_Icon: {fileID: 0}
  m_NavMeshLayer: 0
  m_StaticEditorFlags: 0
  m_IsActive: 1
--- !u!4 &1742275722
Transform:
  m_ObjectHideFlags: 0
  m_CorrespondingSourceObject: {fileID: 0}
  m_PrefabInstance: {fileID: 0}
  m_PrefabAsset: {fileID: 0}
  m_GameObject: {fileID: 1742275721}
  serializedVersion: 2
  m_LocalRotation: {x: -0, y: -0, z: -0, w: 1}
  m_LocalPosition: {x: -9.976588, y: -0.22018242, z: 0.58410686}
  m_LocalScale: {x: 1, y: 1, z: 1}
  m_ConstrainProportionsScale: 0
  m_Children:
  - {fileID: 1733464193}
  - {fileID: 1845563561}
  - {fileID: 1886357417}
  - {fileID: 1488583088}
  - {fileID: 1672151590}
  - {fileID: 594187716}
  - {fileID: 712366935}
  - {fileID: 949424653}
  - {fileID: 1391605425}
  m_Father: {fileID: 1711851272}
  m_LocalEulerAnglesHint: {x: 0, y: 0, z: 0}
--- !u!4 &1742921244 stripped
Transform:
  m_CorrespondingSourceObject: {fileID: -8679921383154817045, guid: 811af2c68e517b84db104903c1eea057, type: 3}
  m_PrefabInstance: {fileID: 428695518}
  m_PrefabAsset: {fileID: 0}
--- !u!1 &1767192433
GameObject:
  m_ObjectHideFlags: 0
  m_CorrespondingSourceObject: {fileID: 0}
  m_PrefabInstance: {fileID: 0}
  m_PrefabAsset: {fileID: 0}
  serializedVersion: 6
  m_Component:
  - component: {fileID: 1767192434}
  - component: {fileID: 1767192439}
  - component: {fileID: 1767192437}
  - component: {fileID: 6232745470614056083}
  m_Layer: 0
  m_Name: Main Camera
  m_TagString: MainCamera
  m_Icon: {fileID: 0}
  m_NavMeshLayer: 0
  m_StaticEditorFlags: 0
  m_IsActive: 1
--- !u!4 &1767192434
Transform:
  m_ObjectHideFlags: 0
  m_CorrespondingSourceObject: {fileID: 0}
  m_PrefabInstance: {fileID: 0}
  m_PrefabAsset: {fileID: 0}
  m_GameObject: {fileID: 1767192433}
  serializedVersion: 2
  m_LocalRotation: {x: -0, y: -0, z: -0, w: 1}
  m_LocalPosition: {x: 0, y: 0, z: 0}
  m_LocalScale: {x: 1, y: 1, z: 1}
  m_ConstrainProportionsScale: 0
  m_Children: []
  m_Father: {fileID: 1680501587}
  m_LocalEulerAnglesHint: {x: 0, y: 0, z: 0}
--- !u!81 &1767192437
AudioListener:
  m_ObjectHideFlags: 0
  m_CorrespondingSourceObject: {fileID: 0}
  m_PrefabInstance: {fileID: 0}
  m_PrefabAsset: {fileID: 0}
  m_GameObject: {fileID: 1767192433}
  m_Enabled: 1
--- !u!20 &1767192439
Camera:
  m_ObjectHideFlags: 0
  m_CorrespondingSourceObject: {fileID: 0}
  m_PrefabInstance: {fileID: 0}
  m_PrefabAsset: {fileID: 0}
  m_GameObject: {fileID: 1767192433}
  m_Enabled: 1
  serializedVersion: 2
  m_ClearFlags: 1
  m_BackGroundColor: {r: 0.19215687, g: 0.3019608, b: 0.4745098, a: 0}
  m_projectionMatrixMode: 1
  m_GateFitMode: 2
  m_FOVAxisMode: 0
  m_Iso: 200
  m_ShutterSpeed: 0.005
  m_Aperture: 16
  m_FocusDistance: 10
  m_FocalLength: 50
  m_BladeCount: 5
  m_Curvature: {x: 2, y: 11}
  m_BarrelClipping: 0.25
  m_Anamorphism: 0
  m_SensorSize: {x: 36, y: 24}
  m_LensShift: {x: 0, y: 0}
  m_NormalizedViewPortRect:
    serializedVersion: 2
    x: 0
    y: 0
    width: 1
    height: 1
  near clip plane: 0.01
  far clip plane: 1000
  field of view: 60
  orthographic: 0
  orthographic size: 5
  m_Depth: -1
  m_CullingMask:
    serializedVersion: 2
    m_Bits: 4294967295
  m_RenderingPath: -1
  m_TargetTexture: {fileID: 0}
  m_TargetDisplay: 0
  m_TargetEye: 3
  m_HDR: 1
  m_AllowMSAA: 1
  m_AllowDynamicResolution: 0
  m_ForceIntoRT: 0
  m_OcclusionCulling: 1
  m_StereoConvergence: 10
  m_StereoSeparation: 0.022
--- !u!4 &1772736033 stripped
Transform:
  m_CorrespondingSourceObject: {fileID: -8679921383154817045, guid: bd3da47ee0d05ae4ca100590ff7e095f, type: 3}
  m_PrefabInstance: {fileID: 926702386}
  m_PrefabAsset: {fileID: 0}
--- !u!1001 &1774312915
PrefabInstance:
  m_ObjectHideFlags: 0
  serializedVersion: 2
  m_Modification:
    serializedVersion: 3
    m_TransformParent: {fileID: 1391605425}
    m_Modifications:
    - target: {fileID: 3782746831535047117, guid: 8a127ccea23432443a3d8d22c02e41d6, type: 3}
      propertyPath: m_Name
      value: Target (5)
      objectReference: {fileID: 0}
    - target: {fileID: 3979287567325244880, guid: 8a127ccea23432443a3d8d22c02e41d6, type: 3}
      propertyPath: m_LocalPosition.x
      value: 4.757
      objectReference: {fileID: 0}
    - target: {fileID: 3979287567325244880, guid: 8a127ccea23432443a3d8d22c02e41d6, type: 3}
      propertyPath: m_LocalPosition.y
      value: 0.4951825
      objectReference: {fileID: 0}
    - target: {fileID: 3979287567325244880, guid: 8a127ccea23432443a3d8d22c02e41d6, type: 3}
      propertyPath: m_LocalPosition.z
      value: -1.55
      objectReference: {fileID: 0}
    - target: {fileID: 3979287567325244880, guid: 8a127ccea23432443a3d8d22c02e41d6, type: 3}
      propertyPath: m_LocalRotation.w
      value: 0.7071068
      objectReference: {fileID: 0}
    - target: {fileID: 3979287567325244880, guid: 8a127ccea23432443a3d8d22c02e41d6, type: 3}
      propertyPath: m_LocalRotation.x
      value: -0
      objectReference: {fileID: 0}
    - target: {fileID: 3979287567325244880, guid: 8a127ccea23432443a3d8d22c02e41d6, type: 3}
      propertyPath: m_LocalRotation.y
      value: 0.7071068
      objectReference: {fileID: 0}
    - target: {fileID: 3979287567325244880, guid: 8a127ccea23432443a3d8d22c02e41d6, type: 3}
      propertyPath: m_LocalRotation.z
      value: -0
      objectReference: {fileID: 0}
    - target: {fileID: 3979287567325244880, guid: 8a127ccea23432443a3d8d22c02e41d6, type: 3}
      propertyPath: m_LocalEulerAnglesHint.x
      value: 0
      objectReference: {fileID: 0}
    - target: {fileID: 3979287567325244880, guid: 8a127ccea23432443a3d8d22c02e41d6, type: 3}
      propertyPath: m_LocalEulerAnglesHint.y
      value: 90
      objectReference: {fileID: 0}
    - target: {fileID: 3979287567325244880, guid: 8a127ccea23432443a3d8d22c02e41d6, type: 3}
      propertyPath: m_LocalEulerAnglesHint.z
      value: 0
      objectReference: {fileID: 0}
    - target: {fileID: 7116700043712961308, guid: 8a127ccea23432443a3d8d22c02e41d6, type: 3}
      propertyPath: targetType
      value: 2
      objectReference: {fileID: 0}
    - target: {fileID: 7116700043712961308, guid: 8a127ccea23432443a3d8d22c02e41d6, type: 3}
      propertyPath: rotationError
      value: 1
      objectReference: {fileID: 0}
    - target: {fileID: 7116700043712961308, guid: 8a127ccea23432443a3d8d22c02e41d6, type: 3}
      propertyPath: OnCompleted.m_PersistentCalls.m_Calls.Array.size
      value: 1
      objectReference: {fileID: 0}
    - target: {fileID: 7116700043712961308, guid: 8a127ccea23432443a3d8d22c02e41d6, type: 3}
      propertyPath: OnCompleted.m_PersistentCalls.m_Calls.Array.data[0].m_Mode
      value: 0
      objectReference: {fileID: 0}
    - target: {fileID: 7116700043712961308, guid: 8a127ccea23432443a3d8d22c02e41d6, type: 3}
      propertyPath: OnCompleted.m_PersistentCalls.m_Calls.Array.data[0].m_Target
      value: 
      objectReference: {fileID: 1089800794}
    - target: {fileID: 7116700043712961308, guid: 8a127ccea23432443a3d8d22c02e41d6, type: 3}
      propertyPath: OnCompleted.m_PersistentCalls.m_Calls.Array.data[0].m_CallState
      value: 2
      objectReference: {fileID: 0}
    - target: {fileID: 7116700043712961308, guid: 8a127ccea23432443a3d8d22c02e41d6, type: 3}
      propertyPath: OnCompleted.m_PersistentCalls.m_Calls.Array.data[0].m_MethodName
      value: CompleteTask
      objectReference: {fileID: 0}
    - target: {fileID: 7116700043712961308, guid: 8a127ccea23432443a3d8d22c02e41d6, type: 3}
      propertyPath: OnCompleted.m_PersistentCalls.m_Calls.Array.data[0].m_TargetAssemblyTypeName
      value: LevelManager, Assembly-CSharp
      objectReference: {fileID: 0}
    - target: {fileID: 7116700043712961308, guid: 8a127ccea23432443a3d8d22c02e41d6, type: 3}
      propertyPath: OnCompleted.m_PersistentCalls.m_Calls.Array.data[0].m_Arguments.m_ObjectArgumentAssemblyTypeName
      value: UnityEngine.Object, UnityEngine
      objectReference: {fileID: 0}
    - target: {fileID: 7924190155574137226, guid: 8a127ccea23432443a3d8d22c02e41d6, type: 3}
      propertyPath: m_Mesh
      value: 
      objectReference: {fileID: -5473922428828633816, guid: 3272c1e749d79dc4280082234c46ede4, type: 3}
    m_RemovedComponents: []
    m_RemovedGameObjects: []
    m_AddedGameObjects: []
    m_AddedComponents: []
  m_SourcePrefab: {fileID: 100100000, guid: 8a127ccea23432443a3d8d22c02e41d6, type: 3}
--- !u!4 &1774312916 stripped
Transform:
  m_CorrespondingSourceObject: {fileID: 3979287567325244880, guid: 8a127ccea23432443a3d8d22c02e41d6, type: 3}
  m_PrefabInstance: {fileID: 1774312915}
  m_PrefabAsset: {fileID: 0}
--- !u!1001 &1775168508
PrefabInstance:
  m_ObjectHideFlags: 0
  serializedVersion: 2
  m_Modification:
    serializedVersion: 3
    m_TransformParent: {fileID: 1886357417}
    m_Modifications:
    - target: {fileID: -8679921383154817045, guid: 7dae209b76ce38e47846119fc6cd2e7b, type: 3}
      propertyPath: m_LocalScale.x
      value: 1
      objectReference: {fileID: 0}
    - target: {fileID: -8679921383154817045, guid: 7dae209b76ce38e47846119fc6cd2e7b, type: 3}
      propertyPath: m_LocalScale.y
      value: 1
      objectReference: {fileID: 0}
    - target: {fileID: -8679921383154817045, guid: 7dae209b76ce38e47846119fc6cd2e7b, type: 3}
      propertyPath: m_LocalScale.z
      value: 1
      objectReference: {fileID: 0}
    - target: {fileID: -8679921383154817045, guid: 7dae209b76ce38e47846119fc6cd2e7b, type: 3}
      propertyPath: m_LocalPosition.x
      value: 2.3000007
      objectReference: {fileID: 0}
    - target: {fileID: -8679921383154817045, guid: 7dae209b76ce38e47846119fc6cd2e7b, type: 3}
      propertyPath: m_LocalPosition.y
      value: 0.49518242
      objectReference: {fileID: 0}
    - target: {fileID: -8679921383154817045, guid: 7dae209b76ce38e47846119fc6cd2e7b, type: 3}
      propertyPath: m_LocalPosition.z
      value: -1.152
      objectReference: {fileID: 0}
    - target: {fileID: -8679921383154817045, guid: 7dae209b76ce38e47846119fc6cd2e7b, type: 3}
      propertyPath: m_LocalRotation.w
      value: 1
      objectReference: {fileID: 0}
    - target: {fileID: -8679921383154817045, guid: 7dae209b76ce38e47846119fc6cd2e7b, type: 3}
      propertyPath: m_LocalRotation.x
      value: -0
      objectReference: {fileID: 0}
    - target: {fileID: -8679921383154817045, guid: 7dae209b76ce38e47846119fc6cd2e7b, type: 3}
      propertyPath: m_LocalRotation.y
      value: -0
      objectReference: {fileID: 0}
    - target: {fileID: -8679921383154817045, guid: 7dae209b76ce38e47846119fc6cd2e7b, type: 3}
      propertyPath: m_LocalRotation.z
      value: -0
      objectReference: {fileID: 0}
    - target: {fileID: -8679921383154817045, guid: 7dae209b76ce38e47846119fc6cd2e7b, type: 3}
      propertyPath: m_LocalEulerAnglesHint.x
      value: 0
      objectReference: {fileID: 0}
    - target: {fileID: -8679921383154817045, guid: 7dae209b76ce38e47846119fc6cd2e7b, type: 3}
      propertyPath: m_LocalEulerAnglesHint.y
      value: 0
      objectReference: {fileID: 0}
    - target: {fileID: -8679921383154817045, guid: 7dae209b76ce38e47846119fc6cd2e7b, type: 3}
      propertyPath: m_LocalEulerAnglesHint.z
      value: 0
      objectReference: {fileID: 0}
    - target: {fileID: 919132149155446097, guid: 7dae209b76ce38e47846119fc6cd2e7b, type: 3}
      propertyPath: m_Name
      value: avocado (6)
      objectReference: {fileID: 0}
    m_RemovedComponents: []
    m_RemovedGameObjects: []
    m_AddedGameObjects: []
    m_AddedComponents: []
  m_SourcePrefab: {fileID: 100100000, guid: 7dae209b76ce38e47846119fc6cd2e7b, type: 3}
--- !u!4 &1775168509 stripped
Transform:
  m_CorrespondingSourceObject: {fileID: -8679921383154817045, guid: 7dae209b76ce38e47846119fc6cd2e7b, type: 3}
  m_PrefabInstance: {fileID: 1775168508}
  m_PrefabAsset: {fileID: 0}
--- !u!1001 &1781861522
PrefabInstance:
  m_ObjectHideFlags: 0
  serializedVersion: 2
  m_Modification:
    serializedVersion: 3
    m_TransformParent: {fileID: 594187716}
    m_Modifications:
    - target: {fileID: -8679921383154817045, guid: bd3da47ee0d05ae4ca100590ff7e095f, type: 3}
      propertyPath: m_LocalPosition.x
      value: 1.7360001
      objectReference: {fileID: 0}
    - target: {fileID: -8679921383154817045, guid: bd3da47ee0d05ae4ca100590ff7e095f, type: 3}
      propertyPath: m_LocalPosition.y
      value: 1.5380824
      objectReference: {fileID: 0}
    - target: {fileID: -8679921383154817045, guid: bd3da47ee0d05ae4ca100590ff7e095f, type: 3}
      propertyPath: m_LocalPosition.z
      value: -1.2571068
      objectReference: {fileID: 0}
    - target: {fileID: -8679921383154817045, guid: bd3da47ee0d05ae4ca100590ff7e095f, type: 3}
      propertyPath: m_LocalRotation.w
      value: 0.5
      objectReference: {fileID: 0}
    - target: {fileID: -8679921383154817045, guid: bd3da47ee0d05ae4ca100590ff7e095f, type: 3}
      propertyPath: m_LocalRotation.x
      value: 0.5
      objectReference: {fileID: 0}
    - target: {fileID: -8679921383154817045, guid: bd3da47ee0d05ae4ca100590ff7e095f, type: 3}
      propertyPath: m_LocalRotation.y
      value: 0.5
      objectReference: {fileID: 0}
    - target: {fileID: -8679921383154817045, guid: bd3da47ee0d05ae4ca100590ff7e095f, type: 3}
      propertyPath: m_LocalRotation.z
      value: 0.5
      objectReference: {fileID: 0}
    - target: {fileID: -8679921383154817045, guid: bd3da47ee0d05ae4ca100590ff7e095f, type: 3}
      propertyPath: m_LocalEulerAnglesHint.x
      value: 0
      objectReference: {fileID: 0}
    - target: {fileID: -8679921383154817045, guid: bd3da47ee0d05ae4ca100590ff7e095f, type: 3}
      propertyPath: m_LocalEulerAnglesHint.y
      value: 90
      objectReference: {fileID: 0}
    - target: {fileID: -8679921383154817045, guid: bd3da47ee0d05ae4ca100590ff7e095f, type: 3}
      propertyPath: m_LocalEulerAnglesHint.z
      value: 90
      objectReference: {fileID: 0}
    - target: {fileID: 919132149155446097, guid: bd3da47ee0d05ae4ca100590ff7e095f, type: 3}
      propertyPath: m_Name
      value: beet (4)
      objectReference: {fileID: 0}
    m_RemovedComponents: []
    m_RemovedGameObjects: []
    m_AddedGameObjects: []
    m_AddedComponents: []
  m_SourcePrefab: {fileID: 100100000, guid: bd3da47ee0d05ae4ca100590ff7e095f, type: 3}
--- !u!1001 &1787872203
PrefabInstance:
  m_ObjectHideFlags: 0
  serializedVersion: 2
  m_Modification:
    serializedVersion: 3
    m_TransformParent: {fileID: 1488583088}
    m_Modifications:
    - target: {fileID: -8679921383154817045, guid: 3272c1e749d79dc4280082234c46ede4, type: 3}
      propertyPath: m_LocalPosition.x
      value: 3.0615883
      objectReference: {fileID: 0}
    - target: {fileID: -8679921383154817045, guid: 3272c1e749d79dc4280082234c46ede4, type: 3}
      propertyPath: m_LocalPosition.y
      value: 0.4951824
      objectReference: {fileID: 0}
    - target: {fileID: -8679921383154817045, guid: 3272c1e749d79dc4280082234c46ede4, type: 3}
      propertyPath: m_LocalPosition.z
      value: -0.9161068
      objectReference: {fileID: 0}
    - target: {fileID: -8679921383154817045, guid: 3272c1e749d79dc4280082234c46ede4, type: 3}
      propertyPath: m_LocalRotation.w
      value: 0.7071068
      objectReference: {fileID: 0}
    - target: {fileID: -8679921383154817045, guid: 3272c1e749d79dc4280082234c46ede4, type: 3}
      propertyPath: m_LocalRotation.x
      value: -0
      objectReference: {fileID: 0}
    - target: {fileID: -8679921383154817045, guid: 3272c1e749d79dc4280082234c46ede4, type: 3}
      propertyPath: m_LocalRotation.y
      value: 0.7071068
      objectReference: {fileID: 0}
    - target: {fileID: -8679921383154817045, guid: 3272c1e749d79dc4280082234c46ede4, type: 3}
      propertyPath: m_LocalRotation.z
      value: -0
      objectReference: {fileID: 0}
    - target: {fileID: -8679921383154817045, guid: 3272c1e749d79dc4280082234c46ede4, type: 3}
      propertyPath: m_LocalEulerAnglesHint.x
      value: 0
      objectReference: {fileID: 0}
    - target: {fileID: -8679921383154817045, guid: 3272c1e749d79dc4280082234c46ede4, type: 3}
      propertyPath: m_LocalEulerAnglesHint.y
      value: 90
      objectReference: {fileID: 0}
    - target: {fileID: -8679921383154817045, guid: 3272c1e749d79dc4280082234c46ede4, type: 3}
      propertyPath: m_LocalEulerAnglesHint.z
      value: 0
      objectReference: {fileID: 0}
    - target: {fileID: 919132149155446097, guid: 3272c1e749d79dc4280082234c46ede4, type: 3}
      propertyPath: m_Name
      value: bacon (4)
      objectReference: {fileID: 0}
    m_RemovedComponents: []
    m_RemovedGameObjects: []
    m_AddedGameObjects: []
    m_AddedComponents: []
  m_SourcePrefab: {fileID: 100100000, guid: 3272c1e749d79dc4280082234c46ede4, type: 3}
--- !u!4 &1787872204 stripped
Transform:
  m_CorrespondingSourceObject: {fileID: -8679921383154817045, guid: 3272c1e749d79dc4280082234c46ede4, type: 3}
  m_PrefabInstance: {fileID: 1787872203}
  m_PrefabAsset: {fileID: 0}
--- !u!4 &1788524978 stripped
Transform:
  m_CorrespondingSourceObject: {fileID: -8679921383154817045, guid: bd3da47ee0d05ae4ca100590ff7e095f, type: 3}
  m_PrefabInstance: {fileID: 1240061985}
  m_PrefabAsset: {fileID: 0}
--- !u!4 &1790089532 stripped
Transform:
  m_CorrespondingSourceObject: {fileID: -8679921383154817045, guid: 2ec85b76c7b7bdb44b718be003e274c9, type: 3}
  m_PrefabInstance: {fileID: 1732441729}
  m_PrefabAsset: {fileID: 0}
--- !u!1001 &1794739866
PrefabInstance:
  m_ObjectHideFlags: 0
  serializedVersion: 2
  m_Modification:
    serializedVersion: 3
    m_TransformParent: {fileID: 1733464193}
    m_Modifications:
    - target: {fileID: 5101514338384280008, guid: 32f6618eec8d5b2428305125cc568ab9, type: 3}
      propertyPath: m_Name
      value: Shelf
      objectReference: {fileID: 0}
    - target: {fileID: 8735796406160599098, guid: 32f6618eec8d5b2428305125cc568ab9, type: 3}
      propertyPath: m_LocalPosition.x
      value: 2.649588
      objectReference: {fileID: 0}
    - target: {fileID: 8735796406160599098, guid: 32f6618eec8d5b2428305125cc568ab9, type: 3}
      propertyPath: m_LocalPosition.y
      value: 0.22018242
      objectReference: {fileID: 0}
    - target: {fileID: 8735796406160599098, guid: 32f6618eec8d5b2428305125cc568ab9, type: 3}
      propertyPath: m_LocalPosition.z
      value: -1.1558638
      objectReference: {fileID: 0}
    - target: {fileID: 8735796406160599098, guid: 32f6618eec8d5b2428305125cc568ab9, type: 3}
      propertyPath: m_LocalRotation.w
      value: 1
      objectReference: {fileID: 0}
    - target: {fileID: 8735796406160599098, guid: 32f6618eec8d5b2428305125cc568ab9, type: 3}
      propertyPath: m_LocalRotation.x
      value: -0
      objectReference: {fileID: 0}
    - target: {fileID: 8735796406160599098, guid: 32f6618eec8d5b2428305125cc568ab9, type: 3}
      propertyPath: m_LocalRotation.y
      value: -0
      objectReference: {fileID: 0}
    - target: {fileID: 8735796406160599098, guid: 32f6618eec8d5b2428305125cc568ab9, type: 3}
      propertyPath: m_LocalRotation.z
      value: -0
      objectReference: {fileID: 0}
    - target: {fileID: 8735796406160599098, guid: 32f6618eec8d5b2428305125cc568ab9, type: 3}
      propertyPath: m_LocalEulerAnglesHint.x
      value: 0
      objectReference: {fileID: 0}
    - target: {fileID: 8735796406160599098, guid: 32f6618eec8d5b2428305125cc568ab9, type: 3}
      propertyPath: m_LocalEulerAnglesHint.y
      value: 0
      objectReference: {fileID: 0}
    - target: {fileID: 8735796406160599098, guid: 32f6618eec8d5b2428305125cc568ab9, type: 3}
      propertyPath: m_LocalEulerAnglesHint.z
      value: 0
      objectReference: {fileID: 0}
    m_RemovedComponents: []
    m_RemovedGameObjects: []
    m_AddedGameObjects: []
    m_AddedComponents: []
  m_SourcePrefab: {fileID: 100100000, guid: 32f6618eec8d5b2428305125cc568ab9, type: 3}
--- !u!4 &1823041931 stripped
Transform:
  m_CorrespondingSourceObject: {fileID: -8679921383154817045, guid: bd3da47ee0d05ae4ca100590ff7e095f, type: 3}
  m_PrefabInstance: {fileID: 1601644770}
  m_PrefabAsset: {fileID: 0}
--- !u!1001 &1825656945
PrefabInstance:
  m_ObjectHideFlags: 0
  serializedVersion: 2
  m_Modification:
    serializedVersion: 3
    m_TransformParent: {fileID: 594187716}
    m_Modifications:
    - target: {fileID: -8679921383154817045, guid: bd3da47ee0d05ae4ca100590ff7e095f, type: 3}
      propertyPath: m_LocalPosition.x
      value: 2.4980001
      objectReference: {fileID: 0}
    - target: {fileID: -8679921383154817045, guid: bd3da47ee0d05ae4ca100590ff7e095f, type: 3}
      propertyPath: m_LocalPosition.y
      value: 1.5380824
      objectReference: {fileID: 0}
    - target: {fileID: -8679921383154817045, guid: bd3da47ee0d05ae4ca100590ff7e095f, type: 3}
      propertyPath: m_LocalPosition.z
      value: -1.2571068
      objectReference: {fileID: 0}
    - target: {fileID: -8679921383154817045, guid: bd3da47ee0d05ae4ca100590ff7e095f, type: 3}
      propertyPath: m_LocalRotation.w
      value: 0.5
      objectReference: {fileID: 0}
    - target: {fileID: -8679921383154817045, guid: bd3da47ee0d05ae4ca100590ff7e095f, type: 3}
      propertyPath: m_LocalRotation.x
      value: 0.5
      objectReference: {fileID: 0}
    - target: {fileID: -8679921383154817045, guid: bd3da47ee0d05ae4ca100590ff7e095f, type: 3}
      propertyPath: m_LocalRotation.y
      value: 0.5
      objectReference: {fileID: 0}
    - target: {fileID: -8679921383154817045, guid: bd3da47ee0d05ae4ca100590ff7e095f, type: 3}
      propertyPath: m_LocalRotation.z
      value: 0.5
      objectReference: {fileID: 0}
    - target: {fileID: -8679921383154817045, guid: bd3da47ee0d05ae4ca100590ff7e095f, type: 3}
      propertyPath: m_LocalEulerAnglesHint.x
      value: 0
      objectReference: {fileID: 0}
    - target: {fileID: -8679921383154817045, guid: bd3da47ee0d05ae4ca100590ff7e095f, type: 3}
      propertyPath: m_LocalEulerAnglesHint.y
      value: 90
      objectReference: {fileID: 0}
    - target: {fileID: -8679921383154817045, guid: bd3da47ee0d05ae4ca100590ff7e095f, type: 3}
      propertyPath: m_LocalEulerAnglesHint.z
      value: 90
      objectReference: {fileID: 0}
    - target: {fileID: 919132149155446097, guid: bd3da47ee0d05ae4ca100590ff7e095f, type: 3}
      propertyPath: m_Name
      value: beet (22)
      objectReference: {fileID: 0}
    m_RemovedComponents: []
    m_RemovedGameObjects: []
    m_AddedGameObjects: []
    m_AddedComponents: []
  m_SourcePrefab: {fileID: 100100000, guid: bd3da47ee0d05ae4ca100590ff7e095f, type: 3}
--- !u!4 &1827654277 stripped
Transform:
  m_CorrespondingSourceObject: {fileID: -8679921383154817045, guid: 811af2c68e517b84db104903c1eea057, type: 3}
  m_PrefabInstance: {fileID: 348886109}
  m_PrefabAsset: {fileID: 0}
--- !u!1 &1845563560
GameObject:
  m_ObjectHideFlags: 0
  m_CorrespondingSourceObject: {fileID: 0}
  m_PrefabInstance: {fileID: 0}
  m_PrefabAsset: {fileID: 0}
  serializedVersion: 6
  m_Component:
  - component: {fileID: 1845563561}
  m_Layer: 0
  m_Name: Apple Display
  m_TagString: Untagged
  m_Icon: {fileID: 0}
  m_NavMeshLayer: 0
  m_StaticEditorFlags: 0
  m_IsActive: 1
--- !u!4 &1845563561
Transform:
  m_ObjectHideFlags: 0
  m_CorrespondingSourceObject: {fileID: 0}
  m_PrefabInstance: {fileID: 0}
  m_PrefabAsset: {fileID: 0}
  m_GameObject: {fileID: 1845563560}
  serializedVersion: 2
  m_LocalRotation: {x: -0, y: -0, z: -0, w: 1}
  m_LocalPosition: {x: 0, y: 0, z: 0}
  m_LocalScale: {x: 1, y: 1, z: 1}
  m_ConstrainProportionsScale: 0
  m_Children:
  - {fileID: 883404736}
  - {fileID: 1077664117}
  - {fileID: 659955429}
  - {fileID: 858521651}
  - {fileID: 39765723}
  - {fileID: 2105753892}
  - {fileID: 1914494534}
  - {fileID: 1693103399}
  - {fileID: 1446322932}
  - {fileID: 1646109093}
  - {fileID: 1285246842}
  - {fileID: 1101949028}
  - {fileID: 826321800}
  - {fileID: 211048338}
  - {fileID: 654661561}
  - {fileID: 1736631192}
  - {fileID: 1364038801}
  - {fileID: 1133319912}
  m_Father: {fileID: 1742275722}
  m_LocalEulerAnglesHint: {x: 0, y: 0, z: 0}
--- !u!1001 &1883405562
PrefabInstance:
  m_ObjectHideFlags: 0
  serializedVersion: 2
  m_Modification:
    serializedVersion: 3
    m_TransformParent: {fileID: 1672151590}
    m_Modifications:
    - target: {fileID: -8679921383154817045, guid: 811af2c68e517b84db104903c1eea057, type: 3}
      propertyPath: m_LocalPosition.x
      value: 1.1700001
      objectReference: {fileID: 0}
    - target: {fileID: -8679921383154817045, guid: 811af2c68e517b84db104903c1eea057, type: 3}
      propertyPath: m_LocalPosition.y
      value: 1.5561824
      objectReference: {fileID: 0}
    - target: {fileID: -8679921383154817045, guid: 811af2c68e517b84db104903c1eea057, type: 3}
      propertyPath: m_LocalPosition.z
      value: -1.619
      objectReference: {fileID: 0}
    - target: {fileID: -8679921383154817045, guid: 811af2c68e517b84db104903c1eea057, type: 3}
      propertyPath: m_LocalRotation.w
      value: 0.5
      objectReference: {fileID: 0}
    - target: {fileID: -8679921383154817045, guid: 811af2c68e517b84db104903c1eea057, type: 3}
      propertyPath: m_LocalRotation.x
      value: 0.5
      objectReference: {fileID: 0}
    - target: {fileID: -8679921383154817045, guid: 811af2c68e517b84db104903c1eea057, type: 3}
      propertyPath: m_LocalRotation.y
      value: 0.5
      objectReference: {fileID: 0}
    - target: {fileID: -8679921383154817045, guid: 811af2c68e517b84db104903c1eea057, type: 3}
      propertyPath: m_LocalRotation.z
      value: 0.5
      objectReference: {fileID: 0}
    - target: {fileID: -8679921383154817045, guid: 811af2c68e517b84db104903c1eea057, type: 3}
      propertyPath: m_LocalEulerAnglesHint.x
      value: 0
      objectReference: {fileID: 0}
    - target: {fileID: -8679921383154817045, guid: 811af2c68e517b84db104903c1eea057, type: 3}
      propertyPath: m_LocalEulerAnglesHint.y
      value: 90
      objectReference: {fileID: 0}
    - target: {fileID: -8679921383154817045, guid: 811af2c68e517b84db104903c1eea057, type: 3}
      propertyPath: m_LocalEulerAnglesHint.z
      value: 90
      objectReference: {fileID: 0}
    - target: {fileID: 919132149155446097, guid: 811af2c68e517b84db104903c1eea057, type: 3}
      propertyPath: m_Name
      value: banana (11)
      objectReference: {fileID: 0}
    m_RemovedComponents: []
    m_RemovedGameObjects: []
    m_AddedGameObjects: []
    m_AddedComponents: []
  m_SourcePrefab: {fileID: 100100000, guid: 811af2c68e517b84db104903c1eea057, type: 3}
--- !u!1 &1886357416
GameObject:
  m_ObjectHideFlags: 0
  m_CorrespondingSourceObject: {fileID: 0}
  m_PrefabInstance: {fileID: 0}
  m_PrefabAsset: {fileID: 0}
  serializedVersion: 6
  m_Component:
  - component: {fileID: 1886357417}
  m_Layer: 0
  m_Name: Avacado Display
  m_TagString: Untagged
  m_Icon: {fileID: 0}
  m_NavMeshLayer: 0
  m_StaticEditorFlags: 0
  m_IsActive: 1
--- !u!4 &1886357417
Transform:
  m_ObjectHideFlags: 0
  m_CorrespondingSourceObject: {fileID: 0}
  m_PrefabInstance: {fileID: 0}
  m_PrefabAsset: {fileID: 0}
  m_GameObject: {fileID: 1886357416}
  serializedVersion: 2
  m_LocalRotation: {x: 0, y: 0, z: 0, w: 1}
  m_LocalPosition: {x: 0, y: 0, z: 0}
  m_LocalScale: {x: 1, y: 1, z: 1}
  m_ConstrainProportionsScale: 0
  m_Children:
  - {fileID: 31434241}
  - {fileID: 753965047}
  - {fileID: 466763562}
  - {fileID: 98411878}
  - {fileID: 188012239}
  - {fileID: 413529612}
  - {fileID: 1775168509}
  - {fileID: 1682789721}
  - {fileID: 1518936433}
  - {fileID: 810039893}
  m_Father: {fileID: 1742275722}
  m_LocalEulerAnglesHint: {x: 0, y: 0, z: 0}
--- !u!1001 &1897868145
PrefabInstance:
  m_ObjectHideFlags: 0
  serializedVersion: 2
  m_Modification:
    serializedVersion: 3
    m_TransformParent: {fileID: 1672151590}
    m_Modifications:
    - target: {fileID: -8679921383154817045, guid: 811af2c68e517b84db104903c1eea057, type: 3}
      propertyPath: m_LocalPosition.x
      value: 0.5
      objectReference: {fileID: 0}
    - target: {fileID: -8679921383154817045, guid: 811af2c68e517b84db104903c1eea057, type: 3}
      propertyPath: m_LocalPosition.y
      value: 1.5561824
      objectReference: {fileID: 0}
    - target: {fileID: -8679921383154817045, guid: 811af2c68e517b84db104903c1eea057, type: 3}
      propertyPath: m_LocalPosition.z
      value: -0.897
      objectReference: {fileID: 0}
    - target: {fileID: -8679921383154817045, guid: 811af2c68e517b84db104903c1eea057, type: 3}
      propertyPath: m_LocalRotation.w
      value: 0.5
      objectReference: {fileID: 0}
    - target: {fileID: -8679921383154817045, guid: 811af2c68e517b84db104903c1eea057, type: 3}
      propertyPath: m_LocalRotation.x
      value: 0.5
      objectReference: {fileID: 0}
    - target: {fileID: -8679921383154817045, guid: 811af2c68e517b84db104903c1eea057, type: 3}
      propertyPath: m_LocalRotation.y
      value: 0.5
      objectReference: {fileID: 0}
    - target: {fileID: -8679921383154817045, guid: 811af2c68e517b84db104903c1eea057, type: 3}
      propertyPath: m_LocalRotation.z
      value: 0.5
      objectReference: {fileID: 0}
    - target: {fileID: -8679921383154817045, guid: 811af2c68e517b84db104903c1eea057, type: 3}
      propertyPath: m_LocalEulerAnglesHint.x
      value: 0
      objectReference: {fileID: 0}
    - target: {fileID: -8679921383154817045, guid: 811af2c68e517b84db104903c1eea057, type: 3}
      propertyPath: m_LocalEulerAnglesHint.y
      value: 90
      objectReference: {fileID: 0}
    - target: {fileID: -8679921383154817045, guid: 811af2c68e517b84db104903c1eea057, type: 3}
      propertyPath: m_LocalEulerAnglesHint.z
      value: 90
      objectReference: {fileID: 0}
    - target: {fileID: 919132149155446097, guid: 811af2c68e517b84db104903c1eea057, type: 3}
      propertyPath: m_Name
      value: banana
      objectReference: {fileID: 0}
    m_RemovedComponents: []
    m_RemovedGameObjects: []
    m_AddedGameObjects: []
    m_AddedComponents: []
  m_SourcePrefab: {fileID: 100100000, guid: 811af2c68e517b84db104903c1eea057, type: 3}
--- !u!1001 &1914494533
PrefabInstance:
  m_ObjectHideFlags: 0
  serializedVersion: 2
  m_Modification:
    serializedVersion: 3
    m_TransformParent: {fileID: 1845563561}
    m_Modifications:
    - target: {fileID: -8679921383154817045, guid: 5297be54d10699e42a4be6e545193ded, type: 3}
      propertyPath: m_LocalPosition.x
      value: 1.2950002
      objectReference: {fileID: 0}
    - target: {fileID: -8679921383154817045, guid: 5297be54d10699e42a4be6e545193ded, type: 3}
      propertyPath: m_LocalPosition.y
      value: 0.4951825
      objectReference: {fileID: 0}
    - target: {fileID: -8679921383154817045, guid: 5297be54d10699e42a4be6e545193ded, type: 3}
      propertyPath: m_LocalPosition.z
      value: -0.814
      objectReference: {fileID: 0}
    - target: {fileID: -8679921383154817045, guid: 5297be54d10699e42a4be6e545193ded, type: 3}
      propertyPath: m_LocalRotation.w
      value: 1
      objectReference: {fileID: 0}
    - target: {fileID: -8679921383154817045, guid: 5297be54d10699e42a4be6e545193ded, type: 3}
      propertyPath: m_LocalRotation.x
      value: -0
      objectReference: {fileID: 0}
    - target: {fileID: -8679921383154817045, guid: 5297be54d10699e42a4be6e545193ded, type: 3}
      propertyPath: m_LocalRotation.y
      value: -0
      objectReference: {fileID: 0}
    - target: {fileID: -8679921383154817045, guid: 5297be54d10699e42a4be6e545193ded, type: 3}
      propertyPath: m_LocalRotation.z
      value: -0
      objectReference: {fileID: 0}
    - target: {fileID: -8679921383154817045, guid: 5297be54d10699e42a4be6e545193ded, type: 3}
      propertyPath: m_LocalEulerAnglesHint.x
      value: 0
      objectReference: {fileID: 0}
    - target: {fileID: -8679921383154817045, guid: 5297be54d10699e42a4be6e545193ded, type: 3}
      propertyPath: m_LocalEulerAnglesHint.y
      value: 0
      objectReference: {fileID: 0}
    - target: {fileID: -8679921383154817045, guid: 5297be54d10699e42a4be6e545193ded, type: 3}
      propertyPath: m_LocalEulerAnglesHint.z
      value: 0
      objectReference: {fileID: 0}
    - target: {fileID: 919132149155446097, guid: 5297be54d10699e42a4be6e545193ded, type: 3}
      propertyPath: m_Name
      value: apple (16)
      objectReference: {fileID: 0}
    m_RemovedComponents: []
    m_RemovedGameObjects: []
    m_AddedGameObjects: []
    m_AddedComponents: []
  m_SourcePrefab: {fileID: 100100000, guid: 5297be54d10699e42a4be6e545193ded, type: 3}
--- !u!4 &1914494534 stripped
Transform:
  m_CorrespondingSourceObject: {fileID: -8679921383154817045, guid: 5297be54d10699e42a4be6e545193ded, type: 3}
  m_PrefabInstance: {fileID: 1914494533}
  m_PrefabAsset: {fileID: 0}
--- !u!1001 &1922375842
PrefabInstance:
  m_ObjectHideFlags: 0
  serializedVersion: 2
  m_Modification:
    serializedVersion: 3
    m_TransformParent: {fileID: 1488583088}
    m_Modifications:
    - target: {fileID: -8679921383154817045, guid: 3272c1e749d79dc4280082234c46ede4, type: 3}
      propertyPath: m_LocalPosition.x
      value: 3.6155882
      objectReference: {fileID: 0}
    - target: {fileID: -8679921383154817045, guid: 3272c1e749d79dc4280082234c46ede4, type: 3}
      propertyPath: m_LocalPosition.y
      value: 0.4951824
      objectReference: {fileID: 0}
    - target: {fileID: -8679921383154817045, guid: 3272c1e749d79dc4280082234c46ede4, type: 3}
      propertyPath: m_LocalPosition.z
      value: -1.2301068
      objectReference: {fileID: 0}
    - target: {fileID: -8679921383154817045, guid: 3272c1e749d79dc4280082234c46ede4, type: 3}
      propertyPath: m_LocalRotation.w
      value: 0.7071068
      objectReference: {fileID: 0}
    - target: {fileID: -8679921383154817045, guid: 3272c1e749d79dc4280082234c46ede4, type: 3}
      propertyPath: m_LocalRotation.x
      value: -0
      objectReference: {fileID: 0}
    - target: {fileID: -8679921383154817045, guid: 3272c1e749d79dc4280082234c46ede4, type: 3}
      propertyPath: m_LocalRotation.y
      value: 0.7071068
      objectReference: {fileID: 0}
    - target: {fileID: -8679921383154817045, guid: 3272c1e749d79dc4280082234c46ede4, type: 3}
      propertyPath: m_LocalRotation.z
      value: -0
      objectReference: {fileID: 0}
    - target: {fileID: -8679921383154817045, guid: 3272c1e749d79dc4280082234c46ede4, type: 3}
      propertyPath: m_LocalEulerAnglesHint.x
      value: 0
      objectReference: {fileID: 0}
    - target: {fileID: -8679921383154817045, guid: 3272c1e749d79dc4280082234c46ede4, type: 3}
      propertyPath: m_LocalEulerAnglesHint.y
      value: 90
      objectReference: {fileID: 0}
    - target: {fileID: -8679921383154817045, guid: 3272c1e749d79dc4280082234c46ede4, type: 3}
      propertyPath: m_LocalEulerAnglesHint.z
      value: 0
      objectReference: {fileID: 0}
    - target: {fileID: 919132149155446097, guid: 3272c1e749d79dc4280082234c46ede4, type: 3}
      propertyPath: m_Name
      value: bacon (8)
      objectReference: {fileID: 0}
    m_RemovedComponents: []
    m_RemovedGameObjects: []
    m_AddedGameObjects: []
    m_AddedComponents: []
  m_SourcePrefab: {fileID: 100100000, guid: 3272c1e749d79dc4280082234c46ede4, type: 3}
--- !u!4 &1922375843 stripped
Transform:
  m_CorrespondingSourceObject: {fileID: -8679921383154817045, guid: 3272c1e749d79dc4280082234c46ede4, type: 3}
  m_PrefabInstance: {fileID: 1922375842}
  m_PrefabAsset: {fileID: 0}
--- !u!1 &1949830329
GameObject:
  m_ObjectHideFlags: 0
  m_CorrespondingSourceObject: {fileID: 0}
  m_PrefabInstance: {fileID: 0}
  m_PrefabAsset: {fileID: 0}
  serializedVersion: 6
  m_Component:
  - component: {fileID: 1949830331}
  - component: {fileID: 1949830330}
  m_Layer: 0
  m_Name: Grabbable Object Manager
  m_TagString: Untagged
  m_Icon: {fileID: 0}
  m_NavMeshLayer: 0
  m_StaticEditorFlags: 0
  m_IsActive: 1
--- !u!114 &1949830330
MonoBehaviour:
  m_ObjectHideFlags: 0
  m_CorrespondingSourceObject: {fileID: 0}
  m_PrefabInstance: {fileID: 0}
  m_PrefabAsset: {fileID: 0}
  m_GameObject: {fileID: 1949830329}
  m_Enabled: 1
  m_EditorHideFlags: 0
  m_Script: {fileID: 11500000, guid: 31eb6a04843647d47985b3b94b1f191c, type: 3}
  m_Name: 
  m_EditorClassIdentifier: 
  grabbableObjectPrefab: {fileID: 1244057794128698975, guid: 7a7ee89326ef551448dbac5e29807600, type: 3}
  grabbableObjectList:
  - type: 0
    model: {fileID: 919132149155446097, guid: 5297be54d10699e42a4be6e545193ded, type: 3}
  - type: 1
    model: {fileID: 919132149155446097, guid: 7dae209b76ce38e47846119fc6cd2e7b, type: 3}
  - type: 2
    model: {fileID: 919132149155446097, guid: 3272c1e749d79dc4280082234c46ede4, type: 3}
  - type: 3
    model: {fileID: 919132149155446097, guid: 62b9291a3c764be4ba09ea8fc1e25852, type: 3}
  - type: 4
    model: {fileID: 919132149155446097, guid: 811af2c68e517b84db104903c1eea057, type: 3}
  - type: 5
    model: {fileID: 919132149155446097, guid: 75e992cbdf46ab34b9349cda30bbc360, type: 3}
  - type: 6
    model: {fileID: 919132149155446097, guid: bd3da47ee0d05ae4ca100590ff7e095f, type: 3}
  - type: 7
    model: {fileID: 919132149155446097, guid: dae9999b4931e0e45af2246479396e9d, type: 3}
  - type: 8
    model: {fileID: 919132149155446097, guid: 66bff9cb6f75626479729b4967985065, type: 3}
  - type: 9
    model: {fileID: 919132149155446097, guid: efeabe9bbc62d1e448945352bf0b0ba1, type: 3}
  - type: 10
    model: {fileID: 919132149155446097, guid: 9b670e17612030b42a1f64e5a9d4e1d4, type: 3}
  - type: 11
    model: {fileID: 919132149155446097, guid: 02b0725d999a06a49bdbd666634ecc64, type: 3}
  - type: 12
    model: {fileID: 919132149155446097, guid: 4662bdbcbd6d7134aac252dc5d6084c4, type: 3}
  - type: 13
    model: {fileID: 919132149155446097, guid: 3a81a2cb9fc3cfb4b953609d38eb744f, type: 3}
  - type: 14
    model: {fileID: 919132149155446097, guid: 2ec85b76c7b7bdb44b718be003e274c9, type: 3}
  - type: 15
    model: {fileID: 919132149155446097, guid: f8bdc6389a2788d4aa61f566b6be5f97, type: 3}
  - type: 16
    model: {fileID: 919132149155446097, guid: 8f5497243ecb90942b1e68ac5d12d514, type: 3}
  - type: 17
    model: {fileID: 919132149155446097, guid: 275b6219460a6094aa89b71ca880712e, type: 3}
  - type: 18
    model: {fileID: 919132149155446097, guid: 827fce08b61de9b4ca3ea60d6e8aeca1, type: 3}
--- !u!4 &1949830331
Transform:
  m_ObjectHideFlags: 0
  m_CorrespondingSourceObject: {fileID: 0}
  m_PrefabInstance: {fileID: 0}
  m_PrefabAsset: {fileID: 0}
  m_GameObject: {fileID: 1949830329}
  serializedVersion: 2
  m_LocalRotation: {x: 0, y: 0, z: 0, w: 1}
  m_LocalPosition: {x: 0, y: 1, z: -1.623}
  m_LocalScale: {x: 1, y: 1, z: 1}
  m_ConstrainProportionsScale: 0
  m_Children: []
  m_Father: {fileID: 0}
  m_LocalEulerAnglesHint: {x: 0, y: 0, z: 0}
--- !u!4 &1964653112 stripped
Transform:
  m_CorrespondingSourceObject: {fileID: -8679921383154817045, guid: 811af2c68e517b84db104903c1eea057, type: 3}
  m_PrefabInstance: {fileID: 1739079024}
  m_PrefabAsset: {fileID: 0}
--- !u!1001 &1999233198
PrefabInstance:
  m_ObjectHideFlags: 0
  serializedVersion: 2
  m_Modification:
    serializedVersion: 3
    m_TransformParent: {fileID: 594187716}
    m_Modifications:
    - target: {fileID: -8679921383154817045, guid: bd3da47ee0d05ae4ca100590ff7e095f, type: 3}
      propertyPath: m_LocalPosition.x
      value: 2.2399998
      objectReference: {fileID: 0}
    - target: {fileID: -8679921383154817045, guid: bd3da47ee0d05ae4ca100590ff7e095f, type: 3}
      propertyPath: m_LocalPosition.y
      value: 1.5380824
      objectReference: {fileID: 0}
    - target: {fileID: -8679921383154817045, guid: bd3da47ee0d05ae4ca100590ff7e095f, type: 3}
      propertyPath: m_LocalPosition.z
      value: -1.6011069
      objectReference: {fileID: 0}
    - target: {fileID: -8679921383154817045, guid: bd3da47ee0d05ae4ca100590ff7e095f, type: 3}
      propertyPath: m_LocalRotation.w
      value: 0.5
      objectReference: {fileID: 0}
    - target: {fileID: -8679921383154817045, guid: bd3da47ee0d05ae4ca100590ff7e095f, type: 3}
      propertyPath: m_LocalRotation.x
      value: 0.5
      objectReference: {fileID: 0}
    - target: {fileID: -8679921383154817045, guid: bd3da47ee0d05ae4ca100590ff7e095f, type: 3}
      propertyPath: m_LocalRotation.y
      value: 0.5
      objectReference: {fileID: 0}
    - target: {fileID: -8679921383154817045, guid: bd3da47ee0d05ae4ca100590ff7e095f, type: 3}
      propertyPath: m_LocalRotation.z
      value: 0.5
      objectReference: {fileID: 0}
    - target: {fileID: -8679921383154817045, guid: bd3da47ee0d05ae4ca100590ff7e095f, type: 3}
      propertyPath: m_LocalEulerAnglesHint.x
      value: 0
      objectReference: {fileID: 0}
    - target: {fileID: -8679921383154817045, guid: bd3da47ee0d05ae4ca100590ff7e095f, type: 3}
      propertyPath: m_LocalEulerAnglesHint.y
      value: 90
      objectReference: {fileID: 0}
    - target: {fileID: -8679921383154817045, guid: bd3da47ee0d05ae4ca100590ff7e095f, type: 3}
      propertyPath: m_LocalEulerAnglesHint.z
      value: 90
      objectReference: {fileID: 0}
    - target: {fileID: 919132149155446097, guid: bd3da47ee0d05ae4ca100590ff7e095f, type: 3}
      propertyPath: m_Name
      value: beet (17)
      objectReference: {fileID: 0}
    m_RemovedComponents: []
    m_RemovedGameObjects: []
    m_AddedGameObjects: []
    m_AddedComponents: []
  m_SourcePrefab: {fileID: 100100000, guid: bd3da47ee0d05ae4ca100590ff7e095f, type: 3}
--- !u!1 &2017469617
GameObject:
  m_ObjectHideFlags: 0
  m_CorrespondingSourceObject: {fileID: 0}
  m_PrefabInstance: {fileID: 0}
  m_PrefabAsset: {fileID: 0}
  serializedVersion: 6
  m_Component:
  - component: {fileID: 2017469618}
  m_Layer: 0
  m_Name: '[Building Block] XR Origin (XR Rig) XRI300'
  m_TagString: Untagged
  m_Icon: {fileID: 0}
  m_NavMeshLayer: 0
  m_StaticEditorFlags: 0
  m_IsActive: 1
--- !u!4 &2017469618
Transform:
  m_ObjectHideFlags: 0
  m_CorrespondingSourceObject: {fileID: 0}
  m_PrefabInstance: {fileID: 0}
  m_PrefabAsset: {fileID: 0}
  m_GameObject: {fileID: 2017469617}
  serializedVersion: 2
  m_LocalRotation: {x: 0, y: 0, z: 0, w: 1}
  m_LocalPosition: {x: 0, y: 0, z: 0}
  m_LocalScale: {x: 1, y: 1, z: 1}
  m_ConstrainProportionsScale: 0
  m_Children:
  - {fileID: 1717954561962503726}
  m_Father: {fileID: 0}
  m_LocalEulerAnglesHint: {x: 0, y: 0, z: 0}
--- !u!1001 &2068876978
PrefabInstance:
  m_ObjectHideFlags: 0
  serializedVersion: 2
  m_Modification:
    serializedVersion: 3
    m_TransformParent: {fileID: 949424653}
    m_Modifications:
    - target: {fileID: -8679921383154817045, guid: 2ec85b76c7b7bdb44b718be003e274c9, type: 3}
      propertyPath: m_LocalPosition.x
      value: 4.4535885
      objectReference: {fileID: 0}
    - target: {fileID: -8679921383154817045, guid: 2ec85b76c7b7bdb44b718be003e274c9, type: 3}
      propertyPath: m_LocalPosition.y
      value: 1.4951824
      objectReference: {fileID: 0}
    - target: {fileID: -8679921383154817045, guid: 2ec85b76c7b7bdb44b718be003e274c9, type: 3}
      propertyPath: m_LocalPosition.z
      value: -0.94010687
      objectReference: {fileID: 0}
    - target: {fileID: -8679921383154817045, guid: 2ec85b76c7b7bdb44b718be003e274c9, type: 3}
      propertyPath: m_LocalRotation.w
      value: 1
      objectReference: {fileID: 0}
    - target: {fileID: -8679921383154817045, guid: 2ec85b76c7b7bdb44b718be003e274c9, type: 3}
      propertyPath: m_LocalRotation.x
      value: -0
      objectReference: {fileID: 0}
    - target: {fileID: -8679921383154817045, guid: 2ec85b76c7b7bdb44b718be003e274c9, type: 3}
      propertyPath: m_LocalRotation.y
      value: -0
      objectReference: {fileID: 0}
    - target: {fileID: -8679921383154817045, guid: 2ec85b76c7b7bdb44b718be003e274c9, type: 3}
      propertyPath: m_LocalRotation.z
      value: -0
      objectReference: {fileID: 0}
    - target: {fileID: -8679921383154817045, guid: 2ec85b76c7b7bdb44b718be003e274c9, type: 3}
      propertyPath: m_LocalEulerAnglesHint.x
      value: 0
      objectReference: {fileID: 0}
    - target: {fileID: -8679921383154817045, guid: 2ec85b76c7b7bdb44b718be003e274c9, type: 3}
      propertyPath: m_LocalEulerAnglesHint.y
      value: 0
      objectReference: {fileID: 0}
    - target: {fileID: -8679921383154817045, guid: 2ec85b76c7b7bdb44b718be003e274c9, type: 3}
      propertyPath: m_LocalEulerAnglesHint.z
      value: 0
      objectReference: {fileID: 0}
    - target: {fileID: 919132149155446097, guid: 2ec85b76c7b7bdb44b718be003e274c9, type: 3}
      propertyPath: m_Name
      value: cabbage (3)
      objectReference: {fileID: 0}
    m_RemovedComponents: []
    m_RemovedGameObjects: []
    m_AddedGameObjects: []
    m_AddedComponents: []
  m_SourcePrefab: {fileID: 100100000, guid: 2ec85b76c7b7bdb44b718be003e274c9, type: 3}
--- !u!4 &2072406267 stripped
Transform:
  m_CorrespondingSourceObject: {fileID: -8679921383154817045, guid: bd3da47ee0d05ae4ca100590ff7e095f, type: 3}
  m_PrefabInstance: {fileID: 893006661}
  m_PrefabAsset: {fileID: 0}
--- !u!1001 &2080925027
PrefabInstance:
  m_ObjectHideFlags: 0
  serializedVersion: 2
  m_Modification:
    serializedVersion: 3
    m_TransformParent: {fileID: 1391605425}
    m_Modifications:
    - target: {fileID: 3782746831535047117, guid: 8a127ccea23432443a3d8d22c02e41d6, type: 3}
      propertyPath: m_Name
      value: Target (3)
      objectReference: {fileID: 0}
    - target: {fileID: 3979287567325244880, guid: 8a127ccea23432443a3d8d22c02e41d6, type: 3}
      propertyPath: m_LocalPosition.x
      value: 3.2325883
      objectReference: {fileID: 0}
    - target: {fileID: 3979287567325244880, guid: 8a127ccea23432443a3d8d22c02e41d6, type: 3}
      propertyPath: m_LocalPosition.y
      value: 1.5261824
      objectReference: {fileID: 0}
    - target: {fileID: 3979287567325244880, guid: 8a127ccea23432443a3d8d22c02e41d6, type: 3}
      propertyPath: m_LocalPosition.z
      value: -1.5391068
      objectReference: {fileID: 0}
    - target: {fileID: 3979287567325244880, guid: 8a127ccea23432443a3d8d22c02e41d6, type: 3}
      propertyPath: m_LocalRotation.w
      value: 0.64085644
      objectReference: {fileID: 0}
    - target: {fileID: 3979287567325244880, guid: 8a127ccea23432443a3d8d22c02e41d6, type: 3}
      propertyPath: m_LocalRotation.x
      value: 0.29883623
      objectReference: {fileID: 0}
    - target: {fileID: 3979287567325244880, guid: 8a127ccea23432443a3d8d22c02e41d6, type: 3}
      propertyPath: m_LocalRotation.y
      value: 0.64085644
      objectReference: {fileID: 0}
    - target: {fileID: 3979287567325244880, guid: 8a127ccea23432443a3d8d22c02e41d6, type: 3}
      propertyPath: m_LocalRotation.z
      value: 0.29883623
      objectReference: {fileID: 0}
    - target: {fileID: 3979287567325244880, guid: 8a127ccea23432443a3d8d22c02e41d6, type: 3}
      propertyPath: m_LocalEulerAnglesHint.x
      value: 0
      objectReference: {fileID: 0}
    - target: {fileID: 3979287567325244880, guid: 8a127ccea23432443a3d8d22c02e41d6, type: 3}
      propertyPath: m_LocalEulerAnglesHint.y
      value: 90
      objectReference: {fileID: 0}
    - target: {fileID: 3979287567325244880, guid: 8a127ccea23432443a3d8d22c02e41d6, type: 3}
      propertyPath: m_LocalEulerAnglesHint.z
      value: 50
      objectReference: {fileID: 0}
    - target: {fileID: 7116700043712961308, guid: 8a127ccea23432443a3d8d22c02e41d6, type: 3}
      propertyPath: targetType
      value: 12
      objectReference: {fileID: 0}
    - target: {fileID: 7116700043712961308, guid: 8a127ccea23432443a3d8d22c02e41d6, type: 3}
      propertyPath: rotationError
      value: 1
      objectReference: {fileID: 0}
    - target: {fileID: 7116700043712961308, guid: 8a127ccea23432443a3d8d22c02e41d6, type: 3}
      propertyPath: OnCompleted.m_PersistentCalls.m_Calls.Array.size
      value: 1
      objectReference: {fileID: 0}
    - target: {fileID: 7116700043712961308, guid: 8a127ccea23432443a3d8d22c02e41d6, type: 3}
      propertyPath: OnCompleted.m_PersistentCalls.m_Calls.Array.data[0].m_Mode
      value: 0
      objectReference: {fileID: 0}
    - target: {fileID: 7116700043712961308, guid: 8a127ccea23432443a3d8d22c02e41d6, type: 3}
      propertyPath: OnCompleted.m_PersistentCalls.m_Calls.Array.data[0].m_Target
      value: 
      objectReference: {fileID: 1089800794}
    - target: {fileID: 7116700043712961308, guid: 8a127ccea23432443a3d8d22c02e41d6, type: 3}
      propertyPath: OnCompleted.m_PersistentCalls.m_Calls.Array.data[0].m_CallState
      value: 2
      objectReference: {fileID: 0}
    - target: {fileID: 7116700043712961308, guid: 8a127ccea23432443a3d8d22c02e41d6, type: 3}
      propertyPath: OnCompleted.m_PersistentCalls.m_Calls.Array.data[0].m_MethodName
      value: CompleteTask
      objectReference: {fileID: 0}
    - target: {fileID: 7116700043712961308, guid: 8a127ccea23432443a3d8d22c02e41d6, type: 3}
      propertyPath: OnCompleted.m_PersistentCalls.m_Calls.Array.data[0].m_TargetAssemblyTypeName
      value: LevelManager, Assembly-CSharp
      objectReference: {fileID: 0}
    - target: {fileID: 7116700043712961308, guid: 8a127ccea23432443a3d8d22c02e41d6, type: 3}
      propertyPath: OnCompleted.m_PersistentCalls.m_Calls.Array.data[0].m_Arguments.m_ObjectArgumentAssemblyTypeName
      value: UnityEngine.Object, UnityEngine
      objectReference: {fileID: 0}
    - target: {fileID: 7924190155574137226, guid: 8a127ccea23432443a3d8d22c02e41d6, type: 3}
      propertyPath: m_Mesh
      value: 
      objectReference: {fileID: -5538994835381136387, guid: 4662bdbcbd6d7134aac252dc5d6084c4, type: 3}
    m_RemovedComponents: []
    m_RemovedGameObjects: []
    m_AddedGameObjects: []
    m_AddedComponents: []
  m_SourcePrefab: {fileID: 100100000, guid: 8a127ccea23432443a3d8d22c02e41d6, type: 3}
--- !u!4 &2081273536 stripped
Transform:
  m_CorrespondingSourceObject: {fileID: 3979287567325244880, guid: 8a127ccea23432443a3d8d22c02e41d6, type: 3}
  m_PrefabInstance: {fileID: 54786464}
  m_PrefabAsset: {fileID: 0}
--- !u!4 &2091626933 stripped
Transform:
  m_CorrespondingSourceObject: {fileID: -8679921383154817045, guid: 2ec85b76c7b7bdb44b718be003e274c9, type: 3}
  m_PrefabInstance: {fileID: 652348600}
  m_PrefabAsset: {fileID: 0}
--- !u!1001 &2105753891
PrefabInstance:
  m_ObjectHideFlags: 0
  serializedVersion: 2
  m_Modification:
    serializedVersion: 3
    m_TransformParent: {fileID: 1845563561}
    m_Modifications:
    - target: {fileID: -8679921383154817045, guid: 5297be54d10699e42a4be6e545193ded, type: 3}
      propertyPath: m_LocalPosition.x
      value: 1.047
      objectReference: {fileID: 0}
    - target: {fileID: -8679921383154817045, guid: 5297be54d10699e42a4be6e545193ded, type: 3}
      propertyPath: m_LocalPosition.y
      value: 0.4951825
      objectReference: {fileID: 0}
    - target: {fileID: -8679921383154817045, guid: 5297be54d10699e42a4be6e545193ded, type: 3}
      propertyPath: m_LocalPosition.z
      value: -0.814
      objectReference: {fileID: 0}
    - target: {fileID: -8679921383154817045, guid: 5297be54d10699e42a4be6e545193ded, type: 3}
      propertyPath: m_LocalRotation.w
      value: 1
      objectReference: {fileID: 0}
    - target: {fileID: -8679921383154817045, guid: 5297be54d10699e42a4be6e545193ded, type: 3}
      propertyPath: m_LocalRotation.x
      value: -0
      objectReference: {fileID: 0}
    - target: {fileID: -8679921383154817045, guid: 5297be54d10699e42a4be6e545193ded, type: 3}
      propertyPath: m_LocalRotation.y
      value: -0
      objectReference: {fileID: 0}
    - target: {fileID: -8679921383154817045, guid: 5297be54d10699e42a4be6e545193ded, type: 3}
      propertyPath: m_LocalRotation.z
      value: -0
      objectReference: {fileID: 0}
    - target: {fileID: -8679921383154817045, guid: 5297be54d10699e42a4be6e545193ded, type: 3}
      propertyPath: m_LocalEulerAnglesHint.x
      value: 0
      objectReference: {fileID: 0}
    - target: {fileID: -8679921383154817045, guid: 5297be54d10699e42a4be6e545193ded, type: 3}
      propertyPath: m_LocalEulerAnglesHint.y
      value: 0
      objectReference: {fileID: 0}
    - target: {fileID: -8679921383154817045, guid: 5297be54d10699e42a4be6e545193ded, type: 3}
      propertyPath: m_LocalEulerAnglesHint.z
      value: 0
      objectReference: {fileID: 0}
    - target: {fileID: 919132149155446097, guid: 5297be54d10699e42a4be6e545193ded, type: 3}
      propertyPath: m_Name
      value: apple (12)
      objectReference: {fileID: 0}
    m_RemovedComponents: []
    m_RemovedGameObjects: []
    m_AddedGameObjects: []
    m_AddedComponents: []
  m_SourcePrefab: {fileID: 100100000, guid: 5297be54d10699e42a4be6e545193ded, type: 3}
--- !u!4 &2105753892 stripped
Transform:
  m_CorrespondingSourceObject: {fileID: -8679921383154817045, guid: 5297be54d10699e42a4be6e545193ded, type: 3}
  m_PrefabInstance: {fileID: 2105753891}
  m_PrefabAsset: {fileID: 0}
--- !u!4 &2109692487 stripped
Transform:
  m_CorrespondingSourceObject: {fileID: -8679921383154817045, guid: bd3da47ee0d05ae4ca100590ff7e095f, type: 3}
  m_PrefabInstance: {fileID: 1413865941}
  m_PrefabAsset: {fileID: 0}
--- !u!4 &2110909616 stripped
Transform:
  m_CorrespondingSourceObject: {fileID: -8679921383154817045, guid: 4662bdbcbd6d7134aac252dc5d6084c4, type: 3}
  m_PrefabInstance: {fileID: 342004024}
  m_PrefabAsset: {fileID: 0}
--- !u!4 &2111211116 stripped
Transform:
  m_CorrespondingSourceObject: {fileID: -8679921383154817045, guid: 4662bdbcbd6d7134aac252dc5d6084c4, type: 3}
  m_PrefabInstance: {fileID: 575920320}
  m_PrefabAsset: {fileID: 0}
--- !u!1 &58445280694286476
GameObject:
  m_ObjectHideFlags: 0
  m_CorrespondingSourceObject: {fileID: 0}
  m_PrefabInstance: {fileID: 0}
  m_PrefabAsset: {fileID: 0}
  serializedVersion: 6
  m_Component:
  - component: {fileID: 7635210561634702159}
  - component: {fileID: 153982007679157697}
  m_Layer: 2
  m_Name: Move
  m_TagString: Untagged
  m_Icon: {fileID: 0}
  m_NavMeshLayer: 0
  m_StaticEditorFlags: 0
  m_IsActive: 0
--- !u!4 &150171005766949883
Transform:
  m_ObjectHideFlags: 0
  m_CorrespondingSourceObject: {fileID: 0}
  m_PrefabInstance: {fileID: 0}
  m_PrefabAsset: {fileID: 0}
  m_GameObject: {fileID: 1787516059220952802}
  serializedVersion: 2
  m_LocalRotation: {x: 0, y: 0, z: 0, w: 1}
  m_LocalPosition: {x: 0, y: 0, z: 0}
  m_LocalScale: {x: 1, y: 1, z: 1}
  m_ConstrainProportionsScale: 0
  m_Children: []
  m_Father: {fileID: 8718302446126152263}
  m_LocalEulerAnglesHint: {x: 0, y: 0, z: 0}
--- !u!114 &153982007679157697
MonoBehaviour:
  m_ObjectHideFlags: 0
  m_CorrespondingSourceObject: {fileID: 0}
  m_PrefabInstance: {fileID: 0}
  m_PrefabAsset: {fileID: 0}
  m_GameObject: {fileID: 58445280694286476}
  m_Enabled: 1
  m_EditorHideFlags: 0
  m_Script: {fileID: 11500000, guid: 9b1e8c997df241c1a67045eeac79b41b, type: 3}
  m_Name: 
  m_EditorClassIdentifier: 
  m_Mediator: {fileID: 6640002710935096923}
  m_TransformationPriority: 0
  m_MoveSpeed: 2.5
  m_InAirControlModifier: 0.5
  m_EnableStrafe: 1
  m_EnableFly: 0
  m_ForwardSource: {fileID: 1767192434}
  m_LeftHandMoveInput:
    m_InputSourceMode: 2
    m_InputAction:
      m_Name: Left Hand Move
      m_Type: 0
      m_ExpectedControlType: Vector2
      m_Id: 16c2fabb-fb1c-4a11-94d0-0b1d894b8593
      m_Processors: 
      m_Interactions: 
      m_SingletonActionBindings: []
      m_Flags: 0
    m_InputActionReference: {fileID: 6972639530819350904, guid: c348712bda248c246b8c49b3db54643f, type: 3}
    m_ObjectReferenceObject: {fileID: 0}
    m_ManualValue: {x: 0, y: 0}
  m_RightHandMoveInput:
    m_InputSourceMode: 2
    m_InputAction:
      m_Name: Right Hand Move
      m_Type: 0
      m_ExpectedControlType: Vector2
      m_Id: af2e3d83-024e-4a1f-8bc1-f97f0b4ae1d5
      m_Processors: 
      m_Interactions: 
      m_SingletonActionBindings: []
      m_Flags: 0
    m_InputActionReference: {fileID: -8198699208435500284, guid: c348712bda248c246b8c49b3db54643f, type: 3}
    m_ObjectReferenceObject: {fileID: 0}
    m_ManualValue: {x: 0, y: 0}
  m_UseGravity: 1
  m_HeadTransform: {fileID: 1767192434}
  m_LeftControllerTransform: {fileID: 202364688}
  m_RightControllerTransform: {fileID: 1670256625}
  m_LeftHandMovementDirection: 0
  m_RightHandMovementDirection: 0
--- !u!1001 &494449108016059778
PrefabInstance:
  m_ObjectHideFlags: 0
  serializedVersion: 2
  m_Modification:
    serializedVersion: 3
    m_TransformParent: {fileID: 202364688}
    m_Modifications:
    - target: {fileID: 8270855663187062767, guid: 1392f805216c47742996d4742c80721c, type: 3}
      propertyPath: m_RootOrder
      value: 3
      objectReference: {fileID: 0}
    - target: {fileID: 8270855663187062767, guid: 1392f805216c47742996d4742c80721c, type: 3}
      propertyPath: m_LocalPosition.x
      value: 0
      objectReference: {fileID: 0}
    - target: {fileID: 8270855663187062767, guid: 1392f805216c47742996d4742c80721c, type: 3}
      propertyPath: m_LocalPosition.y
      value: 0
      objectReference: {fileID: 0}
    - target: {fileID: 8270855663187062767, guid: 1392f805216c47742996d4742c80721c, type: 3}
      propertyPath: m_LocalPosition.z
      value: -0.05
      objectReference: {fileID: 0}
    - target: {fileID: 8270855663187062767, guid: 1392f805216c47742996d4742c80721c, type: 3}
      propertyPath: m_LocalRotation.w
      value: 0
      objectReference: {fileID: 0}
    - target: {fileID: 8270855663187062767, guid: 1392f805216c47742996d4742c80721c, type: 3}
      propertyPath: m_LocalRotation.x
      value: 0
      objectReference: {fileID: 0}
    - target: {fileID: 8270855663187062767, guid: 1392f805216c47742996d4742c80721c, type: 3}
      propertyPath: m_LocalRotation.y
      value: 1
      objectReference: {fileID: 0}
    - target: {fileID: 8270855663187062767, guid: 1392f805216c47742996d4742c80721c, type: 3}
      propertyPath: m_LocalRotation.z
      value: 0
      objectReference: {fileID: 0}
    - target: {fileID: 8270855663187062767, guid: 1392f805216c47742996d4742c80721c, type: 3}
      propertyPath: m_LocalEulerAnglesHint.x
      value: 0
      objectReference: {fileID: 0}
    - target: {fileID: 8270855663187062767, guid: 1392f805216c47742996d4742c80721c, type: 3}
      propertyPath: m_LocalEulerAnglesHint.y
      value: 0
      objectReference: {fileID: 0}
    - target: {fileID: 8270855663187062767, guid: 1392f805216c47742996d4742c80721c, type: 3}
      propertyPath: m_LocalEulerAnglesHint.z
      value: 0
      objectReference: {fileID: 0}
    - target: {fileID: 8758423527188247893, guid: 1392f805216c47742996d4742c80721c, type: 3}
      propertyPath: m_Name
      value: Left Controller Visual
      objectReference: {fileID: 0}
    - target: {fileID: 8758423527188247893, guid: 1392f805216c47742996d4742c80721c, type: 3}
      propertyPath: m_IsActive
      value: 0
      objectReference: {fileID: 0}
    m_RemovedComponents: []
    m_RemovedGameObjects: []
    m_AddedGameObjects: []
    m_AddedComponents: []
  m_SourcePrefab: {fileID: 100100000, guid: 1392f805216c47742996d4742c80721c, type: 3}
--- !u!1001 &553018692727262454
PrefabInstance:
  m_ObjectHideFlags: 0
  serializedVersion: 2
  m_Modification:
    serializedVersion: 3
    m_TransformParent: {fileID: 1670256625}
    m_Modifications:
    - target: {fileID: 2761784063978902503, guid: c1800acf6366418a9b5f610249000331, type: 3}
      propertyPath: m_Handedness
      value: 2
      objectReference: {fileID: 0}
    - target: {fileID: 2761784063978902503, guid: c1800acf6366418a9b5f610249000331, type: 3}
      propertyPath: m_AttachTransform
      value: 
      objectReference: {fileID: 150171005766949883}
    - target: {fileID: 2761784063978902503, guid: c1800acf6366418a9b5f610249000331, type: 3}
      propertyPath: m_RayOriginTransform
      value: 
      objectReference: {fileID: 8718302446126152263}
    - target: {fileID: 2761784063978902503, guid: c1800acf6366418a9b5f610249000331, type: 3}
      propertyPath: m_RaycastMask.m_Bits
      value: 2147483681
      objectReference: {fileID: 0}
    - target: {fileID: 2761784063978902503, guid: c1800acf6366418a9b5f610249000331, type: 3}
      propertyPath: m_SelectInput.m_InputActionReferenceValue
      value: 
      objectReference: {fileID: -8061240218431744966, guid: c348712bda248c246b8c49b3db54643f, type: 3}
    - target: {fileID: 2761784063978902503, guid: c1800acf6366418a9b5f610249000331, type: 3}
      propertyPath: m_RotateAnchorInput.m_InputActionReference
      value: 
      objectReference: {fileID: -5913262927076077117, guid: c348712bda248c246b8c49b3db54643f, type: 3}
    - target: {fileID: 2761784063978902503, guid: c1800acf6366418a9b5f610249000331, type: 3}
      propertyPath: m_ActivateInput.m_InputActionReferenceValue
      value: 
      objectReference: {fileID: 7904272356298805229, guid: c348712bda248c246b8c49b3db54643f, type: 3}
    - target: {fileID: 2761784063978902503, guid: c1800acf6366418a9b5f610249000331, type: 3}
      propertyPath: m_SelectInput.m_InputActionReferencePerformed
      value: 
      objectReference: {fileID: -8061240218431744966, guid: c348712bda248c246b8c49b3db54643f, type: 3}
    - target: {fileID: 2761784063978902503, guid: c1800acf6366418a9b5f610249000331, type: 3}
      propertyPath: m_ActivateInput.m_InputActionReferencePerformed
      value: 
      objectReference: {fileID: 83097790271614945, guid: c348712bda248c246b8c49b3db54643f, type: 3}
    - target: {fileID: 2761784063978902503, guid: c1800acf6366418a9b5f610249000331, type: 3}
      propertyPath: m_DirectionalAnchorInput.m_InputActionReference
      value: 
      objectReference: {fileID: -440298646266941818, guid: c348712bda248c246b8c49b3db54643f, type: 3}
    - target: {fileID: 2761784063978902503, guid: c1800acf6366418a9b5f610249000331, type: 3}
      propertyPath: m_RotateManipulationInput.m_InputActionReference
      value: 
      objectReference: {fileID: -5913262927076077117, guid: c348712bda248c246b8c49b3db54643f, type: 3}
    - target: {fileID: 2761784063978902503, guid: c1800acf6366418a9b5f610249000331, type: 3}
      propertyPath: m_DirectionalManipulationInput.m_InputActionReference
      value: 
      objectReference: {fileID: -440298646266941818, guid: c348712bda248c246b8c49b3db54643f, type: 3}
    - target: {fileID: 2761784063978902504, guid: c1800acf6366418a9b5f610249000331, type: 3}
      propertyPath: m_Parameters.numCapVertices
      value: 4
      objectReference: {fileID: 0}
    - target: {fileID: 2761784063978902504, guid: c1800acf6366418a9b5f610249000331, type: 3}
      propertyPath: m_Parameters.numCornerVertices
      value: 4
      objectReference: {fileID: 0}
    - target: {fileID: 2761784063978902505, guid: c1800acf6366418a9b5f610249000331, type: 3}
      propertyPath: m_LineWidth
      value: 0.01
      objectReference: {fileID: 0}
    - target: {fileID: 2761784063978902505, guid: c1800acf6366418a9b5f610249000331, type: 3}
      propertyPath: m_LineOriginTransform
      value: 
      objectReference: {fileID: 5668689709192895336}
    - target: {fileID: 2761784063978902506, guid: c1800acf6366418a9b5f610249000331, type: 3}
      propertyPath: m_RootOrder
      value: 2
      objectReference: {fileID: 0}
    - target: {fileID: 2761784063978902506, guid: c1800acf6366418a9b5f610249000331, type: 3}
      propertyPath: m_LocalPosition.x
      value: 0
      objectReference: {fileID: 0}
    - target: {fileID: 2761784063978902506, guid: c1800acf6366418a9b5f610249000331, type: 3}
      propertyPath: m_LocalPosition.y
      value: -0.02
      objectReference: {fileID: 0}
    - target: {fileID: 2761784063978902506, guid: c1800acf6366418a9b5f610249000331, type: 3}
      propertyPath: m_LocalPosition.z
      value: -0.035
      objectReference: {fileID: 0}
    - target: {fileID: 2761784063978902506, guid: c1800acf6366418a9b5f610249000331, type: 3}
      propertyPath: m_LocalRotation.w
      value: 1
      objectReference: {fileID: 0}
    - target: {fileID: 2761784063978902506, guid: c1800acf6366418a9b5f610249000331, type: 3}
      propertyPath: m_LocalRotation.x
      value: -0
      objectReference: {fileID: 0}
    - target: {fileID: 2761784063978902506, guid: c1800acf6366418a9b5f610249000331, type: 3}
      propertyPath: m_LocalRotation.y
      value: -0
      objectReference: {fileID: 0}
    - target: {fileID: 2761784063978902506, guid: c1800acf6366418a9b5f610249000331, type: 3}
      propertyPath: m_LocalRotation.z
      value: -0
      objectReference: {fileID: 0}
    - target: {fileID: 2761784063978902506, guid: c1800acf6366418a9b5f610249000331, type: 3}
      propertyPath: m_LocalEulerAnglesHint.x
      value: 0
      objectReference: {fileID: 0}
    - target: {fileID: 2761784063978902506, guid: c1800acf6366418a9b5f610249000331, type: 3}
      propertyPath: m_LocalEulerAnglesHint.y
      value: 0
      objectReference: {fileID: 0}
    - target: {fileID: 2761784063978902506, guid: c1800acf6366418a9b5f610249000331, type: 3}
      propertyPath: m_LocalEulerAnglesHint.z
      value: 0
      objectReference: {fileID: 0}
    - target: {fileID: 2761784063978902507, guid: c1800acf6366418a9b5f610249000331, type: 3}
      propertyPath: m_Name
      value: Teleport Interactor
      objectReference: {fileID: 0}
    - target: {fileID: 3616344554909481683, guid: c1800acf6366418a9b5f610249000331, type: 3}
      propertyPath: m_HapticImpulsePlayer
      value: 
      objectReference: {fileID: 4238984354899526239}
    m_RemovedComponents: []
    m_RemovedGameObjects: []
    m_AddedGameObjects: []
    m_AddedComponents: []
  m_SourcePrefab: {fileID: 100100000, guid: c1800acf6366418a9b5f610249000331, type: 3}
--- !u!1 &588274493876933136
GameObject:
  m_ObjectHideFlags: 0
  m_CorrespondingSourceObject: {fileID: 0}
  m_PrefabInstance: {fileID: 0}
  m_PrefabAsset: {fileID: 0}
  serializedVersion: 6
  m_Component:
  - component: {fileID: 2281696399307846454}
  - component: {fileID: 8151791578876099827}
  m_Layer: 0
  m_Name: '[Building Block] Right Controller'
  m_TagString: Untagged
  m_Icon: {fileID: 0}
  m_NavMeshLayer: 0
  m_StaticEditorFlags: 0
  m_IsActive: 1
--- !u!114 &658028464602686504
MonoBehaviour:
  m_ObjectHideFlags: 0
  m_CorrespondingSourceObject: {fileID: 0}
  m_PrefabInstance: {fileID: 0}
  m_PrefabAsset: {fileID: 0}
  m_GameObject: {fileID: 1316853283282549446}
  m_Enabled: 1
  m_EditorHideFlags: 0
  m_Script: {fileID: 11500000, guid: 9b46d3c2f9f9a9849840e47b9ddef1b2, type: 3}
  m_Name: 
  m_EditorClassIdentifier: 
  m_Mediator: {fileID: 6640002710935096923}
  m_TransformationPriority: 10
  m_UseGravity: 1
  m_UseLocalSpaceGravity: 1
  m_TerminalVelocity: 90
  m_GravityAccelerationModifier: 1
  m_UpdateCharacterControllerCenterEachFrame: 1
  m_SphereCastRadius: 0.09
  m_SphereCastDistanceBuffer: -0.05
  m_SphereCastLayerMask:
    serializedVersion: 2
    m_Bits: 51
  m_SphereCastTriggerInteraction: 1
  m_OnGravityLockChanged:
    m_PersistentCalls:
      m_Calls: []
  m_OnGroundedChanged:
    m_PersistentCalls:
      m_Calls: []
--- !u!4 &716906830792148215
Transform:
  m_ObjectHideFlags: 0
  m_CorrespondingSourceObject: {fileID: 0}
  m_PrefabInstance: {fileID: 0}
  m_PrefabAsset: {fileID: 0}
  m_GameObject: {fileID: 5563199296126487199}
  serializedVersion: 2
  m_LocalRotation: {x: -0, y: -0, z: -0, w: 1}
  m_LocalPosition: {x: 0, y: 0, z: 0}
  m_LocalScale: {x: 1, y: 1, z: 1}
  m_ConstrainProportionsScale: 0
  m_Children:
  - {fileID: 5556032914392612086}
  m_Father: {fileID: 1680501587}
  m_LocalEulerAnglesHint: {x: 0, y: 0, z: 0}
--- !u!114 &742272467831425975
MonoBehaviour:
  m_ObjectHideFlags: 0
  m_CorrespondingSourceObject: {fileID: 0}
  m_PrefabInstance: {fileID: 0}
  m_PrefabAsset: {fileID: 0}
  m_GameObject: {fileID: 3533369827395663398}
  m_Enabled: 1
  m_EditorHideFlags: 0
  m_Script: {fileID: 11500000, guid: 760ff70c1c91bdd45907d0ff0cdcaf7f, type: 3}
  m_Name: 
  m_EditorClassIdentifier: 
  m_Mediator: {fileID: 6640002710935096923}
  m_TransformationPriority: 0
  m_EnableFreeXMovement: 1
  m_EnableFreeYMovement: 0
  m_EnableFreeZMovement: 1
  m_GravityApplicationMode: 0
  m_UseGravity: 1
  m_LeftGrabMoveProvider: {fileID: 2032798983271290625}
  m_RightGrabMoveProvider: {fileID: 4083252680172266230}
  m_OverrideSharedSettingsOnInit: 1
  m_MoveFactor: 1
  m_RequireTwoHandsForTranslation: 0
  m_EnableRotation: 1
  m_EnableScaling: 0
  m_MinimumScale: 0.2
  m_MaximumScale: 5
--- !u!114 &758862941726224967
MonoBehaviour:
  m_ObjectHideFlags: 0
  m_CorrespondingSourceObject: {fileID: 0}
  m_PrefabInstance: {fileID: 0}
  m_PrefabAsset: {fileID: 0}
  m_GameObject: {fileID: 5617778599117486727}
  m_Enabled: 1
  m_EditorHideFlags: 0
  m_Script: {fileID: 11500000, guid: e3c5f6c9defa4ae9ad41bcc3f8754f86, type: 3}
  m_Name: 
  m_EditorClassIdentifier: 
  m_InteractionManager: {fileID: 0}
  m_InteractionLayers:
    m_Bits: 4294967295
  m_Handedness: 0
  m_AttachTransform: {fileID: 0}
  m_KeepSelectedTargetValid: 1
  m_DisableVisualsWhenBlockedInGroup: 1
  m_StartingSelectedInteractable: {fileID: 0}
  m_StartingTargetFilter: {fileID: 0}
  m_HoverEntered:
    m_PersistentCalls:
      m_Calls: []
  m_HoverExited:
    m_PersistentCalls:
      m_Calls: []
  m_SelectEntered:
    m_PersistentCalls:
      m_Calls: []
  m_SelectExited:
    m_PersistentCalls:
      m_Calls: []
  m_StartingHoverFilters: []
  m_StartingSelectFilters: []
  m_ClimbProvider: {fileID: 5739245880472075158}
  m_DestinationEvaluationSettings:
    m_UseConstant: 1
    m_ConstantValue:
      m_EnableDestinationEvaluationDelay: 0
      m_DestinationEvaluationDelayTime: 1
      m_PollForDestinationChange: 1
      m_DestinationPollFrequency: 1
      m_DestinationFilterObject: {fileID: 11400000, guid: 0f906c94e2aa0c3488832acc1db04295, type: 2}
    m_Variable: {fileID: 0}
--- !u!114 &942810691211101373
MonoBehaviour:
  m_ObjectHideFlags: 0
  m_CorrespondingSourceObject: {fileID: 0}
  m_PrefabInstance: {fileID: 0}
  m_PrefabAsset: {fileID: 0}
  m_GameObject: {fileID: 202364687}
  m_Enabled: 1
  m_EditorHideFlags: 0
  m_Script: {fileID: 11500000, guid: a4a50d88b55b45648927679791f472de, type: 3}
  m_Name: 
  m_EditorClassIdentifier: 
  m_GroupName: Left
  m_InteractionManager: {fileID: 0}
  m_StartingGroupMembers:
  - {fileID: 4343660526480754339}
  - {fileID: 8877177980677234388}
  m_StartingInteractionOverridesMap:
  - groupMember: {fileID: 4343660526480754339}
    overrideGroupMembers:
    - {fileID: 8877177980677234388}
--- !u!114 &1178791450436251564
MonoBehaviour:
  m_ObjectHideFlags: 0
  m_CorrespondingSourceObject: {fileID: 0}
  m_PrefabInstance: {fileID: 0}
  m_PrefabAsset: {fileID: 0}
  m_GameObject: {fileID: 1717954561962503725}
  m_Enabled: 1
  m_EditorHideFlags: 0
  m_Script: {fileID: 11500000, guid: e0cb9aa70a22847b5925ee5f067c10a9, type: 3}
  m_Name: 
  m_EditorClassIdentifier: 
  m_Camera: {fileID: 1767192439}
  m_OriginBaseGameObject: {fileID: 1717954561962503725}
  m_CameraFloorOffsetObject: {fileID: 1680501586}
  m_RequestedTrackingOriginMode: 1
  m_CameraYOffset: 1.36144
--- !u!1 &1316853283282549446
GameObject:
  m_ObjectHideFlags: 0
  m_CorrespondingSourceObject: {fileID: 0}
  m_PrefabInstance: {fileID: 0}
  m_PrefabAsset: {fileID: 0}
  serializedVersion: 6
  m_Component:
  - component: {fileID: 1930236392004951510}
  - component: {fileID: 658028464602686504}
  m_Layer: 2
  m_Name: Gravity
  m_TagString: Untagged
  m_Icon: {fileID: 0}
  m_NavMeshLayer: 0
  m_StaticEditorFlags: 0
  m_IsActive: 1
--- !u!1 &1470279098769358944
GameObject:
  m_ObjectHideFlags: 0
  m_CorrespondingSourceObject: {fileID: 0}
  m_PrefabInstance: {fileID: 0}
  m_PrefabAsset: {fileID: 0}
  serializedVersion: 6
  m_Component:
  - component: {fileID: 8770899961536015614}
  - component: {fileID: 7347985736721345035}
  - component: {fileID: 6480925242510836759}
  m_Layer: 2
  m_Name: Turn
  m_TagString: Untagged
  m_Icon: {fileID: 0}
  m_NavMeshLayer: 0
  m_StaticEditorFlags: 0
  m_IsActive: 1
--- !u!4 &1543070802843469984 stripped
Transform:
  m_CorrespondingSourceObject: {fileID: 5745700813747042508, guid: 3df3e1220f2164f448701a6de8084f92, type: 3}
  m_PrefabInstance: {fileID: 6545633283681792108}
  m_PrefabAsset: {fileID: 0}
--- !u!4 &1666320186578454293 stripped
Transform:
  m_CorrespondingSourceObject: {fileID: 780270278251679399, guid: 27024f5809f4a4347b9cd7f26a1bdf93, type: 3}
  m_PrefabInstance: {fileID: 2147063422107175346}
  m_PrefabAsset: {fileID: 0}
--- !u!1 &1717954561962503725
GameObject:
  m_ObjectHideFlags: 0
  m_CorrespondingSourceObject: {fileID: 0}
  m_PrefabInstance: {fileID: 0}
  m_PrefabAsset: {fileID: 0}
  serializedVersion: 6
  m_Component:
  - component: {fileID: 1717954561962503726}
  - component: {fileID: 1178791450436251564}
  - component: {fileID: 6232745470614056090}
  - component: {fileID: 6520291404937146767}
  - component: {fileID: 5826056641483426609}
  - component: {fileID: 5033801203051696737}
  - component: {fileID: 6520291404937146768}
  m_Layer: 2
  m_Name: XR Origin (XR Rig)
  m_TagString: Untagged
  m_Icon: {fileID: 0}
  m_NavMeshLayer: 0
  m_StaticEditorFlags: 0
  m_IsActive: 1
--- !u!4 &1717954561962503726
Transform:
  m_ObjectHideFlags: 0
  m_CorrespondingSourceObject: {fileID: 0}
  m_PrefabInstance: {fileID: 0}
  m_PrefabAsset: {fileID: 0}
  m_GameObject: {fileID: 1717954561962503725}
  serializedVersion: 2
  m_LocalRotation: {x: 0, y: 0, z: 0, w: 1}
  m_LocalPosition: {x: 0, y: 0, z: 0}
  m_LocalScale: {x: 1, y: 1, z: 1}
  m_ConstrainProportionsScale: 0
  m_Children:
  - {fileID: 1680501587}
  - {fileID: 6981642495833523204}
  m_Father: {fileID: 2017469618}
  m_LocalEulerAnglesHint: {x: 0, y: 0, z: 0}
--- !u!114 &1748222016861356527
MonoBehaviour:
  m_ObjectHideFlags: 0
  m_CorrespondingSourceObject: {fileID: 0}
  m_PrefabInstance: {fileID: 0}
  m_PrefabAsset: {fileID: 0}
  m_GameObject: {fileID: 2190828208922718286}
  m_Enabled: 1
  m_EditorHideFlags: 0
  m_Script: {fileID: 11500000, guid: 01f69dc1cb084aa42b2f2f8cd87bc770, type: 3}
  m_Name: 
  m_EditorClassIdentifier: 
  m_Mediator: {fileID: 6640002710935096923}
  m_TransformationPriority: 20
  m_DelayTime: 0
--- !u!1 &1787516059220952802
GameObject:
  m_ObjectHideFlags: 0
  m_CorrespondingSourceObject: {fileID: 0}
  m_PrefabInstance: {fileID: 0}
  m_PrefabAsset: {fileID: 0}
  serializedVersion: 6
  m_Component:
  - component: {fileID: 150171005766949883}
  m_Layer: 0
  m_Name: Right Controller Stabilized Attach
  m_TagString: Untagged
  m_Icon: {fileID: 0}
  m_NavMeshLayer: 0
  m_StaticEditorFlags: 0
  m_IsActive: 1
--- !u!114 &1801942220539511183
MonoBehaviour:
  m_ObjectHideFlags: 0
  m_CorrespondingSourceObject: {fileID: 0}
  m_PrefabInstance: {fileID: 0}
  m_PrefabAsset: {fileID: 0}
  m_GameObject: {fileID: 2766569358201078490}
  m_Enabled: 1
  m_EditorHideFlags: 0
  m_Script: {fileID: 11500000, guid: 64d299502104b064388841ec2adf6def, type: 3}
  m_Name: 
  m_EditorClassIdentifier: 
  m_Target: {fileID: 5668689709192895336}
  m_AimTargetObject: {fileID: 2449787133337329425}
  m_UseLocalSpace: 0
  m_AngleStabilization: 20
  m_PositionStabilization: 0.25
--- !u!114 &1883230248363655243 stripped
MonoBehaviour:
  m_CorrespondingSourceObject: {fileID: 4808866746549998793, guid: b200f6587d118224eba8467281481800, type: 3}
  m_PrefabInstance: {fileID: 6385564673524208770}
  m_PrefabAsset: {fileID: 0}
  m_GameObject: {fileID: 0}
  m_Enabled: 1
  m_EditorHideFlags: 0
  m_Script: {fileID: 11500000, guid: 25a07ef133a37d140a87cdf1f1c75fdf, type: 3}
  m_Name: 
  m_EditorClassIdentifier: 
--- !u!4 &1930236392004951510
Transform:
  m_ObjectHideFlags: 0
  m_CorrespondingSourceObject: {fileID: 0}
  m_PrefabInstance: {fileID: 0}
  m_PrefabAsset: {fileID: 0}
  m_GameObject: {fileID: 1316853283282549446}
  serializedVersion: 2
  m_LocalRotation: {x: 0, y: 0, z: 0, w: 1}
  m_LocalPosition: {x: 0, y: 0, z: 0}
  m_LocalScale: {x: 1, y: 1, z: 1}
  m_ConstrainProportionsScale: 0
  m_Children: []
  m_Father: {fileID: 6981642495833523204}
  m_LocalEulerAnglesHint: {x: 0, y: 0, z: 0}
--- !u!114 &2032798983271290625
MonoBehaviour:
  m_ObjectHideFlags: 0
  m_CorrespondingSourceObject: {fileID: 0}
  m_PrefabInstance: {fileID: 0}
  m_PrefabAsset: {fileID: 0}
  m_GameObject: {fileID: 3533369827395663398}
  m_Enabled: 1
  m_EditorHideFlags: 0
  m_Script: {fileID: 11500000, guid: 8b94c4c83dec6a94fbaebf543478259e, type: 3}
  m_Name: 
  m_EditorClassIdentifier: 
  m_Mediator: {fileID: 6640002710935096923}
  m_TransformationPriority: 0
  m_EnableFreeXMovement: 1
  m_EnableFreeYMovement: 0
  m_EnableFreeZMovement: 1
  m_GravityApplicationMode: 0
  m_UseGravity: 1
  m_ControllerTransform: {fileID: 202364688}
  m_EnableMoveWhileSelecting: 0
  m_MoveFactor: 1
  m_GrabMoveInput:
    m_InputSourceMode: 2
    m_InputActionPerformed:
      m_Name: Grab Move
      m_Type: 1
      m_ExpectedControlType: 
      m_Id: 2e9a23ce-d949-4c67-9b12-7a9a35510733
      m_Processors: 
      m_Interactions: 
      m_SingletonActionBindings: []
      m_Flags: 0
    m_InputActionValue:
      m_Name: Grab Move Value
      m_Type: 0
      m_ExpectedControlType: Axis
      m_Id: 3680a95b-119c-4eba-b8fe-7e0a362e460b
      m_Processors: 
      m_Interactions: 
      m_SingletonActionBindings: []
      m_Flags: 0
    m_InputActionReferencePerformed: {fileID: -3742484312079769484, guid: c348712bda248c246b8c49b3db54643f, type: 3}
    m_InputActionReferenceValue: {fileID: -3742484312079769484, guid: c348712bda248c246b8c49b3db54643f, type: 3}
    m_ObjectReferenceObject: {fileID: 0}
    m_ManualPerformed: 0
    m_ManualValue: 0
    m_ManualQueuePerformed: 0
    m_ManualQueueWasPerformedThisFrame: 0
    m_ManualQueueWasCompletedThisFrame: 0
    m_ManualQueueValue: 0
    m_ManualQueueTargetFrame: 0
  m_GrabMoveAction:
    m_UseReference: 1
    m_Action:
      m_Name: Grab Move
      m_Type: 0
      m_ExpectedControlType: 
      m_Id: 3d33edcf-0043-45cb-95a7-008204badf83
      m_Processors: 
      m_Interactions: 
      m_SingletonActionBindings: []
      m_Flags: 0
    m_Reference: {fileID: 0}
--- !u!4 &2052418245113747934 stripped
Transform:
  m_CorrespondingSourceObject: {fileID: 8849414207674852688, guid: bb91fcbcb3cc896468b372b1c762bfab, type: 3}
  m_PrefabInstance: {fileID: 7400760887118150798}
  m_PrefabAsset: {fileID: 0}
--- !u!114 &2141651114331267770 stripped
MonoBehaviour:
  m_CorrespondingSourceObject: {fileID: 2417358720014700305, guid: 27024f5809f4a4347b9cd7f26a1bdf93, type: 3}
  m_PrefabInstance: {fileID: 4338235989863673259}
  m_PrefabAsset: {fileID: 0}
  m_GameObject: {fileID: 0}
  m_Enabled: 1
  m_EditorHideFlags: 0
  m_Script: {fileID: 11500000, guid: 0924bcaa9eb50df458a783ae0e2b59f5, type: 3}
  m_Name: 
  m_EditorClassIdentifier: 
--- !u!1001 &2147063422107175346
PrefabInstance:
  m_ObjectHideFlags: 0
  serializedVersion: 2
  m_Modification:
    serializedVersion: 3
    m_TransformParent: {fileID: 202364688}
    m_Modifications:
    - target: {fileID: 780270278251679399, guid: 27024f5809f4a4347b9cd7f26a1bdf93, type: 3}
      propertyPath: m_RootOrder
      value: 0
      objectReference: {fileID: 0}
    - target: {fileID: 780270278251679399, guid: 27024f5809f4a4347b9cd7f26a1bdf93, type: 3}
      propertyPath: m_LocalPosition.x
      value: 0
      objectReference: {fileID: 0}
    - target: {fileID: 780270278251679399, guid: 27024f5809f4a4347b9cd7f26a1bdf93, type: 3}
      propertyPath: m_LocalPosition.y
      value: 0
      objectReference: {fileID: 0}
    - target: {fileID: 780270278251679399, guid: 27024f5809f4a4347b9cd7f26a1bdf93, type: 3}
      propertyPath: m_LocalPosition.z
      value: 0
      objectReference: {fileID: 0}
    - target: {fileID: 780270278251679399, guid: 27024f5809f4a4347b9cd7f26a1bdf93, type: 3}
      propertyPath: m_LocalRotation.w
      value: 1
      objectReference: {fileID: 0}
    - target: {fileID: 780270278251679399, guid: 27024f5809f4a4347b9cd7f26a1bdf93, type: 3}
      propertyPath: m_LocalRotation.x
      value: 0
      objectReference: {fileID: 0}
    - target: {fileID: 780270278251679399, guid: 27024f5809f4a4347b9cd7f26a1bdf93, type: 3}
      propertyPath: m_LocalRotation.y
      value: 0
      objectReference: {fileID: 0}
    - target: {fileID: 780270278251679399, guid: 27024f5809f4a4347b9cd7f26a1bdf93, type: 3}
      propertyPath: m_LocalRotation.z
      value: 0
      objectReference: {fileID: 0}
    - target: {fileID: 780270278251679399, guid: 27024f5809f4a4347b9cd7f26a1bdf93, type: 3}
      propertyPath: m_LocalEulerAnglesHint.x
      value: 0
      objectReference: {fileID: 0}
    - target: {fileID: 780270278251679399, guid: 27024f5809f4a4347b9cd7f26a1bdf93, type: 3}
      propertyPath: m_LocalEulerAnglesHint.y
      value: 0
      objectReference: {fileID: 0}
    - target: {fileID: 780270278251679399, guid: 27024f5809f4a4347b9cd7f26a1bdf93, type: 3}
      propertyPath: m_LocalEulerAnglesHint.z
      value: 0
      objectReference: {fileID: 0}
    - target: {fileID: 1838083765625025125, guid: 27024f5809f4a4347b9cd7f26a1bdf93, type: 3}
      propertyPath: m_HapticImpulsePlayer
      value: 
      objectReference: {fileID: 5967689310316253315}
    - target: {fileID: 2417358720014700305, guid: 27024f5809f4a4347b9cd7f26a1bdf93, type: 3}
      propertyPath: m_Handedness
      value: 1
      objectReference: {fileID: 0}
    - target: {fileID: 4125421792874400280, guid: 27024f5809f4a4347b9cd7f26a1bdf93, type: 3}
      propertyPath: m_Name
      value: Poke Interactor
      objectReference: {fileID: 0}
    - target: {fileID: 6102213085606525114, guid: 27024f5809f4a4347b9cd7f26a1bdf93, type: 3}
      propertyPath: m_CurveInteractionDataProvider
      value: 
      objectReference: {fileID: 8877177980677234388}
    - target: {fileID: 8259524632637961923, guid: 27024f5809f4a4347b9cd7f26a1bdf93, type: 3}
      propertyPath: m_LocalEulerAnglesHint.y
      value: 10
      objectReference: {fileID: 0}
    m_RemovedComponents: []
    m_RemovedGameObjects: []
    m_AddedGameObjects:
    - targetCorrespondingSourceObject: {fileID: 780270278251679399, guid: 27024f5809f4a4347b9cd7f26a1bdf93, type: 3}
      insertIndex: -1
      addedObject: {fileID: 2814764233898000032}
    m_AddedComponents: []
  m_SourcePrefab: {fileID: 100100000, guid: 27024f5809f4a4347b9cd7f26a1bdf93, type: 3}
--- !u!1 &2190828208922718286
GameObject:
  m_ObjectHideFlags: 0
  m_CorrespondingSourceObject: {fileID: 0}
  m_PrefabInstance: {fileID: 0}
  m_PrefabAsset: {fileID: 0}
  serializedVersion: 6
  m_Component:
  - component: {fileID: 7401259364726987263}
  - component: {fileID: 1748222016861356527}
  m_Layer: 2
  m_Name: Teleportation
  m_TagString: Untagged
  m_Icon: {fileID: 0}
  m_NavMeshLayer: 0
  m_StaticEditorFlags: 0
  m_IsActive: 1
--- !u!4 &2196849375614954873 stripped
Transform:
  m_CorrespondingSourceObject: {fileID: 7378618157167557198, guid: b84cd05e1160fe34cab2585022c8cd99, type: 3}
  m_PrefabInstance: {fileID: 8654467957078447927}
  m_PrefabAsset: {fileID: 0}
--- !u!4 &2281696399307846454
Transform:
  m_ObjectHideFlags: 0
  m_CorrespondingSourceObject: {fileID: 0}
  m_PrefabInstance: {fileID: 0}
  m_PrefabAsset: {fileID: 0}
  m_GameObject: {fileID: 588274493876933136}
  serializedVersion: 2
  m_LocalRotation: {x: 0, y: 0, z: 0, w: 1}
  m_LocalPosition: {x: 0, y: 0, z: 0}
  m_LocalScale: {x: 1, y: 1, z: 1}
  m_ConstrainProportionsScale: 0
  m_Children: []
  m_Father: {fileID: 1670256625}
  m_LocalEulerAnglesHint: {x: 0, y: 0, z: 0}
--- !u!114 &2449787133337329425 stripped
MonoBehaviour:
  m_CorrespondingSourceObject: {fileID: 2761784063978902503, guid: c1800acf6366418a9b5f610249000331, type: 3}
  m_PrefabInstance: {fileID: 553018692727262454}
  m_PrefabAsset: {fileID: 0}
  m_GameObject: {fileID: 0}
  m_Enabled: 1
  m_EditorHideFlags: 0
  m_Script: {fileID: 11500000, guid: 6803edce0201f574f923fd9d10e5b30a, type: 3}
  m_Name: 
  m_EditorClassIdentifier: 
--- !u!4 &2449787133337329436 stripped
Transform:
  m_CorrespondingSourceObject: {fileID: 2761784063978902506, guid: c1800acf6366418a9b5f610249000331, type: 3}
  m_PrefabInstance: {fileID: 553018692727262454}
  m_PrefabAsset: {fileID: 0}
--- !u!1 &2626757739553014894
GameObject:
  m_ObjectHideFlags: 0
  m_CorrespondingSourceObject: {fileID: 0}
  m_PrefabInstance: {fileID: 0}
  m_PrefabAsset: {fileID: 0}
  serializedVersion: 6
  m_Component:
  - component: {fileID: 8418786636219059989}
  - component: {fileID: 5739245880472075158}
  m_Layer: 2
  m_Name: Climb
  m_TagString: Untagged
  m_Icon: {fileID: 0}
  m_NavMeshLayer: 0
  m_StaticEditorFlags: 0
  m_IsActive: 1
--- !u!1 &2673240740586844485
GameObject:
  m_ObjectHideFlags: 0
  m_CorrespondingSourceObject: {fileID: 0}
  m_PrefabInstance: {fileID: 0}
  m_PrefabAsset: {fileID: 0}
  serializedVersion: 6
  m_Component:
  - component: {fileID: 2673240740586844490}
  - component: {fileID: 8805142202525567399}
  m_Layer: 0
  m_Name: '[Building Block] Left Controller'
  m_TagString: Untagged
  m_Icon: {fileID: 0}
  m_NavMeshLayer: 0
  m_StaticEditorFlags: 0
  m_IsActive: 1
--- !u!4 &2673240740586844490
Transform:
  m_ObjectHideFlags: 0
  m_CorrespondingSourceObject: {fileID: 0}
  m_PrefabInstance: {fileID: 0}
  m_PrefabAsset: {fileID: 0}
  m_GameObject: {fileID: 2673240740586844485}
  serializedVersion: 2
  m_LocalRotation: {x: 0, y: 0, z: 0, w: 1}
  m_LocalPosition: {x: 0, y: 0, z: 0}
  m_LocalScale: {x: 1, y: 1, z: 1}
  m_ConstrainProportionsScale: 0
  m_Children: []
  m_Father: {fileID: 202364688}
  m_LocalEulerAnglesHint: {x: 0, y: 0, z: 0}
--- !u!114 &2734315883792958320 stripped
MonoBehaviour:
  m_CorrespondingSourceObject: {fileID: 6766910295942714439, guid: b84cd05e1160fe34cab2585022c8cd99, type: 3}
  m_PrefabInstance: {fileID: 8654467957078447927}
  m_PrefabAsset: {fileID: 0}
  m_GameObject: {fileID: 0}
  m_Enabled: 1
  m_EditorHideFlags: 0
  m_Script: {fileID: 11500000, guid: c416f1a5c494e224fb5564fd1362b50d, type: 3}
  m_Name: 
  m_EditorClassIdentifier: 
--- !u!4 &2749926995908329476
Transform:
  m_ObjectHideFlags: 0
  m_CorrespondingSourceObject: {fileID: 0}
  m_PrefabInstance: {fileID: 0}
  m_PrefabAsset: {fileID: 0}
  m_GameObject: {fileID: 5617778599117486727}
  serializedVersion: 2
  m_LocalRotation: {x: 0, y: 0, z: 0, w: 1}
  m_LocalPosition: {x: 0, y: 0, z: 0}
  m_LocalScale: {x: 1, y: 1, z: 1}
  m_ConstrainProportionsScale: 0
  m_Children: []
  m_Father: {fileID: 8418786636219059989}
  m_LocalEulerAnglesHint: {x: 0, y: 0, z: 0}
--- !u!1001 &2761784064811051247
PrefabInstance:
  m_ObjectHideFlags: 0
  serializedVersion: 2
  m_Modification:
    serializedVersion: 3
    m_TransformParent: {fileID: 202364688}
    m_Modifications:
    - target: {fileID: 2761784063978902503, guid: c1800acf6366418a9b5f610249000331, type: 3}
      propertyPath: m_Handedness
      value: 1
      objectReference: {fileID: 0}
    - target: {fileID: 2761784063978902503, guid: c1800acf6366418a9b5f610249000331, type: 3}
      propertyPath: m_AttachTransform
      value: 
      objectReference: {fileID: 5556032914392612086}
    - target: {fileID: 2761784063978902503, guid: c1800acf6366418a9b5f610249000331, type: 3}
      propertyPath: m_RayOriginTransform
      value: 
      objectReference: {fileID: 716906830792148215}
    - target: {fileID: 2761784063978902503, guid: c1800acf6366418a9b5f610249000331, type: 3}
      propertyPath: m_SelectInput.m_InputActionReferenceValue
      value: 
      objectReference: {fileID: 1263111715868034790, guid: c348712bda248c246b8c49b3db54643f, type: 3}
    - target: {fileID: 2761784063978902503, guid: c1800acf6366418a9b5f610249000331, type: 3}
      propertyPath: m_RotateAnchorInput.m_InputActionReference
      value: 
      objectReference: {fileID: -7363382999065477798, guid: c348712bda248c246b8c49b3db54643f, type: 3}
    - target: {fileID: 2761784063978902503, guid: c1800acf6366418a9b5f610249000331, type: 3}
      propertyPath: m_ActivateInput.m_InputActionReferenceValue
      value: 
      objectReference: {fileID: -4289430672226363583, guid: c348712bda248c246b8c49b3db54643f, type: 3}
    - target: {fileID: 2761784063978902503, guid: c1800acf6366418a9b5f610249000331, type: 3}
      propertyPath: m_SelectInput.m_InputActionReferencePerformed
      value: 
      objectReference: {fileID: 1263111715868034790, guid: c348712bda248c246b8c49b3db54643f, type: 3}
    - target: {fileID: 2761784063978902503, guid: c1800acf6366418a9b5f610249000331, type: 3}
      propertyPath: m_ActivateInput.m_InputActionReferencePerformed
      value: 
      objectReference: {fileID: -5982496924579745919, guid: c348712bda248c246b8c49b3db54643f, type: 3}
    - target: {fileID: 2761784063978902503, guid: c1800acf6366418a9b5f610249000331, type: 3}
      propertyPath: m_DirectionalAnchorInput.m_InputActionReference
      value: 
      objectReference: {fileID: -8811388872089202044, guid: c348712bda248c246b8c49b3db54643f, type: 3}
    - target: {fileID: 2761784063978902503, guid: c1800acf6366418a9b5f610249000331, type: 3}
      propertyPath: m_RotateManipulationInput.m_InputActionReference
      value: 
      objectReference: {fileID: -7363382999065477798, guid: c348712bda248c246b8c49b3db54643f, type: 3}
    - target: {fileID: 2761784063978902503, guid: c1800acf6366418a9b5f610249000331, type: 3}
      propertyPath: m_DirectionalManipulationInput.m_InputActionReference
      value: 
      objectReference: {fileID: -8811388872089202044, guid: c348712bda248c246b8c49b3db54643f, type: 3}
    - target: {fileID: 2761784063978902504, guid: c1800acf6366418a9b5f610249000331, type: 3}
      propertyPath: m_Parameters.numCapVertices
      value: 4
      objectReference: {fileID: 0}
    - target: {fileID: 2761784063978902504, guid: c1800acf6366418a9b5f610249000331, type: 3}
      propertyPath: m_Parameters.numCornerVertices
      value: 4
      objectReference: {fileID: 0}
    - target: {fileID: 2761784063978902505, guid: c1800acf6366418a9b5f610249000331, type: 3}
      propertyPath: m_LineWidth
      value: 0.01
      objectReference: {fileID: 0}
    - target: {fileID: 2761784063978902505, guid: c1800acf6366418a9b5f610249000331, type: 3}
      propertyPath: m_LineOriginTransform
      value: 
      objectReference: {fileID: 8022141474358935409}
    - target: {fileID: 2761784063978902506, guid: c1800acf6366418a9b5f610249000331, type: 3}
      propertyPath: m_RootOrder
      value: 2
      objectReference: {fileID: 0}
    - target: {fileID: 2761784063978902506, guid: c1800acf6366418a9b5f610249000331, type: 3}
      propertyPath: m_LocalPosition.x
      value: 0
      objectReference: {fileID: 0}
    - target: {fileID: 2761784063978902506, guid: c1800acf6366418a9b5f610249000331, type: 3}
      propertyPath: m_LocalPosition.y
      value: -0.02
      objectReference: {fileID: 0}
    - target: {fileID: 2761784063978902506, guid: c1800acf6366418a9b5f610249000331, type: 3}
      propertyPath: m_LocalPosition.z
      value: -0.035
      objectReference: {fileID: 0}
    - target: {fileID: 2761784063978902506, guid: c1800acf6366418a9b5f610249000331, type: 3}
      propertyPath: m_LocalRotation.w
      value: 1
      objectReference: {fileID: 0}
    - target: {fileID: 2761784063978902506, guid: c1800acf6366418a9b5f610249000331, type: 3}
      propertyPath: m_LocalRotation.x
      value: -0
      objectReference: {fileID: 0}
    - target: {fileID: 2761784063978902506, guid: c1800acf6366418a9b5f610249000331, type: 3}
      propertyPath: m_LocalRotation.y
      value: -0
      objectReference: {fileID: 0}
    - target: {fileID: 2761784063978902506, guid: c1800acf6366418a9b5f610249000331, type: 3}
      propertyPath: m_LocalRotation.z
      value: -0
      objectReference: {fileID: 0}
    - target: {fileID: 2761784063978902506, guid: c1800acf6366418a9b5f610249000331, type: 3}
      propertyPath: m_LocalEulerAnglesHint.x
      value: 0
      objectReference: {fileID: 0}
    - target: {fileID: 2761784063978902506, guid: c1800acf6366418a9b5f610249000331, type: 3}
      propertyPath: m_LocalEulerAnglesHint.y
      value: 0
      objectReference: {fileID: 0}
    - target: {fileID: 2761784063978902506, guid: c1800acf6366418a9b5f610249000331, type: 3}
      propertyPath: m_LocalEulerAnglesHint.z
      value: 0
      objectReference: {fileID: 0}
    - target: {fileID: 2761784063978902507, guid: c1800acf6366418a9b5f610249000331, type: 3}
      propertyPath: m_Name
      value: Teleport Interactor
      objectReference: {fileID: 0}
    - target: {fileID: 3448426214904589657, guid: c1800acf6366418a9b5f610249000331, type: 3}
      propertyPath: m_IsActive
      value: 0
      objectReference: {fileID: 0}
    - target: {fileID: 3616344554909481683, guid: c1800acf6366418a9b5f610249000331, type: 3}
      propertyPath: m_HapticImpulsePlayer
      value: 
      objectReference: {fileID: 5967689310316253315}
    m_RemovedComponents: []
    m_RemovedGameObjects: []
    m_AddedGameObjects: []
    m_AddedComponents: []
  m_SourcePrefab: {fileID: 100100000, guid: c1800acf6366418a9b5f610249000331, type: 3}
--- !u!1 &2766569358201078490
GameObject:
  m_ObjectHideFlags: 0
  m_CorrespondingSourceObject: {fileID: 0}
  m_PrefabInstance: {fileID: 0}
  m_PrefabAsset: {fileID: 0}
  serializedVersion: 6
  m_Component:
  - component: {fileID: 8718302446126152263}
  - component: {fileID: 1801942220539511183}
  m_Layer: 0
  m_Name: Right Controller Teleport Stabilized Origin
  m_TagString: Untagged
  m_Icon: {fileID: 0}
  m_NavMeshLayer: 0
  m_StaticEditorFlags: 0
  m_IsActive: 1
--- !u!4 &2814764233898000032 stripped
Transform:
  m_CorrespondingSourceObject: {fileID: 8849414207674852688, guid: bb91fcbcb3cc896468b372b1c762bfab, type: 3}
  m_PrefabInstance: {fileID: 6764233457049000944}
  m_PrefabAsset: {fileID: 0}
--- !u!1 &3533369827395663398
GameObject:
  m_ObjectHideFlags: 0
  m_CorrespondingSourceObject: {fileID: 0}
  m_PrefabInstance: {fileID: 0}
  m_PrefabAsset: {fileID: 0}
  serializedVersion: 6
  m_Component:
  - component: {fileID: 3771689589969558132}
  - component: {fileID: 2032798983271290625}
  - component: {fileID: 4083252680172266230}
  - component: {fileID: 742272467831425975}
  m_Layer: 2
  m_Name: Grab Move
  m_TagString: Untagged
  m_Icon: {fileID: 0}
  m_NavMeshLayer: 0
  m_StaticEditorFlags: 0
  m_IsActive: 0
--- !u!4 &3595914740002285240
Transform:
  m_ObjectHideFlags: 0
  m_CorrespondingSourceObject: {fileID: 0}
  m_PrefabInstance: {fileID: 0}
  m_PrefabAsset: {fileID: 0}
  m_GameObject: {fileID: 6501755809687671949}
  serializedVersion: 2
  m_LocalRotation: {x: 0, y: 0, z: 0, w: 1}
  m_LocalPosition: {x: 0, y: 0, z: 0}
  m_LocalScale: {x: 1, y: 1, z: 1}
  m_ConstrainProportionsScale: 0
  m_Children:
  - {fileID: 8381546940850731792}
  m_Father: {fileID: 1680501587}
  m_LocalEulerAnglesHint: {x: 0, y: 0, z: 0}
--- !u!114 &3752199730057449385
MonoBehaviour:
  m_ObjectHideFlags: 0
  m_CorrespondingSourceObject: {fileID: 0}
  m_PrefabInstance: {fileID: 0}
  m_PrefabAsset: {fileID: 0}
  m_GameObject: {fileID: 5563199296126487199}
  m_Enabled: 1
  m_EditorHideFlags: 0
  m_Script: {fileID: 11500000, guid: 64d299502104b064388841ec2adf6def, type: 3}
  m_Name: 
  m_EditorClassIdentifier: 
  m_Target: {fileID: 8022141474358935409}
  m_AimTargetObject: {fileID: 1319746312}
  m_UseLocalSpace: 0
  m_AngleStabilization: 20
  m_PositionStabilization: 0.25
--- !u!4 &3771689589969558132
Transform:
  m_ObjectHideFlags: 0
  m_CorrespondingSourceObject: {fileID: 0}
  m_PrefabInstance: {fileID: 0}
  m_PrefabAsset: {fileID: 0}
  m_GameObject: {fileID: 3533369827395663398}
  serializedVersion: 2
  m_LocalRotation: {x: 0, y: 0, z: 0, w: 1}
  m_LocalPosition: {x: 0, y: 0, z: 0}
  m_LocalScale: {x: 1, y: 1, z: 1}
  m_ConstrainProportionsScale: 0
  m_Children: []
  m_Father: {fileID: 6981642495833523204}
  m_LocalEulerAnglesHint: {x: 0, y: 0, z: 0}
--- !u!1 &3904471525139099824
GameObject:
  m_ObjectHideFlags: 0
  m_CorrespondingSourceObject: {fileID: 0}
  m_PrefabInstance: {fileID: 0}
  m_PrefabAsset: {fileID: 0}
  serializedVersion: 6
  m_Component:
  - component: {fileID: 7951184429302108679}
  - component: {fileID: 7054646180837666701}
  m_Layer: 2
  m_Name: Jump
  m_TagString: Untagged
  m_Icon: {fileID: 0}
  m_NavMeshLayer: 0
  m_StaticEditorFlags: 0
  m_IsActive: 1
--- !u!4 &3954319948395782924 stripped
Transform:
  m_CorrespondingSourceObject: {fileID: 780270278251679399, guid: 27024f5809f4a4347b9cd7f26a1bdf93, type: 3}
  m_PrefabInstance: {fileID: 4338235989863673259}
  m_PrefabAsset: {fileID: 0}
--- !u!1 &4026763789982141574
GameObject:
  m_ObjectHideFlags: 0
  m_CorrespondingSourceObject: {fileID: 0}
  m_PrefabInstance: {fileID: 0}
  m_PrefabAsset: {fileID: 0}
  serializedVersion: 6
  m_Component:
  - component: {fileID: 5556032914392612086}
  m_Layer: 0
  m_Name: Left Controller Stabilized Attach
  m_TagString: Untagged
  m_Icon: {fileID: 0}
  m_NavMeshLayer: 0
  m_StaticEditorFlags: 0
  m_IsActive: 1
--- !u!114 &4083252680172266230
MonoBehaviour:
  m_ObjectHideFlags: 0
  m_CorrespondingSourceObject: {fileID: 0}
  m_PrefabInstance: {fileID: 0}
  m_PrefabAsset: {fileID: 0}
  m_GameObject: {fileID: 3533369827395663398}
  m_Enabled: 1
  m_EditorHideFlags: 0
  m_Script: {fileID: 11500000, guid: 8b94c4c83dec6a94fbaebf543478259e, type: 3}
  m_Name: 
  m_EditorClassIdentifier: 
  m_Mediator: {fileID: 6640002710935096923}
  m_TransformationPriority: 0
  m_EnableFreeXMovement: 1
  m_EnableFreeYMovement: 0
  m_EnableFreeZMovement: 1
  m_GravityApplicationMode: 0
  m_UseGravity: 1
  m_ControllerTransform: {fileID: 1670256625}
  m_EnableMoveWhileSelecting: 0
  m_MoveFactor: 1
  m_GrabMoveInput:
    m_InputSourceMode: 2
    m_InputActionPerformed:
      m_Name: Grab Move
      m_Type: 1
      m_ExpectedControlType: 
      m_Id: 67220c99-f046-4e98-aa6f-d84114cad173
      m_Processors: 
      m_Interactions: 
      m_SingletonActionBindings: []
      m_Flags: 0
    m_InputActionValue:
      m_Name: Grab Move Value
      m_Type: 0
      m_ExpectedControlType: Axis
      m_Id: ed114d26-3fbf-41fc-80fa-9675240038c5
      m_Processors: 
      m_Interactions: 
      m_SingletonActionBindings: []
      m_Flags: 0
    m_InputActionReferencePerformed: {fileID: 15759602096507913, guid: c348712bda248c246b8c49b3db54643f, type: 3}
    m_InputActionReferenceValue: {fileID: 15759602096507913, guid: c348712bda248c246b8c49b3db54643f, type: 3}
    m_ObjectReferenceObject: {fileID: 0}
    m_ManualPerformed: 0
    m_ManualValue: 0
    m_ManualQueuePerformed: 0
    m_ManualQueueWasPerformedThisFrame: 0
    m_ManualQueueWasCompletedThisFrame: 0
    m_ManualQueueValue: 0
    m_ManualQueueTargetFrame: 0
  m_GrabMoveAction:
    m_UseReference: 1
    m_Action:
      m_Name: Grab Move
      m_Type: 0
      m_ExpectedControlType: 
      m_Id: de56d195-bf90-4347-9982-6bf8ffa3420c
      m_Processors: 
      m_Interactions: 
      m_SingletonActionBindings: []
      m_Flags: 0
    m_Reference: {fileID: 0}
--- !u!114 &4238984354899526239
MonoBehaviour:
  m_ObjectHideFlags: 0
  m_CorrespondingSourceObject: {fileID: 0}
  m_PrefabInstance: {fileID: 0}
  m_PrefabAsset: {fileID: 0}
  m_GameObject: {fileID: 1670256624}
  m_Enabled: 1
  m_EditorHideFlags: 0
  m_Script: {fileID: 11500000, guid: b734f2bd29eeddd4d85afb0c266228c3, type: 3}
  m_Name: 
  m_EditorClassIdentifier: 
  m_HapticOutput:
    m_InputSourceMode: 2
    m_InputAction:
      m_Name: Haptic
      m_Type: 2
      m_ExpectedControlType: 
      m_Id: b71b5bb4-1b09-415f-a4df-1476771fcae6
      m_Processors: 
      m_Interactions: 
      m_SingletonActionBindings: []
      m_Flags: 0
    m_InputActionReference: {fileID: -8222252007134549311, guid: c348712bda248c246b8c49b3db54643f, type: 3}
    m_ObjectReferenceObject: {fileID: 0}
  m_AmplitudeMultiplier: 1
--- !u!1001 &4338235989863673259
PrefabInstance:
  m_ObjectHideFlags: 0
  serializedVersion: 2
  m_Modification:
    serializedVersion: 3
    m_TransformParent: {fileID: 1670256625}
    m_Modifications:
    - target: {fileID: 780270278251679399, guid: 27024f5809f4a4347b9cd7f26a1bdf93, type: 3}
      propertyPath: m_RootOrder
      value: 0
      objectReference: {fileID: 0}
    - target: {fileID: 780270278251679399, guid: 27024f5809f4a4347b9cd7f26a1bdf93, type: 3}
      propertyPath: m_LocalPosition.x
      value: 0
      objectReference: {fileID: 0}
    - target: {fileID: 780270278251679399, guid: 27024f5809f4a4347b9cd7f26a1bdf93, type: 3}
      propertyPath: m_LocalPosition.y
      value: 0
      objectReference: {fileID: 0}
    - target: {fileID: 780270278251679399, guid: 27024f5809f4a4347b9cd7f26a1bdf93, type: 3}
      propertyPath: m_LocalPosition.z
      value: 0
      objectReference: {fileID: 0}
    - target: {fileID: 780270278251679399, guid: 27024f5809f4a4347b9cd7f26a1bdf93, type: 3}
      propertyPath: m_LocalRotation.w
      value: 1
      objectReference: {fileID: 0}
    - target: {fileID: 780270278251679399, guid: 27024f5809f4a4347b9cd7f26a1bdf93, type: 3}
      propertyPath: m_LocalRotation.x
      value: 0
      objectReference: {fileID: 0}
    - target: {fileID: 780270278251679399, guid: 27024f5809f4a4347b9cd7f26a1bdf93, type: 3}
      propertyPath: m_LocalRotation.y
      value: 0
      objectReference: {fileID: 0}
    - target: {fileID: 780270278251679399, guid: 27024f5809f4a4347b9cd7f26a1bdf93, type: 3}
      propertyPath: m_LocalRotation.z
      value: 0
      objectReference: {fileID: 0}
    - target: {fileID: 780270278251679399, guid: 27024f5809f4a4347b9cd7f26a1bdf93, type: 3}
      propertyPath: m_LocalEulerAnglesHint.x
      value: 0
      objectReference: {fileID: 0}
    - target: {fileID: 780270278251679399, guid: 27024f5809f4a4347b9cd7f26a1bdf93, type: 3}
      propertyPath: m_LocalEulerAnglesHint.y
      value: 0
      objectReference: {fileID: 0}
    - target: {fileID: 780270278251679399, guid: 27024f5809f4a4347b9cd7f26a1bdf93, type: 3}
      propertyPath: m_LocalEulerAnglesHint.z
      value: 0
      objectReference: {fileID: 0}
    - target: {fileID: 1838083765625025125, guid: 27024f5809f4a4347b9cd7f26a1bdf93, type: 3}
      propertyPath: m_HapticImpulsePlayer
      value: 
      objectReference: {fileID: 4238984354899526239}
    - target: {fileID: 2417358720014700305, guid: 27024f5809f4a4347b9cd7f26a1bdf93, type: 3}
      propertyPath: m_Handedness
      value: 2
      objectReference: {fileID: 0}
    - target: {fileID: 4125421792874400280, guid: 27024f5809f4a4347b9cd7f26a1bdf93, type: 3}
      propertyPath: m_Name
      value: Poke Interactor
      objectReference: {fileID: 0}
    - target: {fileID: 8259524632637961923, guid: 27024f5809f4a4347b9cd7f26a1bdf93, type: 3}
      propertyPath: m_LocalEulerAnglesHint.y
      value: -10
      objectReference: {fileID: 0}
    m_RemovedComponents: []
    m_RemovedGameObjects: []
    m_AddedGameObjects:
    - targetCorrespondingSourceObject: {fileID: 780270278251679399, guid: 27024f5809f4a4347b9cd7f26a1bdf93, type: 3}
      insertIndex: -1
      addedObject: {fileID: 2052418245113747934}
    m_AddedComponents: []
  m_SourcePrefab: {fileID: 100100000, guid: 27024f5809f4a4347b9cd7f26a1bdf93, type: 3}
--- !u!114 &4343660526480754339 stripped
MonoBehaviour:
  m_CorrespondingSourceObject: {fileID: 2417358720014700305, guid: 27024f5809f4a4347b9cd7f26a1bdf93, type: 3}
  m_PrefabInstance: {fileID: 2147063422107175346}
  m_PrefabAsset: {fileID: 0}
  m_GameObject: {fileID: 0}
  m_Enabled: 1
  m_EditorHideFlags: 0
  m_Script: {fileID: 11500000, guid: 0924bcaa9eb50df458a783ae0e2b59f5, type: 3}
  m_Name: 
  m_EditorClassIdentifier: 
--- !u!114 &4602308928622519009
MonoBehaviour:
  m_ObjectHideFlags: 0
  m_CorrespondingSourceObject: {fileID: 0}
  m_PrefabInstance: {fileID: 0}
  m_PrefabAsset: {fileID: 0}
  m_GameObject: {fileID: 1670256624}
  m_Enabled: 1
  m_EditorHideFlags: 0
  m_Script: {fileID: 11500000, guid: c2fadf230d1919748a9aa21d40f74619, type: 3}
  m_Name: 
  m_EditorClassIdentifier: 
  m_TrackingType: 0
  m_UpdateType: 0
  m_IgnoreTrackingState: 0
  m_PositionInput:
    m_UseReference: 1
    m_Action:
      m_Name: Position
      m_Type: 0
      m_ExpectedControlType: Vector3
      m_Id: c21ad7d3-c46f-48ad-99da-097df39312cc
      m_Processors: 
      m_Interactions: 
      m_SingletonActionBindings: []
      m_Flags: 0
    m_Reference: {fileID: -3326005586356538449, guid: c348712bda248c246b8c49b3db54643f, type: 3}
  m_RotationInput:
    m_UseReference: 1
    m_Action:
      m_Name: Rotation
      m_Type: 0
      m_ExpectedControlType: Quaternion
      m_Id: 69f091ba-e646-4189-9296-d68870a4d922
      m_Processors: 
      m_Interactions: 
      m_SingletonActionBindings: []
      m_Flags: 0
    m_Reference: {fileID: 5101698808175986029, guid: c348712bda248c246b8c49b3db54643f, type: 3}
  m_TrackingStateInput:
    m_UseReference: 1
    m_Action:
      m_Name: Tracking State
      m_Type: 0
      m_ExpectedControlType: Integer
      m_Id: 05873c58-6d6f-4aea-8e06-78c4544c58dc
      m_Processors: 
      m_Interactions: 
      m_SingletonActionBindings: []
      m_Flags: 0
    m_Reference: {fileID: -1277054153949319361, guid: c348712bda248c246b8c49b3db54643f, type: 3}
  m_PositionAction:
    m_Name: 
    m_Type: 0
    m_ExpectedControlType: 
    m_Id: e0c62bbd-29f9-48af-967b-21babef9a6a4
    m_Processors: 
    m_Interactions: 
    m_SingletonActionBindings: []
    m_Flags: 0
  m_RotationAction:
    m_Name: 
    m_Type: 0
    m_ExpectedControlType: 
    m_Id: 303ef588-e0d6-494e-9ceb-2d2edc0eb8e5
    m_Processors: 
    m_Interactions: 
    m_SingletonActionBindings: []
    m_Flags: 0
--- !u!114 &5033801203051696737
MonoBehaviour:
  m_ObjectHideFlags: 0
  m_CorrespondingSourceObject: {fileID: 0}
  m_PrefabInstance: {fileID: 0}
  m_PrefabAsset: {fileID: 0}
  m_GameObject: {fileID: 1717954561962503725}
  m_Enabled: 0
  m_EditorHideFlags: 0
  m_Script: {fileID: 11500000, guid: c9b3d17eeb2e6bc47ada81d8f7f638d8, type: 3}
  m_Name: 
  m_EditorClassIdentifier: 
  m_GazeInteractor: {fileID: 2734315883792958320}
  m_FallbackDivergence: 60
  m_HideCursorWithNoActiveRays: 1
  m_RayInteractors:
  - m_Interactor: {fileID: 0}
    m_TeleportRay: 0
  - m_Interactor: {fileID: 1319746312}
    m_TeleportRay: 1
  - m_Interactor: {fileID: 0}
    m_TeleportRay: 0
  - m_Interactor: {fileID: 2449787133337329425}
    m_TeleportRay: 1
  m_AimAssistRequiredAngle: 30
  m_AimAssistRequiredSpeed: 0.25
  m_AimAssistPercent: 0.8
  m_AimAssistMaxSpeedPercent: 10
--- !u!1 &5167925059111895691
GameObject:
  m_ObjectHideFlags: 0
  m_CorrespondingSourceObject: {fileID: 0}
  m_PrefabInstance: {fileID: 0}
  m_PrefabAsset: {fileID: 0}
  serializedVersion: 6
  m_Component:
  - component: {fileID: 6981642495833523204}
  - component: {fileID: 6640002710935096923}
  - component: {fileID: 7399425242140339816}
  m_Layer: 2
  m_Name: Locomotion
  m_TagString: Untagged
  m_Icon: {fileID: 0}
  m_NavMeshLayer: 0
  m_StaticEditorFlags: 0
  m_IsActive: 1
--- !u!4 &5556032914392612086
Transform:
  m_ObjectHideFlags: 0
  m_CorrespondingSourceObject: {fileID: 0}
  m_PrefabInstance: {fileID: 0}
  m_PrefabAsset: {fileID: 0}
  m_GameObject: {fileID: 4026763789982141574}
  serializedVersion: 2
  m_LocalRotation: {x: 0, y: 0, z: 0, w: 1}
  m_LocalPosition: {x: 0, y: 0, z: 0}
  m_LocalScale: {x: 1, y: 1, z: 1}
  m_ConstrainProportionsScale: 0
  m_Children: []
  m_Father: {fileID: 716906830792148215}
  m_LocalEulerAnglesHint: {x: 0, y: 0, z: 0}
--- !u!1 &5563199296126487199
GameObject:
  m_ObjectHideFlags: 0
  m_CorrespondingSourceObject: {fileID: 0}
  m_PrefabInstance: {fileID: 0}
  m_PrefabAsset: {fileID: 0}
  serializedVersion: 6
  m_Component:
  - component: {fileID: 716906830792148215}
  - component: {fileID: 3752199730057449385}
  m_Layer: 0
  m_Name: Left Controller Teleport Stabilized Origin
  m_TagString: Untagged
  m_Icon: {fileID: 0}
  m_NavMeshLayer: 0
  m_StaticEditorFlags: 0
  m_IsActive: 1
--- !u!1 &5617778599117486727
GameObject:
  m_ObjectHideFlags: 0
  m_CorrespondingSourceObject: {fileID: 0}
  m_PrefabInstance: {fileID: 0}
  m_PrefabAsset: {fileID: 0}
  serializedVersion: 6
  m_Component:
  - component: {fileID: 2749926995908329476}
  - component: {fileID: 758862941726224967}
  m_Layer: 2
  m_Name: Climb Teleport
  m_TagString: Untagged
  m_Icon: {fileID: 0}
  m_NavMeshLayer: 0
  m_StaticEditorFlags: 0
  m_IsActive: 1
--- !u!4 &5668689709192895336 stripped
Transform:
  m_CorrespondingSourceObject: {fileID: 8259524632637961923, guid: 27024f5809f4a4347b9cd7f26a1bdf93, type: 3}
  m_PrefabInstance: {fileID: 4338235989863673259}
  m_PrefabAsset: {fileID: 0}
--- !u!114 &5739245880472075158
MonoBehaviour:
  m_ObjectHideFlags: 0
  m_CorrespondingSourceObject: {fileID: 0}
  m_PrefabInstance: {fileID: 0}
  m_PrefabAsset: {fileID: 0}
  m_GameObject: {fileID: 2626757739553014894}
  m_Enabled: 1
  m_EditorHideFlags: 0
  m_Script: {fileID: 11500000, guid: 496880615cd240be960d436c1c8ae570, type: 3}
  m_Name: 
  m_EditorClassIdentifier: 
  m_Mediator: {fileID: 6640002710935096923}
  m_TransformationPriority: 0
  m_ProvidersToDisable:
  - {fileID: 7054646180837666701}
  m_EnableGravityOnClimbEnd: 1
  m_ClimbSettings:
    m_UseConstant: 1
    m_ConstantValue:
      m_AllowFreeXMovement: 1
      m_AllowFreeYMovement: 1
      m_AllowFreeZMovement: 1
    m_Variable: {fileID: 0}
--- !u!114 &5826056641483426609
MonoBehaviour:
  m_ObjectHideFlags: 0
  m_CorrespondingSourceObject: {fileID: 0}
  m_PrefabInstance: {fileID: 0}
  m_PrefabAsset: {fileID: 0}
  m_GameObject: {fileID: 1717954561962503725}
  m_Enabled: 1
  m_EditorHideFlags: 0
  m_Script: {fileID: 11500000, guid: 82bc72d2ecc8add47b2fe00d40318500, type: 3}
  m_Name: 
  m_EditorClassIdentifier: 
  m_LeftHand: {fileID: 0}
  m_RightHand: {fileID: 0}
  m_LeftController: {fileID: 202364687}
  m_RightController: {fileID: 1670256624}
  m_TrackedHandModeStarted:
    m_PersistentCalls:
      m_Calls: []
  m_TrackedHandModeEnded:
    m_PersistentCalls:
      m_Calls: []
  m_MotionControllerModeStarted:
    m_PersistentCalls:
      m_Calls: []
  m_MotionControllerModeEnded:
    m_PersistentCalls:
      m_Calls: []
--- !u!114 &5967689310316253315
MonoBehaviour:
  m_ObjectHideFlags: 0
  m_CorrespondingSourceObject: {fileID: 0}
  m_PrefabInstance: {fileID: 0}
  m_PrefabAsset: {fileID: 0}
  m_GameObject: {fileID: 202364687}
  m_Enabled: 1
  m_EditorHideFlags: 0
  m_Script: {fileID: 11500000, guid: b734f2bd29eeddd4d85afb0c266228c3, type: 3}
  m_Name: 
  m_EditorClassIdentifier: 
  m_HapticOutput:
    m_InputSourceMode: 2
    m_InputAction:
      m_Name: Haptic
      m_Type: 2
      m_ExpectedControlType: 
      m_Id: a67d36a7-d7d4-428e-877d-0cad8d4a162f
      m_Processors: 
      m_Interactions: 
      m_SingletonActionBindings: []
      m_Flags: 0
    m_InputActionReference: {fileID: -8785819595477538065, guid: c348712bda248c246b8c49b3db54643f, type: 3}
    m_ObjectReferenceObject: {fileID: 0}
  m_AmplitudeMultiplier: 1
--- !u!114 &6232745470614056083
MonoBehaviour:
  m_ObjectHideFlags: 0
  m_CorrespondingSourceObject: {fileID: 0}
  m_PrefabInstance: {fileID: 0}
  m_PrefabAsset: {fileID: 0}
  m_GameObject: {fileID: 1767192433}
  m_Enabled: 1
  m_EditorHideFlags: 0
  m_Script: {fileID: 11500000, guid: c2fadf230d1919748a9aa21d40f74619, type: 3}
  m_Name: 
  m_EditorClassIdentifier: 
  m_TrackingType: 0
  m_UpdateType: 0
  m_IgnoreTrackingState: 0
  m_PositionInput:
    m_UseReference: 1
    m_Action:
      m_Name: Position
      m_Type: 0
      m_ExpectedControlType: 
      m_Id: 0bacfa51-7938-4a88-adae-9e8ba6c59d23
      m_Processors: 
      m_Interactions: 
      m_SingletonActionBindings:
      - m_Name: 
        m_Id: f5efb008-b167-4d0f-b9e0-49a2350a85b3
        m_Path: <XRHMD>/centerEyePosition
        m_Interactions: 
        m_Processors: 
        m_Groups: 
        m_Action: Position
        m_Flags: 0
      m_Flags: 0
    m_Reference: {fileID: 7862207684358717888, guid: c348712bda248c246b8c49b3db54643f, type: 3}
  m_RotationInput:
    m_UseReference: 1
    m_Action:
      m_Name: Rotation
      m_Type: 0
      m_ExpectedControlType: 
      m_Id: 5439f14e-c9da-4bd1-ad3f-7121a75c10d9
      m_Processors: 
      m_Interactions: 
      m_SingletonActionBindings:
      - m_Name: 
        m_Id: f984a7fd-f7e2-45ef-b21d-699a5d160f29
        m_Path: <XRHMD>/centerEyeRotation
        m_Interactions: 
        m_Processors: 
        m_Groups: 
        m_Action: Rotation
        m_Flags: 0
      m_Flags: 0
    m_Reference: {fileID: -530380113134220495, guid: c348712bda248c246b8c49b3db54643f, type: 3}
  m_TrackingStateInput:
    m_UseReference: 1
    m_Action:
      m_Name: Tracking State Input
      m_Type: 0
      m_ExpectedControlType: Integer
      m_Id: be9cc21d-5595-4ea6-aa72-e48652a11968
      m_Processors: 
      m_Interactions: 
      m_SingletonActionBindings: []
      m_Flags: 0
    m_Reference: {fileID: 1031966339891076899, guid: c348712bda248c246b8c49b3db54643f, type: 3}
  m_PositionAction:
    m_Name: Position
    m_Type: 0
    m_ExpectedControlType: 
    m_Id: 0bacfa51-7938-4a88-adae-9e8ba6c59d23
    m_Processors: 
    m_Interactions: 
    m_SingletonActionBindings:
    - m_Name: 
      m_Id: f5efb008-b167-4d0f-b9e0-49a2350a85b3
      m_Path: <XRHMD>/centerEyePosition
      m_Interactions: 
      m_Processors: 
      m_Groups: 
      m_Action: Position
      m_Flags: 0
    m_Flags: 0
  m_RotationAction:
    m_Name: Rotation
    m_Type: 0
    m_ExpectedControlType: 
    m_Id: 5439f14e-c9da-4bd1-ad3f-7121a75c10d9
    m_Processors: 
    m_Interactions: 
    m_SingletonActionBindings:
    - m_Name: 
      m_Id: f984a7fd-f7e2-45ef-b21d-699a5d160f29
      m_Path: <XRHMD>/centerEyeRotation
      m_Interactions: 
      m_Processors: 
      m_Groups: 
      m_Action: Rotation
      m_Flags: 0
    m_Flags: 0
--- !u!143 &6232745470614056090
CharacterController:
  m_ObjectHideFlags: 0
  m_CorrespondingSourceObject: {fileID: 0}
  m_PrefabInstance: {fileID: 0}
  m_PrefabAsset: {fileID: 0}
  m_GameObject: {fileID: 1717954561962503725}
  m_Material: {fileID: 0}
  m_IncludeLayers:
    serializedVersion: 2
    m_Bits: 0
  m_ExcludeLayers:
    serializedVersion: 2
    m_Bits: 0
  m_LayerOverridePriority: 0
  m_ProvidesContacts: 0
  m_Enabled: 1
  serializedVersion: 3
  m_Height: 1.36144
  m_Radius: 0.1
  m_SlopeLimit: 45
  m_StepOffset: 0.5
  m_SkinWidth: 0.08
  m_MinMoveDistance: 0.001
  m_Center: {x: 0, y: 0.76072, z: 0}
--- !u!1001 &6385564673524208770
PrefabInstance:
  m_ObjectHideFlags: 0
  serializedVersion: 2
  m_Modification:
    serializedVersion: 3
    m_TransformParent: {fileID: 1670256625}
    m_Modifications:
    - target: {fileID: 2447424620550846319, guid: b200f6587d118224eba8467281481800, type: 3}
      propertyPath: m_Name
      value: Near-Far Interactor
      objectReference: {fileID: 0}
    - target: {fileID: 3234853630605623997, guid: b200f6587d118224eba8467281481800, type: 3}
      propertyPath: m_RootOrder
      value: 1
      objectReference: {fileID: 0}
    - target: {fileID: 3234853630605623997, guid: b200f6587d118224eba8467281481800, type: 3}
      propertyPath: m_LocalPosition.x
      value: 0
      objectReference: {fileID: 0}
    - target: {fileID: 3234853630605623997, guid: b200f6587d118224eba8467281481800, type: 3}
      propertyPath: m_LocalPosition.y
      value: 0
      objectReference: {fileID: 0}
    - target: {fileID: 3234853630605623997, guid: b200f6587d118224eba8467281481800, type: 3}
      propertyPath: m_LocalPosition.z
      value: 0
      objectReference: {fileID: 0}
    - target: {fileID: 3234853630605623997, guid: b200f6587d118224eba8467281481800, type: 3}
      propertyPath: m_LocalRotation.w
      value: 1
      objectReference: {fileID: 0}
    - target: {fileID: 3234853630605623997, guid: b200f6587d118224eba8467281481800, type: 3}
      propertyPath: m_LocalRotation.x
      value: 0
      objectReference: {fileID: 0}
    - target: {fileID: 3234853630605623997, guid: b200f6587d118224eba8467281481800, type: 3}
      propertyPath: m_LocalRotation.y
      value: 0
      objectReference: {fileID: 0}
    - target: {fileID: 3234853630605623997, guid: b200f6587d118224eba8467281481800, type: 3}
      propertyPath: m_LocalRotation.z
      value: 0
      objectReference: {fileID: 0}
    - target: {fileID: 3234853630605623997, guid: b200f6587d118224eba8467281481800, type: 3}
      propertyPath: m_LocalEulerAnglesHint.x
      value: 0
      objectReference: {fileID: 0}
    - target: {fileID: 3234853630605623997, guid: b200f6587d118224eba8467281481800, type: 3}
      propertyPath: m_LocalEulerAnglesHint.y
      value: 0
      objectReference: {fileID: 0}
    - target: {fileID: 3234853630605623997, guid: b200f6587d118224eba8467281481800, type: 3}
      propertyPath: m_LocalEulerAnglesHint.z
      value: 0
      objectReference: {fileID: 0}
    m_RemovedComponents: []
    m_RemovedGameObjects: []
    m_AddedGameObjects: []
    m_AddedComponents: []
  m_SourcePrefab: {fileID: 100100000, guid: b200f6587d118224eba8467281481800, type: 3}
--- !u!114 &6480925242510836759
MonoBehaviour:
  m_ObjectHideFlags: 0
  m_CorrespondingSourceObject: {fileID: 0}
  m_PrefabInstance: {fileID: 0}
  m_PrefabAsset: {fileID: 0}
  m_GameObject: {fileID: 1470279098769358944}
  m_Enabled: 1
  m_EditorHideFlags: 0
  m_Script: {fileID: 11500000, guid: 75b29b6c6428c984a8a73ffc2d58063b, type: 3}
  m_Name: 
  m_EditorClassIdentifier: 
  m_Mediator: {fileID: 6640002710935096923}
  m_TransformationPriority: 0
  m_TurnSpeed: 60
  m_EnableTurnLeftRight: 1
  m_EnableTurnAround: 1
  m_LeftHandTurnInput:
    m_InputSourceMode: 2
    m_InputAction:
      m_Name: Left Hand Turn
      m_Type: 0
      m_ExpectedControlType: Vector2
      m_Id: 3610965d-108d-4451-a143-a78d1ee8f9b8
      m_Processors: 
      m_Interactions: 
      m_SingletonActionBindings: []
      m_Flags: 0
    m_InputActionReference: {fileID: 1010738217276881514, guid: c348712bda248c246b8c49b3db54643f, type: 3}
    m_ObjectReferenceObject: {fileID: 0}
    m_ManualValue: {x: 0, y: 0}
  m_RightHandTurnInput:
    m_InputSourceMode: 2
    m_InputAction:
      m_Name: Right Hand Turn
      m_Type: 0
      m_ExpectedControlType: Vector2
      m_Id: eeb82678-2af4-4b6c-87fc-621bb707edc5
      m_Processors: 
      m_Interactions: 
      m_SingletonActionBindings: []
      m_Flags: 0
    m_InputActionReference: {fileID: -6493913391331992944, guid: c348712bda248c246b8c49b3db54643f, type: 3}
    m_ObjectReferenceObject: {fileID: 0}
    m_ManualValue: {x: 0, y: 0}
--- !u!1 &6501755809687671949
GameObject:
  m_ObjectHideFlags: 0
  m_CorrespondingSourceObject: {fileID: 0}
  m_PrefabInstance: {fileID: 0}
  m_PrefabAsset: {fileID: 0}
  serializedVersion: 6
  m_Component:
  - component: {fileID: 3595914740002285240}
  - component: {fileID: 9068281059075228377}
  m_Layer: 0
  m_Name: Gaze Stabilized
  m_TagString: Untagged
  m_Icon: {fileID: 0}
  m_NavMeshLayer: 0
  m_StaticEditorFlags: 0
  m_IsActive: 0
--- !u!114 &6520291404937146767
MonoBehaviour:
  m_ObjectHideFlags: 0
  m_CorrespondingSourceObject: {fileID: 0}
  m_PrefabInstance: {fileID: 0}
  m_PrefabAsset: {fileID: 0}
  m_GameObject: {fileID: 1717954561962503725}
  m_Enabled: 1
  m_EditorHideFlags: 0
  m_Script: {fileID: 11500000, guid: 017c5e3933235514c9520e1dace2a4b2, type: 3}
  m_Name: 
  m_EditorClassIdentifier: 
  m_ActionAssets:
  - {fileID: -944628639613478452, guid: c348712bda248c246b8c49b3db54643f, type: 3}
--- !u!114 &6520291404937146768
MonoBehaviour:
  m_ObjectHideFlags: 0
  m_CorrespondingSourceObject: {fileID: 0}
  m_PrefabInstance: {fileID: 0}
  m_PrefabAsset: {fileID: 0}
  m_GameObject: {fileID: 1717954561962503725}
  m_Enabled: 1
  m_EditorHideFlags: 0
  m_Script: {fileID: 11500000, guid: fd9f82377aeb9704193bd866d119aaa5, type: 3}
  m_Name: 
  m_EditorClassIdentifier: Unity.XR.PICO::Unity.XR.PXR.PXR_Manager
  screenFade: 0
  eyeTracking: 0
  trackingMode: -1
  sharpeningMode: 0
  sharpeningEnhance: 0
  faceTracking: 0
  lipsyncTracking: 0
  lateLatching: 0
  latelatchingDebug: 0
  bodyTracking: 0
  foveationLevel: -1
  adaptiveResolution: 0
  eyeFoveationLevel: -1
  foveatedRenderingMode: 0
  openMRC: 1
  foregroundLayerMask:
    serializedVersion: 2
    m_Bits: 4294967295
  backgroundLayerMask:
    serializedVersion: 2
    m_Bits: 4294967295
  backgroundCamObj: {fileID: 0}
  foregroundCamObj: {fileID: 0}
  mrcBackgroundRT: {fileID: 0}
  mrcForegroundRT: {fileID: 0}
  adaptiveResolutionPowerSetting: 1
  minEyeTextureScale: 0.7
  maxEyeTextureScale: 1.26
  enableSuperResolution: 0
  useRecommendedAntiAliasingLevel: 1
--- !u!4 &6528530117482412838 stripped
Transform:
  m_CorrespondingSourceObject: {fileID: 3475118261464492563, guid: 9f3369e30fbd31f4bb596b1a99babe83, type: 3}
  m_PrefabInstance: {fileID: 7684238452101615925}
  m_PrefabAsset: {fileID: 0}
--- !u!1001 &6545633283681792108
PrefabInstance:
  m_ObjectHideFlags: 0
  serializedVersion: 2
  m_Modification:
    serializedVersion: 3
    m_TransformParent: {fileID: 202364688}
    m_Modifications:
    - target: {fileID: 4804964734930210078, guid: 3df3e1220f2164f448701a6de8084f92, type: 3}
      propertyPath: m_Name
      value: Near-Far Interactor
      objectReference: {fileID: 0}
    - target: {fileID: 5745700813747042508, guid: 3df3e1220f2164f448701a6de8084f92, type: 3}
      propertyPath: m_RootOrder
      value: 1
      objectReference: {fileID: 0}
    - target: {fileID: 5745700813747042508, guid: 3df3e1220f2164f448701a6de8084f92, type: 3}
      propertyPath: m_LocalPosition.x
      value: 0
      objectReference: {fileID: 0}
    - target: {fileID: 5745700813747042508, guid: 3df3e1220f2164f448701a6de8084f92, type: 3}
      propertyPath: m_LocalPosition.y
      value: 0
      objectReference: {fileID: 0}
    - target: {fileID: 5745700813747042508, guid: 3df3e1220f2164f448701a6de8084f92, type: 3}
      propertyPath: m_LocalPosition.z
      value: 0
      objectReference: {fileID: 0}
    - target: {fileID: 5745700813747042508, guid: 3df3e1220f2164f448701a6de8084f92, type: 3}
      propertyPath: m_LocalRotation.w
      value: 1
      objectReference: {fileID: 0}
    - target: {fileID: 5745700813747042508, guid: 3df3e1220f2164f448701a6de8084f92, type: 3}
      propertyPath: m_LocalRotation.x
      value: 0
      objectReference: {fileID: 0}
    - target: {fileID: 5745700813747042508, guid: 3df3e1220f2164f448701a6de8084f92, type: 3}
      propertyPath: m_LocalRotation.y
      value: 0
      objectReference: {fileID: 0}
    - target: {fileID: 5745700813747042508, guid: 3df3e1220f2164f448701a6de8084f92, type: 3}
      propertyPath: m_LocalRotation.z
      value: 0
      objectReference: {fileID: 0}
    - target: {fileID: 5745700813747042508, guid: 3df3e1220f2164f448701a6de8084f92, type: 3}
      propertyPath: m_LocalEulerAnglesHint.x
      value: 0
      objectReference: {fileID: 0}
    - target: {fileID: 5745700813747042508, guid: 3df3e1220f2164f448701a6de8084f92, type: 3}
      propertyPath: m_LocalEulerAnglesHint.y
      value: 0
      objectReference: {fileID: 0}
    - target: {fileID: 5745700813747042508, guid: 3df3e1220f2164f448701a6de8084f92, type: 3}
      propertyPath: m_LocalEulerAnglesHint.z
      value: 0
      objectReference: {fileID: 0}
    m_RemovedComponents: []
    m_RemovedGameObjects: []
    m_AddedGameObjects: []
    m_AddedComponents: []
  m_SourcePrefab: {fileID: 100100000, guid: 3df3e1220f2164f448701a6de8084f92, type: 3}
--- !u!1 &6553456492286146741
GameObject:
  m_ObjectHideFlags: 0
  m_CorrespondingSourceObject: {fileID: 0}
  m_PrefabInstance: {fileID: 0}
  m_PrefabAsset: {fileID: 0}
  serializedVersion: 6
  m_Component:
  - component: {fileID: 8381546940850731792}
  m_Layer: 0
  m_Name: Gaze Stabilized Attach
  m_TagString: Untagged
  m_Icon: {fileID: 0}
  m_NavMeshLayer: 0
  m_StaticEditorFlags: 0
  m_IsActive: 1
--- !u!114 &6640002710935096923
MonoBehaviour:
  m_ObjectHideFlags: 0
  m_CorrespondingSourceObject: {fileID: 0}
  m_PrefabInstance: {fileID: 0}
  m_PrefabAsset: {fileID: 0}
  m_GameObject: {fileID: 5167925059111895691}
  m_Enabled: 1
  m_EditorHideFlags: 0
  m_Script: {fileID: 11500000, guid: 6fa7b4195685c3846be746c74f0ab2f8, type: 3}
  m_Name: 
  m_EditorClassIdentifier: 
--- !u!114 &6678509202150728127
MonoBehaviour:
  m_ObjectHideFlags: 0
  m_CorrespondingSourceObject: {fileID: 0}
  m_PrefabInstance: {fileID: 0}
  m_PrefabAsset: {fileID: 0}
  m_GameObject: {fileID: 1670256624}
  m_Enabled: 1
  m_EditorHideFlags: 0
  m_Script: {fileID: 11500000, guid: a4a50d88b55b45648927679791f472de, type: 3}
  m_Name: 
  m_EditorClassIdentifier: 
  m_GroupName: Right
  m_InteractionManager: {fileID: 0}
  m_StartingGroupMembers:
  - {fileID: 2141651114331267770}
  - {fileID: 1883230248363655243}
  m_StartingInteractionOverridesMap:
  - groupMember: {fileID: 2141651114331267770}
    overrideGroupMembers:
    - {fileID: 1883230248363655243}
--- !u!114 &6693052528577237899
MonoBehaviour:
  m_ObjectHideFlags: 0
  m_CorrespondingSourceObject: {fileID: 0}
  m_PrefabInstance: {fileID: 0}
  m_PrefabAsset: {fileID: 0}
  m_GameObject: {fileID: 202364687}
  m_Enabled: 1
  m_EditorHideFlags: 0
  m_Script: {fileID: 11500000, guid: c2fadf230d1919748a9aa21d40f74619, type: 3}
  m_Name: 
  m_EditorClassIdentifier: 
  m_TrackingType: 0
  m_UpdateType: 0
  m_IgnoreTrackingState: 0
  m_PositionInput:
    m_UseReference: 1
    m_Action:
      m_Name: Position
      m_Type: 0
      m_ExpectedControlType: Vector3
      m_Id: cd22b81e-c39a-4170-bdbf-33b5a06ea86f
      m_Processors: 
      m_Interactions: 
      m_SingletonActionBindings: []
      m_Flags: 0
    m_Reference: {fileID: -2024308242397127297, guid: c348712bda248c246b8c49b3db54643f, type: 3}
  m_RotationInput:
    m_UseReference: 1
    m_Action:
      m_Name: Rotation
      m_Type: 0
      m_ExpectedControlType: Quaternion
      m_Id: 04fa80c1-7876-441c-8416-c5ea3caea5c4
      m_Processors: 
      m_Interactions: 
      m_SingletonActionBindings: []
      m_Flags: 0
    m_Reference: {fileID: 8248158260566104461, guid: c348712bda248c246b8c49b3db54643f, type: 3}
  m_TrackingStateInput:
    m_UseReference: 1
    m_Action:
      m_Name: Tracking State
      m_Type: 0
      m_ExpectedControlType: Integer
      m_Id: fdcc0d62-5cd0-4fcc-8c3a-c07cf6230b7d
      m_Processors: 
      m_Interactions: 
      m_SingletonActionBindings: []
      m_Flags: 0
    m_Reference: {fileID: 684395432459739428, guid: c348712bda248c246b8c49b3db54643f, type: 3}
  m_PositionAction:
    m_Name: 
    m_Type: 0
    m_ExpectedControlType: 
    m_Id: ddb05e9d-4218-401c-a7a8-003424f4b4fa
    m_Processors: 
    m_Interactions: 
    m_SingletonActionBindings: []
    m_Flags: 0
  m_RotationAction:
    m_Name: 
    m_Type: 0
    m_ExpectedControlType: 
    m_Id: de98cdb6-b2c4-4d67-af3c-9c8bd60b295a
    m_Processors: 
    m_Interactions: 
    m_SingletonActionBindings: []
    m_Flags: 0
--- !u!1001 &6764233457049000944
PrefabInstance:
  m_ObjectHideFlags: 0
  serializedVersion: 2
  m_Modification:
    serializedVersion: 3
    m_TransformParent: {fileID: 1666320186578454293}
    m_Modifications:
    - target: {fileID: 863512645795027999, guid: bb91fcbcb3cc896468b372b1c762bfab, type: 3}
      propertyPath: m_Renderer
      value: 
      objectReference: {fileID: 9124527054769015467}
    - target: {fileID: 5964744442239762404, guid: bb91fcbcb3cc896468b372b1c762bfab, type: 3}
      propertyPath: m_InteractorSource
      value: 
      objectReference: {fileID: 8877177980677234388}
    - target: {fileID: 6212858538863823644, guid: bb91fcbcb3cc896468b372b1c762bfab, type: 3}
      propertyPath: m_Renderer
      value: 
      objectReference: {fileID: 9124527054769015467}
    - target: {fileID: 6707959385038857591, guid: bb91fcbcb3cc896468b372b1c762bfab, type: 3}
      propertyPath: m_InteractorSource
      value: 
      objectReference: {fileID: 4343660526480754339}
    - target: {fileID: 7734889806894075718, guid: bb91fcbcb3cc896468b372b1c762bfab, type: 3}
      propertyPath: m_Name
      value: Poke Point Affordances
      objectReference: {fileID: 0}
    - target: {fileID: 8849414207674852688, guid: bb91fcbcb3cc896468b372b1c762bfab, type: 3}
      propertyPath: m_RootOrder
      value: 1
      objectReference: {fileID: 0}
    - target: {fileID: 8849414207674852688, guid: bb91fcbcb3cc896468b372b1c762bfab, type: 3}
      propertyPath: m_LocalPosition.x
      value: 0
      objectReference: {fileID: 0}
    - target: {fileID: 8849414207674852688, guid: bb91fcbcb3cc896468b372b1c762bfab, type: 3}
      propertyPath: m_LocalPosition.y
      value: 0
      objectReference: {fileID: 0}
    - target: {fileID: 8849414207674852688, guid: bb91fcbcb3cc896468b372b1c762bfab, type: 3}
      propertyPath: m_LocalPosition.z
      value: 0
      objectReference: {fileID: 0}
    - target: {fileID: 8849414207674852688, guid: bb91fcbcb3cc896468b372b1c762bfab, type: 3}
      propertyPath: m_LocalRotation.w
      value: 1
      objectReference: {fileID: 0}
    - target: {fileID: 8849414207674852688, guid: bb91fcbcb3cc896468b372b1c762bfab, type: 3}
      propertyPath: m_LocalRotation.x
      value: -0
      objectReference: {fileID: 0}
    - target: {fileID: 8849414207674852688, guid: bb91fcbcb3cc896468b372b1c762bfab, type: 3}
      propertyPath: m_LocalRotation.y
      value: -0
      objectReference: {fileID: 0}
    - target: {fileID: 8849414207674852688, guid: bb91fcbcb3cc896468b372b1c762bfab, type: 3}
      propertyPath: m_LocalRotation.z
      value: -0
      objectReference: {fileID: 0}
    - target: {fileID: 8849414207674852688, guid: bb91fcbcb3cc896468b372b1c762bfab, type: 3}
      propertyPath: m_LocalEulerAnglesHint.x
      value: 0
      objectReference: {fileID: 0}
    - target: {fileID: 8849414207674852688, guid: bb91fcbcb3cc896468b372b1c762bfab, type: 3}
      propertyPath: m_LocalEulerAnglesHint.y
      value: 0
      objectReference: {fileID: 0}
    - target: {fileID: 8849414207674852688, guid: bb91fcbcb3cc896468b372b1c762bfab, type: 3}
      propertyPath: m_LocalEulerAnglesHint.z
      value: 0
      objectReference: {fileID: 0}
    m_RemovedComponents: []
    m_RemovedGameObjects: []
    m_AddedGameObjects: []
    m_AddedComponents: []
  m_SourcePrefab: {fileID: 100100000, guid: bb91fcbcb3cc896468b372b1c762bfab, type: 3}
--- !u!137 &6872406618466660018 stripped
SkinnedMeshRenderer:
  m_CorrespondingSourceObject: {fileID: 7163876590946616089, guid: 27024f5809f4a4347b9cd7f26a1bdf93, type: 3}
  m_PrefabInstance: {fileID: 4338235989863673259}
  m_PrefabAsset: {fileID: 0}
--- !u!4 &6981642495833523204
Transform:
  m_ObjectHideFlags: 0
  m_CorrespondingSourceObject: {fileID: 0}
  m_PrefabInstance: {fileID: 0}
  m_PrefabAsset: {fileID: 0}
  m_GameObject: {fileID: 5167925059111895691}
  serializedVersion: 2
  m_LocalRotation: {x: 0, y: 0, z: 0, w: 1}
  m_LocalPosition: {x: 0, y: 0, z: 0}
  m_LocalScale: {x: 1, y: 1, z: 1}
  m_ConstrainProportionsScale: 0
  m_Children:
  - {fileID: 8770899961536015614}
  - {fileID: 7635210561634702159}
  - {fileID: 3771689589969558132}
  - {fileID: 7401259364726987263}
  - {fileID: 8418786636219059989}
  - {fileID: 1930236392004951510}
  - {fileID: 7951184429302108679}
  m_Father: {fileID: 1717954561962503726}
  m_LocalEulerAnglesHint: {x: 0, y: 0, z: 0}
--- !u!114 &7054646180837666701
MonoBehaviour:
  m_ObjectHideFlags: 0
  m_CorrespondingSourceObject: {fileID: 0}
  m_PrefabInstance: {fileID: 0}
  m_PrefabAsset: {fileID: 0}
  m_GameObject: {fileID: 3904471525139099824}
  m_Enabled: 1
  m_EditorHideFlags: 0
  m_Script: {fileID: 11500000, guid: e3cd49dc1a38aff4fa00676ddd64cf4e, type: 3}
  m_Name: 
  m_EditorClassIdentifier: 
  m_Mediator: {fileID: 6640002710935096923}
  m_TransformationPriority: 0
  m_DisableGravityDuringJump: 0
  m_UnlimitedInAirJumps: 0
  m_InAirJumpCount: 1
  m_JumpForgivenessWindow: 0.25
  m_JumpHeight: 1.25
  m_VariableHeightJump: 1
  m_MinJumpHoldTime: 0.1
  m_MaxJumpHoldTime: 0.5
  m_EarlyOutDecelerationSpeed: 0.1
  m_JumpInput:
    m_InputSourceMode: 2
    m_InputActionPerformed:
      m_Name: Jump
      m_Type: 1
      m_ExpectedControlType: 
      m_Id: 51323902-0a19-4bca-8e4c-cf66efe83803
      m_Processors: 
      m_Interactions: 
      m_SingletonActionBindings: []
      m_Flags: 0
    m_InputActionValue:
      m_Name: Jump Value
      m_Type: 0
      m_ExpectedControlType: Axis
      m_Id: 45c0fbf7-4a52-45dc-9eb6-d00046973e1b
      m_Processors: 
      m_Interactions: 
      m_SingletonActionBindings: []
      m_Flags: 0
    m_InputActionReferencePerformed: {fileID: -3875704489234743591, guid: c348712bda248c246b8c49b3db54643f, type: 3}
    m_InputActionReferenceValue: {fileID: -3875704489234743591, guid: c348712bda248c246b8c49b3db54643f, type: 3}
    m_ObjectReferenceObject: {fileID: 0}
    m_ManualPerformed: 0
    m_ManualValue: 0
    m_ManualQueuePerformed: 0
    m_ManualQueueWasPerformedThisFrame: 0
    m_ManualQueueWasCompletedThisFrame: 0
    m_ManualQueueValue: 0
    m_ManualQueueTargetFrame: 0
--- !u!114 &7347985736721345035
MonoBehaviour:
  m_ObjectHideFlags: 0
  m_CorrespondingSourceObject: {fileID: 0}
  m_PrefabInstance: {fileID: 0}
  m_PrefabAsset: {fileID: 0}
  m_GameObject: {fileID: 1470279098769358944}
  m_Enabled: 1
  m_EditorHideFlags: 0
  m_Script: {fileID: 11500000, guid: e9f365cf844c03449bc8973eead2c3c1, type: 3}
  m_Name: 
  m_EditorClassIdentifier: 
  m_Mediator: {fileID: 6640002710935096923}
  m_TransformationPriority: 0
  m_TurnAmount: 45
  m_DebounceTime: 0.5
  m_EnableTurnLeftRight: 1
  m_EnableTurnAround: 1
  m_DelayTime: 0
  m_LeftHandTurnInput:
    m_InputSourceMode: 2
    m_InputAction:
      m_Name: Left Hand Snap Turn
      m_Type: 0
      m_ExpectedControlType: Vector2
      m_Id: 536e141d-ee23-4272-b0fd-3984d1655f02
      m_Processors: 
      m_Interactions: 
      m_SingletonActionBindings: []
      m_Flags: 0
    m_InputActionReference: {fileID: -7374733323251553461, guid: c348712bda248c246b8c49b3db54643f, type: 3}
    m_ObjectReferenceObject: {fileID: 0}
    m_ManualValue: {x: 0, y: 0}
  m_RightHandTurnInput:
    m_InputSourceMode: 2
    m_InputAction:
      m_Name: Right Hand Snap Turn
      m_Type: 0
      m_ExpectedControlType: Vector2
      m_Id: b17ca378-4740-48c7-abe1-7f35bce317e9
      m_Processors: 
      m_Interactions: 
      m_SingletonActionBindings: []
      m_Flags: 0
    m_InputActionReference: {fileID: -8525429354371678379, guid: c348712bda248c246b8c49b3db54643f, type: 3}
    m_ObjectReferenceObject: {fileID: 0}
    m_ManualValue: {x: 0, y: 0}
--- !u!114 &7399425242140339816
MonoBehaviour:
  m_ObjectHideFlags: 0
  m_CorrespondingSourceObject: {fileID: 0}
  m_PrefabInstance: {fileID: 0}
  m_PrefabAsset: {fileID: 0}
  m_GameObject: {fileID: 5167925059111895691}
  m_Enabled: 1
  m_EditorHideFlags: 0
  m_Script: {fileID: 11500000, guid: 6a26c941eb8a46f7b6d00416227ab8c0, type: 3}
  m_Name: 
  m_EditorClassIdentifier: 
  m_XROrigin: {fileID: 1178791450436251564}
  m_BodyPositionEvaluatorObject: {fileID: 0}
  m_ConstrainedBodyManipulatorObject: {fileID: 0}
  m_UseCharacterControllerIfExists: 1
--- !u!1001 &7400760887118150798
PrefabInstance:
  m_ObjectHideFlags: 0
  serializedVersion: 2
  m_Modification:
    serializedVersion: 3
    m_TransformParent: {fileID: 3954319948395782924}
    m_Modifications:
    - target: {fileID: 863512645795027999, guid: bb91fcbcb3cc896468b372b1c762bfab, type: 3}
      propertyPath: m_Renderer
      value: 
      objectReference: {fileID: 6872406618466660018}
    - target: {fileID: 5964744442239762404, guid: bb91fcbcb3cc896468b372b1c762bfab, type: 3}
      propertyPath: m_InteractorSource
      value: 
      objectReference: {fileID: 1883230248363655243}
    - target: {fileID: 6212858538863823644, guid: bb91fcbcb3cc896468b372b1c762bfab, type: 3}
      propertyPath: m_Renderer
      value: 
      objectReference: {fileID: 6872406618466660018}
    - target: {fileID: 6707959385038857591, guid: bb91fcbcb3cc896468b372b1c762bfab, type: 3}
      propertyPath: m_InteractorSource
      value: 
      objectReference: {fileID: 2141651114331267770}
    - target: {fileID: 7734889806894075718, guid: bb91fcbcb3cc896468b372b1c762bfab, type: 3}
      propertyPath: m_Name
      value: Poke Point Affordances
      objectReference: {fileID: 0}
    - target: {fileID: 8849414207674852688, guid: bb91fcbcb3cc896468b372b1c762bfab, type: 3}
      propertyPath: m_RootOrder
      value: 1
      objectReference: {fileID: 0}
    - target: {fileID: 8849414207674852688, guid: bb91fcbcb3cc896468b372b1c762bfab, type: 3}
      propertyPath: m_LocalPosition.x
      value: 0
      objectReference: {fileID: 0}
    - target: {fileID: 8849414207674852688, guid: bb91fcbcb3cc896468b372b1c762bfab, type: 3}
      propertyPath: m_LocalPosition.y
      value: 0
      objectReference: {fileID: 0}
    - target: {fileID: 8849414207674852688, guid: bb91fcbcb3cc896468b372b1c762bfab, type: 3}
      propertyPath: m_LocalPosition.z
      value: 0
      objectReference: {fileID: 0}
    - target: {fileID: 8849414207674852688, guid: bb91fcbcb3cc896468b372b1c762bfab, type: 3}
      propertyPath: m_LocalRotation.w
      value: 1
      objectReference: {fileID: 0}
    - target: {fileID: 8849414207674852688, guid: bb91fcbcb3cc896468b372b1c762bfab, type: 3}
      propertyPath: m_LocalRotation.x
      value: -0
      objectReference: {fileID: 0}
    - target: {fileID: 8849414207674852688, guid: bb91fcbcb3cc896468b372b1c762bfab, type: 3}
      propertyPath: m_LocalRotation.y
      value: -0
      objectReference: {fileID: 0}
    - target: {fileID: 8849414207674852688, guid: bb91fcbcb3cc896468b372b1c762bfab, type: 3}
      propertyPath: m_LocalRotation.z
      value: -0
      objectReference: {fileID: 0}
    - target: {fileID: 8849414207674852688, guid: bb91fcbcb3cc896468b372b1c762bfab, type: 3}
      propertyPath: m_LocalEulerAnglesHint.x
      value: 0
      objectReference: {fileID: 0}
    - target: {fileID: 8849414207674852688, guid: bb91fcbcb3cc896468b372b1c762bfab, type: 3}
      propertyPath: m_LocalEulerAnglesHint.y
      value: 0
      objectReference: {fileID: 0}
    - target: {fileID: 8849414207674852688, guid: bb91fcbcb3cc896468b372b1c762bfab, type: 3}
      propertyPath: m_LocalEulerAnglesHint.z
      value: 0
      objectReference: {fileID: 0}
    m_RemovedComponents: []
    m_RemovedGameObjects: []
    m_AddedGameObjects: []
    m_AddedComponents: []
  m_SourcePrefab: {fileID: 100100000, guid: bb91fcbcb3cc896468b372b1c762bfab, type: 3}
--- !u!4 &7401259364726987263
Transform:
  m_ObjectHideFlags: 0
  m_CorrespondingSourceObject: {fileID: 0}
  m_PrefabInstance: {fileID: 0}
  m_PrefabAsset: {fileID: 0}
  m_GameObject: {fileID: 2190828208922718286}
  serializedVersion: 2
  m_LocalRotation: {x: 0, y: 0, z: 0, w: 1}
  m_LocalPosition: {x: 0, y: 0, z: 0}
  m_LocalScale: {x: 1, y: 1, z: 1}
  m_ConstrainProportionsScale: 0
  m_Children: []
  m_Father: {fileID: 6981642495833523204}
  m_LocalEulerAnglesHint: {x: 0, y: 0, z: 0}
--- !u!4 &7635210561634702159
Transform:
  m_ObjectHideFlags: 0
  m_CorrespondingSourceObject: {fileID: 0}
  m_PrefabInstance: {fileID: 0}
  m_PrefabAsset: {fileID: 0}
  m_GameObject: {fileID: 58445280694286476}
  serializedVersion: 2
  m_LocalRotation: {x: 0, y: 0, z: 0, w: 1}
  m_LocalPosition: {x: 0, y: 0, z: 0}
  m_LocalScale: {x: 1, y: 1, z: 1}
  m_ConstrainProportionsScale: 0
  m_Children: []
  m_Father: {fileID: 6981642495833523204}
  m_LocalEulerAnglesHint: {x: 0, y: 0, z: 0}
--- !u!1001 &7684238452101615925
PrefabInstance:
  m_ObjectHideFlags: 0
  serializedVersion: 2
  m_Modification:
    serializedVersion: 3
    m_TransformParent: {fileID: 1670256625}
    m_Modifications:
    - target: {fileID: 3475118261464492563, guid: 9f3369e30fbd31f4bb596b1a99babe83, type: 3}
      propertyPath: m_RootOrder
      value: 3
      objectReference: {fileID: 0}
    - target: {fileID: 3475118261464492563, guid: 9f3369e30fbd31f4bb596b1a99babe83, type: 3}
      propertyPath: m_LocalPosition.x
      value: 0
      objectReference: {fileID: 0}
    - target: {fileID: 3475118261464492563, guid: 9f3369e30fbd31f4bb596b1a99babe83, type: 3}
      propertyPath: m_LocalPosition.y
      value: 0
      objectReference: {fileID: 0}
    - target: {fileID: 3475118261464492563, guid: 9f3369e30fbd31f4bb596b1a99babe83, type: 3}
      propertyPath: m_LocalPosition.z
      value: -0.05
      objectReference: {fileID: 0}
    - target: {fileID: 3475118261464492563, guid: 9f3369e30fbd31f4bb596b1a99babe83, type: 3}
      propertyPath: m_LocalRotation.w
      value: 0
      objectReference: {fileID: 0}
    - target: {fileID: 3475118261464492563, guid: 9f3369e30fbd31f4bb596b1a99babe83, type: 3}
      propertyPath: m_LocalRotation.x
      value: 0
      objectReference: {fileID: 0}
    - target: {fileID: 3475118261464492563, guid: 9f3369e30fbd31f4bb596b1a99babe83, type: 3}
      propertyPath: m_LocalRotation.y
      value: 1
      objectReference: {fileID: 0}
    - target: {fileID: 3475118261464492563, guid: 9f3369e30fbd31f4bb596b1a99babe83, type: 3}
      propertyPath: m_LocalRotation.z
      value: 0
      objectReference: {fileID: 0}
    - target: {fileID: 3475118261464492563, guid: 9f3369e30fbd31f4bb596b1a99babe83, type: 3}
      propertyPath: m_LocalEulerAnglesHint.x
      value: 0
      objectReference: {fileID: 0}
    - target: {fileID: 3475118261464492563, guid: 9f3369e30fbd31f4bb596b1a99babe83, type: 3}
      propertyPath: m_LocalEulerAnglesHint.y
      value: 0
      objectReference: {fileID: 0}
    - target: {fileID: 3475118261464492563, guid: 9f3369e30fbd31f4bb596b1a99babe83, type: 3}
      propertyPath: m_LocalEulerAnglesHint.z
      value: 0
      objectReference: {fileID: 0}
    - target: {fileID: 4283425761326543017, guid: 9f3369e30fbd31f4bb596b1a99babe83, type: 3}
      propertyPath: m_Name
      value: Right Controller Visual
      objectReference: {fileID: 0}
    - target: {fileID: 4283425761326543017, guid: 9f3369e30fbd31f4bb596b1a99babe83, type: 3}
      propertyPath: m_IsActive
      value: 0
      objectReference: {fileID: 0}
    m_RemovedComponents: []
    m_RemovedGameObjects: []
    m_AddedGameObjects: []
    m_AddedComponents: []
  m_SourcePrefab: {fileID: 100100000, guid: 9f3369e30fbd31f4bb596b1a99babe83, type: 3}
--- !u!4 &7951184429302108679
Transform:
  m_ObjectHideFlags: 0
  m_CorrespondingSourceObject: {fileID: 0}
  m_PrefabInstance: {fileID: 0}
  m_PrefabAsset: {fileID: 0}
  m_GameObject: {fileID: 3904471525139099824}
  serializedVersion: 2
  m_LocalRotation: {x: 0, y: 0, z: 0, w: 1}
  m_LocalPosition: {x: 0, y: 0, z: 0}
  m_LocalScale: {x: 1, y: 1, z: 1}
  m_ConstrainProportionsScale: 0
  m_Children: []
  m_Father: {fileID: 6981642495833523204}
  m_LocalEulerAnglesHint: {x: 0, y: 0, z: 0}
--- !u!4 &8022141474358935409 stripped
Transform:
  m_CorrespondingSourceObject: {fileID: 8259524632637961923, guid: 27024f5809f4a4347b9cd7f26a1bdf93, type: 3}
  m_PrefabInstance: {fileID: 2147063422107175346}
  m_PrefabAsset: {fileID: 0}
--- !u!114 &8151791578876099827
MonoBehaviour:
  m_ObjectHideFlags: 0
  m_CorrespondingSourceObject: {fileID: 0}
  m_PrefabInstance: {fileID: 0}
  m_PrefabAsset: {fileID: 0}
  m_GameObject: {fileID: 588274493876933136}
  m_Enabled: 1
  m_EditorHideFlags: 0
  m_Script: {fileID: 11500000, guid: c1ba2bcdb414e3b47aca41fdc1a87e64, type: 3}
  m_Name: 
  m_EditorClassIdentifier: 
  hand: 1
  neo3L: {fileID: 7118676274473289238, guid: 4ff92632f801a7444958bb72ef6aee53, type: 3}
  neo3R: {fileID: 8449525692238721171, guid: d22bd72bebc3950409d2de288cdcabd2, type: 3}
  PICO_4L: {fileID: 3222469904833361626, guid: 853840c5196b2486a97e1785f3a68575, type: 3}
  PICO_4R: {fileID: 1704171135803129665, guid: 3a5f20f82a5224d7d969e99da633fc69, type: 3}
  G3: {fileID: 3592357975929350142, guid: 4632f3d33fc5ea94e8a7673306cbb3e2, type: 3}
  PICO_4U_L: {fileID: 5160734707760153619, guid: d600af752179d4343b26d6d3eab89e8d, type: 3}
  PICO_4U_R: {fileID: 2641197622611298662, guid: ab854e81d8fcde04eb1603f397457afc, type: 3}
  legacyMaterial: {fileID: 2100000, guid: 45c160cca437e8f4b80736d356e92034, type: 2}
  controllerSimulation: 0
--- !u!4 &8366379412631108205 stripped
Transform:
  m_CorrespondingSourceObject: {fileID: 8270855663187062767, guid: 1392f805216c47742996d4742c80721c, type: 3}
  m_PrefabInstance: {fileID: 494449108016059778}
  m_PrefabAsset: {fileID: 0}
--- !u!4 &8381546940850731792
Transform:
  m_ObjectHideFlags: 0
  m_CorrespondingSourceObject: {fileID: 0}
  m_PrefabInstance: {fileID: 0}
  m_PrefabAsset: {fileID: 0}
  m_GameObject: {fileID: 6553456492286146741}
  serializedVersion: 2
  m_LocalRotation: {x: 0, y: 0, z: 0, w: 1}
  m_LocalPosition: {x: 0, y: 0, z: 0}
  m_LocalScale: {x: 1, y: 1, z: 1}
  m_ConstrainProportionsScale: 0
  m_Children: []
  m_Father: {fileID: 3595914740002285240}
  m_LocalEulerAnglesHint: {x: 0, y: 0, z: 0}
--- !u!4 &8393186890254128703 stripped
Transform:
  m_CorrespondingSourceObject: {fileID: 3234853630605623997, guid: b200f6587d118224eba8467281481800, type: 3}
  m_PrefabInstance: {fileID: 6385564673524208770}
  m_PrefabAsset: {fileID: 0}
--- !u!4 &8418786636219059989
Transform:
  m_ObjectHideFlags: 0
  m_CorrespondingSourceObject: {fileID: 0}
  m_PrefabInstance: {fileID: 0}
  m_PrefabAsset: {fileID: 0}
  m_GameObject: {fileID: 2626757739553014894}
  serializedVersion: 2
  m_LocalRotation: {x: 0, y: 0, z: 0, w: 1}
  m_LocalPosition: {x: 0, y: 0, z: 0}
  m_LocalScale: {x: 1, y: 1, z: 1}
  m_ConstrainProportionsScale: 0
  m_Children:
  - {fileID: 2749926995908329476}
  m_Father: {fileID: 6981642495833523204}
  m_LocalEulerAnglesHint: {x: 0, y: 0, z: 0}
--- !u!1001 &8654467957078447927
PrefabInstance:
  m_ObjectHideFlags: 0
  serializedVersion: 2
  m_Modification:
    serializedVersion: 3
    m_TransformParent: {fileID: 1680501587}
    m_Modifications:
    - target: {fileID: 3055433562365713971, guid: b84cd05e1160fe34cab2585022c8cd99, type: 3}
      propertyPath: m_Name
      value: Gaze Interactor
      objectReference: {fileID: 0}
    - target: {fileID: 3055433562365713971, guid: b84cd05e1160fe34cab2585022c8cd99, type: 3}
      propertyPath: m_IsActive
      value: 0
      objectReference: {fileID: 0}
    - target: {fileID: 6766910295942714439, guid: b84cd05e1160fe34cab2585022c8cd99, type: 3}
      propertyPath: m_AttachTransform
      value: 
      objectReference: {fileID: 8381546940850731792}
    - target: {fileID: 6766910295942714439, guid: b84cd05e1160fe34cab2585022c8cd99, type: 3}
      propertyPath: m_RayOriginTransform
      value: 
      objectReference: {fileID: 3595914740002285240}
    - target: {fileID: 7378618157167557198, guid: b84cd05e1160fe34cab2585022c8cd99, type: 3}
      propertyPath: m_RootOrder
      value: 1
      objectReference: {fileID: 0}
    - target: {fileID: 7378618157167557198, guid: b84cd05e1160fe34cab2585022c8cd99, type: 3}
      propertyPath: m_LocalPosition.x
      value: 0
      objectReference: {fileID: 0}
    - target: {fileID: 7378618157167557198, guid: b84cd05e1160fe34cab2585022c8cd99, type: 3}
      propertyPath: m_LocalPosition.y
      value: 0
      objectReference: {fileID: 0}
    - target: {fileID: 7378618157167557198, guid: b84cd05e1160fe34cab2585022c8cd99, type: 3}
      propertyPath: m_LocalPosition.z
      value: 0
      objectReference: {fileID: 0}
    - target: {fileID: 7378618157167557198, guid: b84cd05e1160fe34cab2585022c8cd99, type: 3}
      propertyPath: m_LocalRotation.w
      value: 1
      objectReference: {fileID: 0}
    - target: {fileID: 7378618157167557198, guid: b84cd05e1160fe34cab2585022c8cd99, type: 3}
      propertyPath: m_LocalRotation.x
      value: 0
      objectReference: {fileID: 0}
    - target: {fileID: 7378618157167557198, guid: b84cd05e1160fe34cab2585022c8cd99, type: 3}
      propertyPath: m_LocalRotation.y
      value: 0
      objectReference: {fileID: 0}
    - target: {fileID: 7378618157167557198, guid: b84cd05e1160fe34cab2585022c8cd99, type: 3}
      propertyPath: m_LocalRotation.z
      value: 0
      objectReference: {fileID: 0}
    - target: {fileID: 7378618157167557198, guid: b84cd05e1160fe34cab2585022c8cd99, type: 3}
      propertyPath: m_LocalEulerAnglesHint.x
      value: 0
      objectReference: {fileID: 0}
    - target: {fileID: 7378618157167557198, guid: b84cd05e1160fe34cab2585022c8cd99, type: 3}
      propertyPath: m_LocalEulerAnglesHint.y
      value: 0
      objectReference: {fileID: 0}
    - target: {fileID: 7378618157167557198, guid: b84cd05e1160fe34cab2585022c8cd99, type: 3}
      propertyPath: m_LocalEulerAnglesHint.z
      value: 0
      objectReference: {fileID: 0}
    m_RemovedComponents: []
    m_RemovedGameObjects: []
    m_AddedGameObjects: []
    m_AddedComponents: []
  m_SourcePrefab: {fileID: 100100000, guid: b84cd05e1160fe34cab2585022c8cd99, type: 3}
--- !u!4 &8718302446126152263
Transform:
  m_ObjectHideFlags: 0
  m_CorrespondingSourceObject: {fileID: 0}
  m_PrefabInstance: {fileID: 0}
  m_PrefabAsset: {fileID: 0}
  m_GameObject: {fileID: 2766569358201078490}
  serializedVersion: 2
  m_LocalRotation: {x: -0, y: -0, z: -0, w: 1}
  m_LocalPosition: {x: 0, y: 0, z: 0}
  m_LocalScale: {x: 1, y: 1, z: 1}
  m_ConstrainProportionsScale: 0
  m_Children:
  - {fileID: 150171005766949883}
  m_Father: {fileID: 1680501587}
  m_LocalEulerAnglesHint: {x: 0, y: 0, z: 0}
--- !u!4 &8770899961536015614
Transform:
  m_ObjectHideFlags: 0
  m_CorrespondingSourceObject: {fileID: 0}
  m_PrefabInstance: {fileID: 0}
  m_PrefabAsset: {fileID: 0}
  m_GameObject: {fileID: 1470279098769358944}
  serializedVersion: 2
  m_LocalRotation: {x: 0, y: 0, z: 0, w: 1}
  m_LocalPosition: {x: 0, y: 0, z: 0}
  m_LocalScale: {x: 1, y: 1, z: 1}
  m_ConstrainProportionsScale: 0
  m_Children: []
  m_Father: {fileID: 6981642495833523204}
  m_LocalEulerAnglesHint: {x: 0, y: 0, z: 0}
--- !u!114 &8805142202525567399
MonoBehaviour:
  m_ObjectHideFlags: 0
  m_CorrespondingSourceObject: {fileID: 0}
  m_PrefabInstance: {fileID: 0}
  m_PrefabAsset: {fileID: 0}
  m_GameObject: {fileID: 2673240740586844485}
  m_Enabled: 1
  m_EditorHideFlags: 0
  m_Script: {fileID: 11500000, guid: c1ba2bcdb414e3b47aca41fdc1a87e64, type: 3}
  m_Name: 
  m_EditorClassIdentifier: 
  hand: 0
  neo3L: {fileID: 7118676274473289238, guid: 4ff92632f801a7444958bb72ef6aee53, type: 3}
  neo3R: {fileID: 8449525692238721171, guid: d22bd72bebc3950409d2de288cdcabd2, type: 3}
  PICO_4L: {fileID: 3222469904833361626, guid: 853840c5196b2486a97e1785f3a68575, type: 3}
  PICO_4R: {fileID: 1704171135803129665, guid: 3a5f20f82a5224d7d969e99da633fc69, type: 3}
  G3: {fileID: 3592357975929350142, guid: 4632f3d33fc5ea94e8a7673306cbb3e2, type: 3}
  PICO_4U_L: {fileID: 5160734707760153619, guid: d600af752179d4343b26d6d3eab89e8d, type: 3}
  PICO_4U_R: {fileID: 2641197622611298662, guid: ab854e81d8fcde04eb1603f397457afc, type: 3}
  legacyMaterial: {fileID: 2100000, guid: 45c160cca437e8f4b80736d356e92034, type: 2}
  controllerSimulation: 0
--- !u!114 &8877177980677234388 stripped
MonoBehaviour:
  m_CorrespondingSourceObject: {fileID: 2442306273320644280, guid: 3df3e1220f2164f448701a6de8084f92, type: 3}
  m_PrefabInstance: {fileID: 6545633283681792108}
  m_PrefabAsset: {fileID: 0}
  m_GameObject: {fileID: 0}
  m_Enabled: 1
  m_EditorHideFlags: 0
  m_Script: {fileID: 11500000, guid: 25a07ef133a37d140a87cdf1f1c75fdf, type: 3}
  m_Name: 
  m_EditorClassIdentifier: 
--- !u!114 &9068281059075228377
MonoBehaviour:
  m_ObjectHideFlags: 0
  m_CorrespondingSourceObject: {fileID: 0}
  m_PrefabInstance: {fileID: 0}
  m_PrefabAsset: {fileID: 0}
  m_GameObject: {fileID: 6501755809687671949}
  m_Enabled: 1
  m_EditorHideFlags: 0
  m_Script: {fileID: 11500000, guid: 64d299502104b064388841ec2adf6def, type: 3}
  m_Name: 
  m_EditorClassIdentifier: 
  m_Target: {fileID: 2196849375614954873}
  m_AimTargetObject: {fileID: 0}
  m_UseLocalSpace: 1
  m_AngleStabilization: 20
  m_PositionStabilization: 0.25
--- !u!137 &9124527054769015467 stripped
SkinnedMeshRenderer:
  m_CorrespondingSourceObject: {fileID: 7163876590946616089, guid: 27024f5809f4a4347b9cd7f26a1bdf93, type: 3}
  m_PrefabInstance: {fileID: 2147063422107175346}
  m_PrefabAsset: {fileID: 0}
--- !u!1660057539 &9223372036854775807
SceneRoots:
  m_ObjectHideFlags: 0
  m_Roots:
  - {fileID: 299639869}
  - {fileID: 1089800795}
  - {fileID: 1949830331}
<<<<<<< HEAD
  - {fileID: 1742275722}
  - {fileID: 305425035}
  - {fileID: 1579078800}
  - {fileID: 245432464}
  - {fileID: 1247676789}
  - {fileID: 2017469618}
=======
  - {fileID: 181380311}
  - {fileID: 1711851272}
>>>>>>> dc05819a
<|MERGE_RESOLUTION|>--- conflicted
+++ resolved
@@ -674,8 +674,6 @@
     m_AddedGameObjects: []
     m_AddedComponents: []
   m_SourcePrefab: {fileID: 100100000, guid: bd3da47ee0d05ae4ca100590ff7e095f, type: 3}
-<<<<<<< HEAD
-=======
 --- !u!1 &181380310
 GameObject:
   m_ObjectHideFlags: 0
@@ -749,7 +747,6 @@
   m_EditorClassIdentifier: 
   rotationOffset: 0
   applyOnStart: 1
->>>>>>> dc05819a
 --- !u!1001 &188012238
 PrefabInstance:
   m_ObjectHideFlags: 0
@@ -892,45 +889,55 @@
     m_AddedGameObjects: []
     m_AddedComponents: []
   m_SourcePrefab: {fileID: 100100000, guid: bd3da47ee0d05ae4ca100590ff7e095f, type: 3}
---- !u!1 &202364687
+--- !u!1 &205862582 stripped
 GameObject:
+  m_CorrespondingSourceObject: {fileID: 9014170783809206332, guid: 895f6f3c2d334633b5800312285058d2, type: 3}
+  m_PrefabInstance: {fileID: 452463679}
+  m_PrefabAsset: {fileID: 0}
+--- !u!114 &205862587
+MonoBehaviour:
   m_ObjectHideFlags: 0
   m_CorrespondingSourceObject: {fileID: 0}
   m_PrefabInstance: {fileID: 0}
   m_PrefabAsset: {fileID: 0}
-  serializedVersion: 6
-  m_Component:
-  - component: {fileID: 202364688}
-  - component: {fileID: 942810691211101373}
-  - component: {fileID: 5967689310316253315}
-  - component: {fileID: 6693052528577237899}
-  m_Layer: 0
-  m_Name: Left Controller
-  m_TagString: Untagged
-  m_Icon: {fileID: 0}
-  m_NavMeshLayer: 0
-  m_StaticEditorFlags: 0
-  m_IsActive: 1
---- !u!4 &202364688
-Transform:
-  m_ObjectHideFlags: 0
-  m_CorrespondingSourceObject: {fileID: 0}
-  m_PrefabInstance: {fileID: 0}
-  m_PrefabAsset: {fileID: 0}
-  m_GameObject: {fileID: 202364687}
-  serializedVersion: 2
-  m_LocalRotation: {x: -0, y: -0, z: -0, w: 1}
-  m_LocalPosition: {x: 0, y: 0, z: 0}
-  m_LocalScale: {x: 1, y: 1, z: 1}
-  m_ConstrainProportionsScale: 0
-  m_Children:
-  - {fileID: 1666320186578454293}
-  - {fileID: 1543070802843469984}
-  - {fileID: 1319746309}
-  - {fileID: 8366379412631108205}
-  - {fileID: 2673240740586844490}
-  m_Father: {fileID: 1680501587}
-  m_LocalEulerAnglesHint: {x: 0, y: 0, z: 0}
+  m_GameObject: {fileID: 205862582}
+  m_Enabled: 1
+  m_EditorHideFlags: 0
+  m_Script: {fileID: 11500000, guid: a79441f348de89743a2939f4d699eac1, type: 3}
+  m_Name: 
+  m_EditorClassIdentifier: 
+  m_RenderShadows: 1
+  m_RequiresDepthTextureOption: 2
+  m_RequiresOpaqueTextureOption: 2
+  m_CameraType: 0
+  m_Cameras: []
+  m_RendererIndex: -1
+  m_VolumeLayerMask:
+    serializedVersion: 2
+    m_Bits: 1
+  m_VolumeTrigger: {fileID: 0}
+  m_VolumeFrameworkUpdateModeOption: 2
+  m_RenderPostProcessing: 0
+  m_Antialiasing: 0
+  m_AntialiasingQuality: 2
+  m_StopNaN: 0
+  m_Dithering: 0
+  m_ClearDepth: 1
+  m_AllowXRRendering: 1
+  m_AllowHDROutput: 1
+  m_UseScreenCoordOverride: 0
+  m_ScreenSizeOverride: {x: 0, y: 0, z: 0, w: 0}
+  m_ScreenCoordScaleBias: {x: 0, y: 0, z: 0, w: 0}
+  m_RequiresDepthTexture: 0
+  m_RequiresColorTexture: 0
+  m_TaaSettings:
+    m_Quality: 3
+    m_FrameInfluence: 0.1
+    m_JitterScale: 1
+    m_MipBias: 0
+    m_VarianceClampScale: 0.9
+    m_ContrastAdaptiveSharpening: 0
+  m_Version: 2
 --- !u!4 &210408138 stripped
 Transform:
   m_CorrespondingSourceObject: {fileID: 3979287567325244880, guid: 8a127ccea23432443a3d8d22c02e41d6, type: 3}
@@ -2162,8 +2169,6 @@
     m_AddedGameObjects: []
     m_AddedComponents: []
   m_SourcePrefab: {fileID: 100100000, guid: bd3da47ee0d05ae4ca100590ff7e095f, type: 3}
-<<<<<<< HEAD
-=======
 --- !u!1001 &452463679
 PrefabInstance:
   m_ObjectHideFlags: 0
@@ -2295,7 +2300,6 @@
   m_Script: {fileID: 11500000, guid: 83e4e6cca11330d4088d729ab4fc9d9f, type: 3}
   m_Name: 
   m_EditorClassIdentifier: 
->>>>>>> dc05819a
 --- !u!1001 &459290074
 PrefabInstance:
   m_ObjectHideFlags: 0
@@ -6711,7 +6715,7 @@
   m_Script: {fileID: 11500000, guid: 38f6bf3d943ac7945842268c9ef1dca6, type: 3}
   m_Name: 
   m_EditorClassIdentifier: 
-  m_InteractionManager: {fileID: 0}
+  m_InteractionManager: {fileID: 452463680}
   m_Colliders: []
   m_InteractionLayers:
     m_Bits: 2147483648
@@ -7074,22 +7078,6 @@
     m_AddedGameObjects: []
     m_AddedComponents: []
   m_SourcePrefab: {fileID: 100100000, guid: 4662bdbcbd6d7134aac252dc5d6084c4, type: 3}
---- !u!4 &1319746309 stripped
-Transform:
-  m_CorrespondingSourceObject: {fileID: 2761784063978902506, guid: c1800acf6366418a9b5f610249000331, type: 3}
-  m_PrefabInstance: {fileID: 2761784064811051247}
-  m_PrefabAsset: {fileID: 0}
---- !u!114 &1319746312 stripped
-MonoBehaviour:
-  m_CorrespondingSourceObject: {fileID: 2761784063978902503, guid: c1800acf6366418a9b5f610249000331, type: 3}
-  m_PrefabInstance: {fileID: 2761784064811051247}
-  m_PrefabAsset: {fileID: 0}
-  m_GameObject: {fileID: 0}
-  m_Enabled: 1
-  m_EditorHideFlags: 0
-  m_Script: {fileID: 11500000, guid: 6803edce0201f574f923fd9d10e5b30a, type: 3}
-  m_Name: 
-  m_EditorClassIdentifier: 
 --- !u!4 &1324026703 stripped
 Transform:
   m_CorrespondingSourceObject: {fileID: -8679921383154817045, guid: bd3da47ee0d05ae4ca100590ff7e095f, type: 3}
@@ -8663,45 +8651,6 @@
   m_CorrespondingSourceObject: {fileID: -8679921383154817045, guid: 5297be54d10699e42a4be6e545193ded, type: 3}
   m_PrefabInstance: {fileID: 1646109092}
   m_PrefabAsset: {fileID: 0}
---- !u!1 &1670256624
-GameObject:
-  m_ObjectHideFlags: 0
-  m_CorrespondingSourceObject: {fileID: 0}
-  m_PrefabInstance: {fileID: 0}
-  m_PrefabAsset: {fileID: 0}
-  serializedVersion: 6
-  m_Component:
-  - component: {fileID: 1670256625}
-  - component: {fileID: 6678509202150728127}
-  - component: {fileID: 4238984354899526239}
-  - component: {fileID: 4602308928622519009}
-  m_Layer: 0
-  m_Name: Right Controller
-  m_TagString: Untagged
-  m_Icon: {fileID: 0}
-  m_NavMeshLayer: 0
-  m_StaticEditorFlags: 0
-  m_IsActive: 1
---- !u!4 &1670256625
-Transform:
-  m_ObjectHideFlags: 0
-  m_CorrespondingSourceObject: {fileID: 0}
-  m_PrefabInstance: {fileID: 0}
-  m_PrefabAsset: {fileID: 0}
-  m_GameObject: {fileID: 1670256624}
-  serializedVersion: 2
-  m_LocalRotation: {x: -0, y: -0, z: -0, w: 1}
-  m_LocalPosition: {x: 0, y: 0, z: 0}
-  m_LocalScale: {x: 1, y: 1, z: 1}
-  m_ConstrainProportionsScale: 0
-  m_Children:
-  - {fileID: 3954319948395782924}
-  - {fileID: 8393186890254128703}
-  - {fileID: 2449787133337329436}
-  - {fileID: 6528530117482412838}
-  - {fileID: 2281696399307846454}
-  m_Father: {fileID: 1680501587}
-  m_LocalEulerAnglesHint: {x: 0, y: 0, z: 0}
 --- !u!1 &1672151589
 GameObject:
   m_ObjectHideFlags: 0
@@ -8852,44 +8801,6 @@
   m_CorrespondingSourceObject: {fileID: -8679921383154817045, guid: bd3da47ee0d05ae4ca100590ff7e095f, type: 3}
   m_PrefabInstance: {fileID: 1999233198}
   m_PrefabAsset: {fileID: 0}
---- !u!1 &1680501586
-GameObject:
-  m_ObjectHideFlags: 0
-  m_CorrespondingSourceObject: {fileID: 0}
-  m_PrefabInstance: {fileID: 0}
-  m_PrefabAsset: {fileID: 0}
-  serializedVersion: 6
-  m_Component:
-  - component: {fileID: 1680501587}
-  m_Layer: 0
-  m_Name: Camera Offset
-  m_TagString: Untagged
-  m_Icon: {fileID: 0}
-  m_NavMeshLayer: 0
-  m_StaticEditorFlags: 0
-  m_IsActive: 1
---- !u!4 &1680501587
-Transform:
-  m_ObjectHideFlags: 0
-  m_CorrespondingSourceObject: {fileID: 0}
-  m_PrefabInstance: {fileID: 0}
-  m_PrefabAsset: {fileID: 0}
-  m_GameObject: {fileID: 1680501586}
-  serializedVersion: 2
-  m_LocalRotation: {x: 0, y: 0, z: 0, w: 1}
-  m_LocalPosition: {x: 0, y: 1.36144, z: 0}
-  m_LocalScale: {x: 1, y: 1, z: 1}
-  m_ConstrainProportionsScale: 0
-  m_Children:
-  - {fileID: 1767192434}
-  - {fileID: 2196849375614954873}
-  - {fileID: 3595914740002285240}
-  - {fileID: 202364688}
-  - {fileID: 716906830792148215}
-  - {fileID: 1670256625}
-  - {fileID: 8718302446126152263}
-  m_Father: {fileID: 1717954561962503726}
-  m_LocalEulerAnglesHint: {x: 0, y: 0, z: 0}
 --- !u!1001 &1681683601
 PrefabInstance:
   m_ObjectHideFlags: 0
@@ -9529,99 +9440,6 @@
   m_CorrespondingSourceObject: {fileID: -8679921383154817045, guid: 811af2c68e517b84db104903c1eea057, type: 3}
   m_PrefabInstance: {fileID: 428695518}
   m_PrefabAsset: {fileID: 0}
---- !u!1 &1767192433
-GameObject:
-  m_ObjectHideFlags: 0
-  m_CorrespondingSourceObject: {fileID: 0}
-  m_PrefabInstance: {fileID: 0}
-  m_PrefabAsset: {fileID: 0}
-  serializedVersion: 6
-  m_Component:
-  - component: {fileID: 1767192434}
-  - component: {fileID: 1767192439}
-  - component: {fileID: 1767192437}
-  - component: {fileID: 6232745470614056083}
-  m_Layer: 0
-  m_Name: Main Camera
-  m_TagString: MainCamera
-  m_Icon: {fileID: 0}
-  m_NavMeshLayer: 0
-  m_StaticEditorFlags: 0
-  m_IsActive: 1
---- !u!4 &1767192434
-Transform:
-  m_ObjectHideFlags: 0
-  m_CorrespondingSourceObject: {fileID: 0}
-  m_PrefabInstance: {fileID: 0}
-  m_PrefabAsset: {fileID: 0}
-  m_GameObject: {fileID: 1767192433}
-  serializedVersion: 2
-  m_LocalRotation: {x: -0, y: -0, z: -0, w: 1}
-  m_LocalPosition: {x: 0, y: 0, z: 0}
-  m_LocalScale: {x: 1, y: 1, z: 1}
-  m_ConstrainProportionsScale: 0
-  m_Children: []
-  m_Father: {fileID: 1680501587}
-  m_LocalEulerAnglesHint: {x: 0, y: 0, z: 0}
---- !u!81 &1767192437
-AudioListener:
-  m_ObjectHideFlags: 0
-  m_CorrespondingSourceObject: {fileID: 0}
-  m_PrefabInstance: {fileID: 0}
-  m_PrefabAsset: {fileID: 0}
-  m_GameObject: {fileID: 1767192433}
-  m_Enabled: 1
---- !u!20 &1767192439
-Camera:
-  m_ObjectHideFlags: 0
-  m_CorrespondingSourceObject: {fileID: 0}
-  m_PrefabInstance: {fileID: 0}
-  m_PrefabAsset: {fileID: 0}
-  m_GameObject: {fileID: 1767192433}
-  m_Enabled: 1
-  serializedVersion: 2
-  m_ClearFlags: 1
-  m_BackGroundColor: {r: 0.19215687, g: 0.3019608, b: 0.4745098, a: 0}
-  m_projectionMatrixMode: 1
-  m_GateFitMode: 2
-  m_FOVAxisMode: 0
-  m_Iso: 200
-  m_ShutterSpeed: 0.005
-  m_Aperture: 16
-  m_FocusDistance: 10
-  m_FocalLength: 50
-  m_BladeCount: 5
-  m_Curvature: {x: 2, y: 11}
-  m_BarrelClipping: 0.25
-  m_Anamorphism: 0
-  m_SensorSize: {x: 36, y: 24}
-  m_LensShift: {x: 0, y: 0}
-  m_NormalizedViewPortRect:
-    serializedVersion: 2
-    x: 0
-    y: 0
-    width: 1
-    height: 1
-  near clip plane: 0.01
-  far clip plane: 1000
-  field of view: 60
-  orthographic: 0
-  orthographic size: 5
-  m_Depth: -1
-  m_CullingMask:
-    serializedVersion: 2
-    m_Bits: 4294967295
-  m_RenderingPath: -1
-  m_TargetTexture: {fileID: 0}
-  m_TargetDisplay: 0
-  m_TargetEye: 3
-  m_HDR: 1
-  m_AllowMSAA: 1
-  m_AllowDynamicResolution: 0
-  m_ForceIntoRT: 0
-  m_OcclusionCulling: 1
-  m_StereoConvergence: 10
-  m_StereoSeparation: 0.022
 --- !u!4 &1772736033 stripped
 Transform:
   m_CorrespondingSourceObject: {fileID: -8679921383154817045, guid: bd3da47ee0d05ae4ca100590ff7e095f, type: 3}
@@ -10055,6 +9873,11 @@
 Transform:
   m_CorrespondingSourceObject: {fileID: -8679921383154817045, guid: 811af2c68e517b84db104903c1eea057, type: 3}
   m_PrefabInstance: {fileID: 348886109}
+  m_PrefabAsset: {fileID: 0}
+--- !u!4 &1837063235 stripped
+Transform:
+  m_CorrespondingSourceObject: {fileID: 4134505312059479865, guid: 895f6f3c2d334633b5800312285058d2, type: 3}
+  m_PrefabInstance: {fileID: 452463679}
   m_PrefabAsset: {fileID: 0}
 --- !u!1 &1845563560
 GameObject:
@@ -10530,38 +10353,6 @@
     m_AddedGameObjects: []
     m_AddedComponents: []
   m_SourcePrefab: {fileID: 100100000, guid: bd3da47ee0d05ae4ca100590ff7e095f, type: 3}
---- !u!1 &2017469617
-GameObject:
-  m_ObjectHideFlags: 0
-  m_CorrespondingSourceObject: {fileID: 0}
-  m_PrefabInstance: {fileID: 0}
-  m_PrefabAsset: {fileID: 0}
-  serializedVersion: 6
-  m_Component:
-  - component: {fileID: 2017469618}
-  m_Layer: 0
-  m_Name: '[Building Block] XR Origin (XR Rig) XRI300'
-  m_TagString: Untagged
-  m_Icon: {fileID: 0}
-  m_NavMeshLayer: 0
-  m_StaticEditorFlags: 0
-  m_IsActive: 1
---- !u!4 &2017469618
-Transform:
-  m_ObjectHideFlags: 0
-  m_CorrespondingSourceObject: {fileID: 0}
-  m_PrefabInstance: {fileID: 0}
-  m_PrefabAsset: {fileID: 0}
-  m_GameObject: {fileID: 2017469617}
-  serializedVersion: 2
-  m_LocalRotation: {x: 0, y: 0, z: 0, w: 1}
-  m_LocalPosition: {x: 0, y: 0, z: 0}
-  m_LocalScale: {x: 1, y: 1, z: 1}
-  m_ConstrainProportionsScale: 0
-  m_Children:
-  - {fileID: 1717954561962503726}
-  m_Father: {fileID: 0}
-  m_LocalEulerAnglesHint: {x: 0, y: 0, z: 0}
 --- !u!1001 &2068876978
 PrefabInstance:
   m_ObjectHideFlags: 0
@@ -10808,2709 +10599,6 @@
   m_CorrespondingSourceObject: {fileID: -8679921383154817045, guid: 4662bdbcbd6d7134aac252dc5d6084c4, type: 3}
   m_PrefabInstance: {fileID: 575920320}
   m_PrefabAsset: {fileID: 0}
---- !u!1 &58445280694286476
-GameObject:
-  m_ObjectHideFlags: 0
-  m_CorrespondingSourceObject: {fileID: 0}
-  m_PrefabInstance: {fileID: 0}
-  m_PrefabAsset: {fileID: 0}
-  serializedVersion: 6
-  m_Component:
-  - component: {fileID: 7635210561634702159}
-  - component: {fileID: 153982007679157697}
-  m_Layer: 2
-  m_Name: Move
-  m_TagString: Untagged
-  m_Icon: {fileID: 0}
-  m_NavMeshLayer: 0
-  m_StaticEditorFlags: 0
-  m_IsActive: 0
---- !u!4 &150171005766949883
-Transform:
-  m_ObjectHideFlags: 0
-  m_CorrespondingSourceObject: {fileID: 0}
-  m_PrefabInstance: {fileID: 0}
-  m_PrefabAsset: {fileID: 0}
-  m_GameObject: {fileID: 1787516059220952802}
-  serializedVersion: 2
-  m_LocalRotation: {x: 0, y: 0, z: 0, w: 1}
-  m_LocalPosition: {x: 0, y: 0, z: 0}
-  m_LocalScale: {x: 1, y: 1, z: 1}
-  m_ConstrainProportionsScale: 0
-  m_Children: []
-  m_Father: {fileID: 8718302446126152263}
-  m_LocalEulerAnglesHint: {x: 0, y: 0, z: 0}
---- !u!114 &153982007679157697
-MonoBehaviour:
-  m_ObjectHideFlags: 0
-  m_CorrespondingSourceObject: {fileID: 0}
-  m_PrefabInstance: {fileID: 0}
-  m_PrefabAsset: {fileID: 0}
-  m_GameObject: {fileID: 58445280694286476}
-  m_Enabled: 1
-  m_EditorHideFlags: 0
-  m_Script: {fileID: 11500000, guid: 9b1e8c997df241c1a67045eeac79b41b, type: 3}
-  m_Name: 
-  m_EditorClassIdentifier: 
-  m_Mediator: {fileID: 6640002710935096923}
-  m_TransformationPriority: 0
-  m_MoveSpeed: 2.5
-  m_InAirControlModifier: 0.5
-  m_EnableStrafe: 1
-  m_EnableFly: 0
-  m_ForwardSource: {fileID: 1767192434}
-  m_LeftHandMoveInput:
-    m_InputSourceMode: 2
-    m_InputAction:
-      m_Name: Left Hand Move
-      m_Type: 0
-      m_ExpectedControlType: Vector2
-      m_Id: 16c2fabb-fb1c-4a11-94d0-0b1d894b8593
-      m_Processors: 
-      m_Interactions: 
-      m_SingletonActionBindings: []
-      m_Flags: 0
-    m_InputActionReference: {fileID: 6972639530819350904, guid: c348712bda248c246b8c49b3db54643f, type: 3}
-    m_ObjectReferenceObject: {fileID: 0}
-    m_ManualValue: {x: 0, y: 0}
-  m_RightHandMoveInput:
-    m_InputSourceMode: 2
-    m_InputAction:
-      m_Name: Right Hand Move
-      m_Type: 0
-      m_ExpectedControlType: Vector2
-      m_Id: af2e3d83-024e-4a1f-8bc1-f97f0b4ae1d5
-      m_Processors: 
-      m_Interactions: 
-      m_SingletonActionBindings: []
-      m_Flags: 0
-    m_InputActionReference: {fileID: -8198699208435500284, guid: c348712bda248c246b8c49b3db54643f, type: 3}
-    m_ObjectReferenceObject: {fileID: 0}
-    m_ManualValue: {x: 0, y: 0}
-  m_UseGravity: 1
-  m_HeadTransform: {fileID: 1767192434}
-  m_LeftControllerTransform: {fileID: 202364688}
-  m_RightControllerTransform: {fileID: 1670256625}
-  m_LeftHandMovementDirection: 0
-  m_RightHandMovementDirection: 0
---- !u!1001 &494449108016059778
-PrefabInstance:
-  m_ObjectHideFlags: 0
-  serializedVersion: 2
-  m_Modification:
-    serializedVersion: 3
-    m_TransformParent: {fileID: 202364688}
-    m_Modifications:
-    - target: {fileID: 8270855663187062767, guid: 1392f805216c47742996d4742c80721c, type: 3}
-      propertyPath: m_RootOrder
-      value: 3
-      objectReference: {fileID: 0}
-    - target: {fileID: 8270855663187062767, guid: 1392f805216c47742996d4742c80721c, type: 3}
-      propertyPath: m_LocalPosition.x
-      value: 0
-      objectReference: {fileID: 0}
-    - target: {fileID: 8270855663187062767, guid: 1392f805216c47742996d4742c80721c, type: 3}
-      propertyPath: m_LocalPosition.y
-      value: 0
-      objectReference: {fileID: 0}
-    - target: {fileID: 8270855663187062767, guid: 1392f805216c47742996d4742c80721c, type: 3}
-      propertyPath: m_LocalPosition.z
-      value: -0.05
-      objectReference: {fileID: 0}
-    - target: {fileID: 8270855663187062767, guid: 1392f805216c47742996d4742c80721c, type: 3}
-      propertyPath: m_LocalRotation.w
-      value: 0
-      objectReference: {fileID: 0}
-    - target: {fileID: 8270855663187062767, guid: 1392f805216c47742996d4742c80721c, type: 3}
-      propertyPath: m_LocalRotation.x
-      value: 0
-      objectReference: {fileID: 0}
-    - target: {fileID: 8270855663187062767, guid: 1392f805216c47742996d4742c80721c, type: 3}
-      propertyPath: m_LocalRotation.y
-      value: 1
-      objectReference: {fileID: 0}
-    - target: {fileID: 8270855663187062767, guid: 1392f805216c47742996d4742c80721c, type: 3}
-      propertyPath: m_LocalRotation.z
-      value: 0
-      objectReference: {fileID: 0}
-    - target: {fileID: 8270855663187062767, guid: 1392f805216c47742996d4742c80721c, type: 3}
-      propertyPath: m_LocalEulerAnglesHint.x
-      value: 0
-      objectReference: {fileID: 0}
-    - target: {fileID: 8270855663187062767, guid: 1392f805216c47742996d4742c80721c, type: 3}
-      propertyPath: m_LocalEulerAnglesHint.y
-      value: 0
-      objectReference: {fileID: 0}
-    - target: {fileID: 8270855663187062767, guid: 1392f805216c47742996d4742c80721c, type: 3}
-      propertyPath: m_LocalEulerAnglesHint.z
-      value: 0
-      objectReference: {fileID: 0}
-    - target: {fileID: 8758423527188247893, guid: 1392f805216c47742996d4742c80721c, type: 3}
-      propertyPath: m_Name
-      value: Left Controller Visual
-      objectReference: {fileID: 0}
-    - target: {fileID: 8758423527188247893, guid: 1392f805216c47742996d4742c80721c, type: 3}
-      propertyPath: m_IsActive
-      value: 0
-      objectReference: {fileID: 0}
-    m_RemovedComponents: []
-    m_RemovedGameObjects: []
-    m_AddedGameObjects: []
-    m_AddedComponents: []
-  m_SourcePrefab: {fileID: 100100000, guid: 1392f805216c47742996d4742c80721c, type: 3}
---- !u!1001 &553018692727262454
-PrefabInstance:
-  m_ObjectHideFlags: 0
-  serializedVersion: 2
-  m_Modification:
-    serializedVersion: 3
-    m_TransformParent: {fileID: 1670256625}
-    m_Modifications:
-    - target: {fileID: 2761784063978902503, guid: c1800acf6366418a9b5f610249000331, type: 3}
-      propertyPath: m_Handedness
-      value: 2
-      objectReference: {fileID: 0}
-    - target: {fileID: 2761784063978902503, guid: c1800acf6366418a9b5f610249000331, type: 3}
-      propertyPath: m_AttachTransform
-      value: 
-      objectReference: {fileID: 150171005766949883}
-    - target: {fileID: 2761784063978902503, guid: c1800acf6366418a9b5f610249000331, type: 3}
-      propertyPath: m_RayOriginTransform
-      value: 
-      objectReference: {fileID: 8718302446126152263}
-    - target: {fileID: 2761784063978902503, guid: c1800acf6366418a9b5f610249000331, type: 3}
-      propertyPath: m_RaycastMask.m_Bits
-      value: 2147483681
-      objectReference: {fileID: 0}
-    - target: {fileID: 2761784063978902503, guid: c1800acf6366418a9b5f610249000331, type: 3}
-      propertyPath: m_SelectInput.m_InputActionReferenceValue
-      value: 
-      objectReference: {fileID: -8061240218431744966, guid: c348712bda248c246b8c49b3db54643f, type: 3}
-    - target: {fileID: 2761784063978902503, guid: c1800acf6366418a9b5f610249000331, type: 3}
-      propertyPath: m_RotateAnchorInput.m_InputActionReference
-      value: 
-      objectReference: {fileID: -5913262927076077117, guid: c348712bda248c246b8c49b3db54643f, type: 3}
-    - target: {fileID: 2761784063978902503, guid: c1800acf6366418a9b5f610249000331, type: 3}
-      propertyPath: m_ActivateInput.m_InputActionReferenceValue
-      value: 
-      objectReference: {fileID: 7904272356298805229, guid: c348712bda248c246b8c49b3db54643f, type: 3}
-    - target: {fileID: 2761784063978902503, guid: c1800acf6366418a9b5f610249000331, type: 3}
-      propertyPath: m_SelectInput.m_InputActionReferencePerformed
-      value: 
-      objectReference: {fileID: -8061240218431744966, guid: c348712bda248c246b8c49b3db54643f, type: 3}
-    - target: {fileID: 2761784063978902503, guid: c1800acf6366418a9b5f610249000331, type: 3}
-      propertyPath: m_ActivateInput.m_InputActionReferencePerformed
-      value: 
-      objectReference: {fileID: 83097790271614945, guid: c348712bda248c246b8c49b3db54643f, type: 3}
-    - target: {fileID: 2761784063978902503, guid: c1800acf6366418a9b5f610249000331, type: 3}
-      propertyPath: m_DirectionalAnchorInput.m_InputActionReference
-      value: 
-      objectReference: {fileID: -440298646266941818, guid: c348712bda248c246b8c49b3db54643f, type: 3}
-    - target: {fileID: 2761784063978902503, guid: c1800acf6366418a9b5f610249000331, type: 3}
-      propertyPath: m_RotateManipulationInput.m_InputActionReference
-      value: 
-      objectReference: {fileID: -5913262927076077117, guid: c348712bda248c246b8c49b3db54643f, type: 3}
-    - target: {fileID: 2761784063978902503, guid: c1800acf6366418a9b5f610249000331, type: 3}
-      propertyPath: m_DirectionalManipulationInput.m_InputActionReference
-      value: 
-      objectReference: {fileID: -440298646266941818, guid: c348712bda248c246b8c49b3db54643f, type: 3}
-    - target: {fileID: 2761784063978902504, guid: c1800acf6366418a9b5f610249000331, type: 3}
-      propertyPath: m_Parameters.numCapVertices
-      value: 4
-      objectReference: {fileID: 0}
-    - target: {fileID: 2761784063978902504, guid: c1800acf6366418a9b5f610249000331, type: 3}
-      propertyPath: m_Parameters.numCornerVertices
-      value: 4
-      objectReference: {fileID: 0}
-    - target: {fileID: 2761784063978902505, guid: c1800acf6366418a9b5f610249000331, type: 3}
-      propertyPath: m_LineWidth
-      value: 0.01
-      objectReference: {fileID: 0}
-    - target: {fileID: 2761784063978902505, guid: c1800acf6366418a9b5f610249000331, type: 3}
-      propertyPath: m_LineOriginTransform
-      value: 
-      objectReference: {fileID: 5668689709192895336}
-    - target: {fileID: 2761784063978902506, guid: c1800acf6366418a9b5f610249000331, type: 3}
-      propertyPath: m_RootOrder
-      value: 2
-      objectReference: {fileID: 0}
-    - target: {fileID: 2761784063978902506, guid: c1800acf6366418a9b5f610249000331, type: 3}
-      propertyPath: m_LocalPosition.x
-      value: 0
-      objectReference: {fileID: 0}
-    - target: {fileID: 2761784063978902506, guid: c1800acf6366418a9b5f610249000331, type: 3}
-      propertyPath: m_LocalPosition.y
-      value: -0.02
-      objectReference: {fileID: 0}
-    - target: {fileID: 2761784063978902506, guid: c1800acf6366418a9b5f610249000331, type: 3}
-      propertyPath: m_LocalPosition.z
-      value: -0.035
-      objectReference: {fileID: 0}
-    - target: {fileID: 2761784063978902506, guid: c1800acf6366418a9b5f610249000331, type: 3}
-      propertyPath: m_LocalRotation.w
-      value: 1
-      objectReference: {fileID: 0}
-    - target: {fileID: 2761784063978902506, guid: c1800acf6366418a9b5f610249000331, type: 3}
-      propertyPath: m_LocalRotation.x
-      value: -0
-      objectReference: {fileID: 0}
-    - target: {fileID: 2761784063978902506, guid: c1800acf6366418a9b5f610249000331, type: 3}
-      propertyPath: m_LocalRotation.y
-      value: -0
-      objectReference: {fileID: 0}
-    - target: {fileID: 2761784063978902506, guid: c1800acf6366418a9b5f610249000331, type: 3}
-      propertyPath: m_LocalRotation.z
-      value: -0
-      objectReference: {fileID: 0}
-    - target: {fileID: 2761784063978902506, guid: c1800acf6366418a9b5f610249000331, type: 3}
-      propertyPath: m_LocalEulerAnglesHint.x
-      value: 0
-      objectReference: {fileID: 0}
-    - target: {fileID: 2761784063978902506, guid: c1800acf6366418a9b5f610249000331, type: 3}
-      propertyPath: m_LocalEulerAnglesHint.y
-      value: 0
-      objectReference: {fileID: 0}
-    - target: {fileID: 2761784063978902506, guid: c1800acf6366418a9b5f610249000331, type: 3}
-      propertyPath: m_LocalEulerAnglesHint.z
-      value: 0
-      objectReference: {fileID: 0}
-    - target: {fileID: 2761784063978902507, guid: c1800acf6366418a9b5f610249000331, type: 3}
-      propertyPath: m_Name
-      value: Teleport Interactor
-      objectReference: {fileID: 0}
-    - target: {fileID: 3616344554909481683, guid: c1800acf6366418a9b5f610249000331, type: 3}
-      propertyPath: m_HapticImpulsePlayer
-      value: 
-      objectReference: {fileID: 4238984354899526239}
-    m_RemovedComponents: []
-    m_RemovedGameObjects: []
-    m_AddedGameObjects: []
-    m_AddedComponents: []
-  m_SourcePrefab: {fileID: 100100000, guid: c1800acf6366418a9b5f610249000331, type: 3}
---- !u!1 &588274493876933136
-GameObject:
-  m_ObjectHideFlags: 0
-  m_CorrespondingSourceObject: {fileID: 0}
-  m_PrefabInstance: {fileID: 0}
-  m_PrefabAsset: {fileID: 0}
-  serializedVersion: 6
-  m_Component:
-  - component: {fileID: 2281696399307846454}
-  - component: {fileID: 8151791578876099827}
-  m_Layer: 0
-  m_Name: '[Building Block] Right Controller'
-  m_TagString: Untagged
-  m_Icon: {fileID: 0}
-  m_NavMeshLayer: 0
-  m_StaticEditorFlags: 0
-  m_IsActive: 1
---- !u!114 &658028464602686504
-MonoBehaviour:
-  m_ObjectHideFlags: 0
-  m_CorrespondingSourceObject: {fileID: 0}
-  m_PrefabInstance: {fileID: 0}
-  m_PrefabAsset: {fileID: 0}
-  m_GameObject: {fileID: 1316853283282549446}
-  m_Enabled: 1
-  m_EditorHideFlags: 0
-  m_Script: {fileID: 11500000, guid: 9b46d3c2f9f9a9849840e47b9ddef1b2, type: 3}
-  m_Name: 
-  m_EditorClassIdentifier: 
-  m_Mediator: {fileID: 6640002710935096923}
-  m_TransformationPriority: 10
-  m_UseGravity: 1
-  m_UseLocalSpaceGravity: 1
-  m_TerminalVelocity: 90
-  m_GravityAccelerationModifier: 1
-  m_UpdateCharacterControllerCenterEachFrame: 1
-  m_SphereCastRadius: 0.09
-  m_SphereCastDistanceBuffer: -0.05
-  m_SphereCastLayerMask:
-    serializedVersion: 2
-    m_Bits: 51
-  m_SphereCastTriggerInteraction: 1
-  m_OnGravityLockChanged:
-    m_PersistentCalls:
-      m_Calls: []
-  m_OnGroundedChanged:
-    m_PersistentCalls:
-      m_Calls: []
---- !u!4 &716906830792148215
-Transform:
-  m_ObjectHideFlags: 0
-  m_CorrespondingSourceObject: {fileID: 0}
-  m_PrefabInstance: {fileID: 0}
-  m_PrefabAsset: {fileID: 0}
-  m_GameObject: {fileID: 5563199296126487199}
-  serializedVersion: 2
-  m_LocalRotation: {x: -0, y: -0, z: -0, w: 1}
-  m_LocalPosition: {x: 0, y: 0, z: 0}
-  m_LocalScale: {x: 1, y: 1, z: 1}
-  m_ConstrainProportionsScale: 0
-  m_Children:
-  - {fileID: 5556032914392612086}
-  m_Father: {fileID: 1680501587}
-  m_LocalEulerAnglesHint: {x: 0, y: 0, z: 0}
---- !u!114 &742272467831425975
-MonoBehaviour:
-  m_ObjectHideFlags: 0
-  m_CorrespondingSourceObject: {fileID: 0}
-  m_PrefabInstance: {fileID: 0}
-  m_PrefabAsset: {fileID: 0}
-  m_GameObject: {fileID: 3533369827395663398}
-  m_Enabled: 1
-  m_EditorHideFlags: 0
-  m_Script: {fileID: 11500000, guid: 760ff70c1c91bdd45907d0ff0cdcaf7f, type: 3}
-  m_Name: 
-  m_EditorClassIdentifier: 
-  m_Mediator: {fileID: 6640002710935096923}
-  m_TransformationPriority: 0
-  m_EnableFreeXMovement: 1
-  m_EnableFreeYMovement: 0
-  m_EnableFreeZMovement: 1
-  m_GravityApplicationMode: 0
-  m_UseGravity: 1
-  m_LeftGrabMoveProvider: {fileID: 2032798983271290625}
-  m_RightGrabMoveProvider: {fileID: 4083252680172266230}
-  m_OverrideSharedSettingsOnInit: 1
-  m_MoveFactor: 1
-  m_RequireTwoHandsForTranslation: 0
-  m_EnableRotation: 1
-  m_EnableScaling: 0
-  m_MinimumScale: 0.2
-  m_MaximumScale: 5
---- !u!114 &758862941726224967
-MonoBehaviour:
-  m_ObjectHideFlags: 0
-  m_CorrespondingSourceObject: {fileID: 0}
-  m_PrefabInstance: {fileID: 0}
-  m_PrefabAsset: {fileID: 0}
-  m_GameObject: {fileID: 5617778599117486727}
-  m_Enabled: 1
-  m_EditorHideFlags: 0
-  m_Script: {fileID: 11500000, guid: e3c5f6c9defa4ae9ad41bcc3f8754f86, type: 3}
-  m_Name: 
-  m_EditorClassIdentifier: 
-  m_InteractionManager: {fileID: 0}
-  m_InteractionLayers:
-    m_Bits: 4294967295
-  m_Handedness: 0
-  m_AttachTransform: {fileID: 0}
-  m_KeepSelectedTargetValid: 1
-  m_DisableVisualsWhenBlockedInGroup: 1
-  m_StartingSelectedInteractable: {fileID: 0}
-  m_StartingTargetFilter: {fileID: 0}
-  m_HoverEntered:
-    m_PersistentCalls:
-      m_Calls: []
-  m_HoverExited:
-    m_PersistentCalls:
-      m_Calls: []
-  m_SelectEntered:
-    m_PersistentCalls:
-      m_Calls: []
-  m_SelectExited:
-    m_PersistentCalls:
-      m_Calls: []
-  m_StartingHoverFilters: []
-  m_StartingSelectFilters: []
-  m_ClimbProvider: {fileID: 5739245880472075158}
-  m_DestinationEvaluationSettings:
-    m_UseConstant: 1
-    m_ConstantValue:
-      m_EnableDestinationEvaluationDelay: 0
-      m_DestinationEvaluationDelayTime: 1
-      m_PollForDestinationChange: 1
-      m_DestinationPollFrequency: 1
-      m_DestinationFilterObject: {fileID: 11400000, guid: 0f906c94e2aa0c3488832acc1db04295, type: 2}
-    m_Variable: {fileID: 0}
---- !u!114 &942810691211101373
-MonoBehaviour:
-  m_ObjectHideFlags: 0
-  m_CorrespondingSourceObject: {fileID: 0}
-  m_PrefabInstance: {fileID: 0}
-  m_PrefabAsset: {fileID: 0}
-  m_GameObject: {fileID: 202364687}
-  m_Enabled: 1
-  m_EditorHideFlags: 0
-  m_Script: {fileID: 11500000, guid: a4a50d88b55b45648927679791f472de, type: 3}
-  m_Name: 
-  m_EditorClassIdentifier: 
-  m_GroupName: Left
-  m_InteractionManager: {fileID: 0}
-  m_StartingGroupMembers:
-  - {fileID: 4343660526480754339}
-  - {fileID: 8877177980677234388}
-  m_StartingInteractionOverridesMap:
-  - groupMember: {fileID: 4343660526480754339}
-    overrideGroupMembers:
-    - {fileID: 8877177980677234388}
---- !u!114 &1178791450436251564
-MonoBehaviour:
-  m_ObjectHideFlags: 0
-  m_CorrespondingSourceObject: {fileID: 0}
-  m_PrefabInstance: {fileID: 0}
-  m_PrefabAsset: {fileID: 0}
-  m_GameObject: {fileID: 1717954561962503725}
-  m_Enabled: 1
-  m_EditorHideFlags: 0
-  m_Script: {fileID: 11500000, guid: e0cb9aa70a22847b5925ee5f067c10a9, type: 3}
-  m_Name: 
-  m_EditorClassIdentifier: 
-  m_Camera: {fileID: 1767192439}
-  m_OriginBaseGameObject: {fileID: 1717954561962503725}
-  m_CameraFloorOffsetObject: {fileID: 1680501586}
-  m_RequestedTrackingOriginMode: 1
-  m_CameraYOffset: 1.36144
---- !u!1 &1316853283282549446
-GameObject:
-  m_ObjectHideFlags: 0
-  m_CorrespondingSourceObject: {fileID: 0}
-  m_PrefabInstance: {fileID: 0}
-  m_PrefabAsset: {fileID: 0}
-  serializedVersion: 6
-  m_Component:
-  - component: {fileID: 1930236392004951510}
-  - component: {fileID: 658028464602686504}
-  m_Layer: 2
-  m_Name: Gravity
-  m_TagString: Untagged
-  m_Icon: {fileID: 0}
-  m_NavMeshLayer: 0
-  m_StaticEditorFlags: 0
-  m_IsActive: 1
---- !u!1 &1470279098769358944
-GameObject:
-  m_ObjectHideFlags: 0
-  m_CorrespondingSourceObject: {fileID: 0}
-  m_PrefabInstance: {fileID: 0}
-  m_PrefabAsset: {fileID: 0}
-  serializedVersion: 6
-  m_Component:
-  - component: {fileID: 8770899961536015614}
-  - component: {fileID: 7347985736721345035}
-  - component: {fileID: 6480925242510836759}
-  m_Layer: 2
-  m_Name: Turn
-  m_TagString: Untagged
-  m_Icon: {fileID: 0}
-  m_NavMeshLayer: 0
-  m_StaticEditorFlags: 0
-  m_IsActive: 1
---- !u!4 &1543070802843469984 stripped
-Transform:
-  m_CorrespondingSourceObject: {fileID: 5745700813747042508, guid: 3df3e1220f2164f448701a6de8084f92, type: 3}
-  m_PrefabInstance: {fileID: 6545633283681792108}
-  m_PrefabAsset: {fileID: 0}
---- !u!4 &1666320186578454293 stripped
-Transform:
-  m_CorrespondingSourceObject: {fileID: 780270278251679399, guid: 27024f5809f4a4347b9cd7f26a1bdf93, type: 3}
-  m_PrefabInstance: {fileID: 2147063422107175346}
-  m_PrefabAsset: {fileID: 0}
---- !u!1 &1717954561962503725
-GameObject:
-  m_ObjectHideFlags: 0
-  m_CorrespondingSourceObject: {fileID: 0}
-  m_PrefabInstance: {fileID: 0}
-  m_PrefabAsset: {fileID: 0}
-  serializedVersion: 6
-  m_Component:
-  - component: {fileID: 1717954561962503726}
-  - component: {fileID: 1178791450436251564}
-  - component: {fileID: 6232745470614056090}
-  - component: {fileID: 6520291404937146767}
-  - component: {fileID: 5826056641483426609}
-  - component: {fileID: 5033801203051696737}
-  - component: {fileID: 6520291404937146768}
-  m_Layer: 2
-  m_Name: XR Origin (XR Rig)
-  m_TagString: Untagged
-  m_Icon: {fileID: 0}
-  m_NavMeshLayer: 0
-  m_StaticEditorFlags: 0
-  m_IsActive: 1
---- !u!4 &1717954561962503726
-Transform:
-  m_ObjectHideFlags: 0
-  m_CorrespondingSourceObject: {fileID: 0}
-  m_PrefabInstance: {fileID: 0}
-  m_PrefabAsset: {fileID: 0}
-  m_GameObject: {fileID: 1717954561962503725}
-  serializedVersion: 2
-  m_LocalRotation: {x: 0, y: 0, z: 0, w: 1}
-  m_LocalPosition: {x: 0, y: 0, z: 0}
-  m_LocalScale: {x: 1, y: 1, z: 1}
-  m_ConstrainProportionsScale: 0
-  m_Children:
-  - {fileID: 1680501587}
-  - {fileID: 6981642495833523204}
-  m_Father: {fileID: 2017469618}
-  m_LocalEulerAnglesHint: {x: 0, y: 0, z: 0}
---- !u!114 &1748222016861356527
-MonoBehaviour:
-  m_ObjectHideFlags: 0
-  m_CorrespondingSourceObject: {fileID: 0}
-  m_PrefabInstance: {fileID: 0}
-  m_PrefabAsset: {fileID: 0}
-  m_GameObject: {fileID: 2190828208922718286}
-  m_Enabled: 1
-  m_EditorHideFlags: 0
-  m_Script: {fileID: 11500000, guid: 01f69dc1cb084aa42b2f2f8cd87bc770, type: 3}
-  m_Name: 
-  m_EditorClassIdentifier: 
-  m_Mediator: {fileID: 6640002710935096923}
-  m_TransformationPriority: 20
-  m_DelayTime: 0
---- !u!1 &1787516059220952802
-GameObject:
-  m_ObjectHideFlags: 0
-  m_CorrespondingSourceObject: {fileID: 0}
-  m_PrefabInstance: {fileID: 0}
-  m_PrefabAsset: {fileID: 0}
-  serializedVersion: 6
-  m_Component:
-  - component: {fileID: 150171005766949883}
-  m_Layer: 0
-  m_Name: Right Controller Stabilized Attach
-  m_TagString: Untagged
-  m_Icon: {fileID: 0}
-  m_NavMeshLayer: 0
-  m_StaticEditorFlags: 0
-  m_IsActive: 1
---- !u!114 &1801942220539511183
-MonoBehaviour:
-  m_ObjectHideFlags: 0
-  m_CorrespondingSourceObject: {fileID: 0}
-  m_PrefabInstance: {fileID: 0}
-  m_PrefabAsset: {fileID: 0}
-  m_GameObject: {fileID: 2766569358201078490}
-  m_Enabled: 1
-  m_EditorHideFlags: 0
-  m_Script: {fileID: 11500000, guid: 64d299502104b064388841ec2adf6def, type: 3}
-  m_Name: 
-  m_EditorClassIdentifier: 
-  m_Target: {fileID: 5668689709192895336}
-  m_AimTargetObject: {fileID: 2449787133337329425}
-  m_UseLocalSpace: 0
-  m_AngleStabilization: 20
-  m_PositionStabilization: 0.25
---- !u!114 &1883230248363655243 stripped
-MonoBehaviour:
-  m_CorrespondingSourceObject: {fileID: 4808866746549998793, guid: b200f6587d118224eba8467281481800, type: 3}
-  m_PrefabInstance: {fileID: 6385564673524208770}
-  m_PrefabAsset: {fileID: 0}
-  m_GameObject: {fileID: 0}
-  m_Enabled: 1
-  m_EditorHideFlags: 0
-  m_Script: {fileID: 11500000, guid: 25a07ef133a37d140a87cdf1f1c75fdf, type: 3}
-  m_Name: 
-  m_EditorClassIdentifier: 
---- !u!4 &1930236392004951510
-Transform:
-  m_ObjectHideFlags: 0
-  m_CorrespondingSourceObject: {fileID: 0}
-  m_PrefabInstance: {fileID: 0}
-  m_PrefabAsset: {fileID: 0}
-  m_GameObject: {fileID: 1316853283282549446}
-  serializedVersion: 2
-  m_LocalRotation: {x: 0, y: 0, z: 0, w: 1}
-  m_LocalPosition: {x: 0, y: 0, z: 0}
-  m_LocalScale: {x: 1, y: 1, z: 1}
-  m_ConstrainProportionsScale: 0
-  m_Children: []
-  m_Father: {fileID: 6981642495833523204}
-  m_LocalEulerAnglesHint: {x: 0, y: 0, z: 0}
---- !u!114 &2032798983271290625
-MonoBehaviour:
-  m_ObjectHideFlags: 0
-  m_CorrespondingSourceObject: {fileID: 0}
-  m_PrefabInstance: {fileID: 0}
-  m_PrefabAsset: {fileID: 0}
-  m_GameObject: {fileID: 3533369827395663398}
-  m_Enabled: 1
-  m_EditorHideFlags: 0
-  m_Script: {fileID: 11500000, guid: 8b94c4c83dec6a94fbaebf543478259e, type: 3}
-  m_Name: 
-  m_EditorClassIdentifier: 
-  m_Mediator: {fileID: 6640002710935096923}
-  m_TransformationPriority: 0
-  m_EnableFreeXMovement: 1
-  m_EnableFreeYMovement: 0
-  m_EnableFreeZMovement: 1
-  m_GravityApplicationMode: 0
-  m_UseGravity: 1
-  m_ControllerTransform: {fileID: 202364688}
-  m_EnableMoveWhileSelecting: 0
-  m_MoveFactor: 1
-  m_GrabMoveInput:
-    m_InputSourceMode: 2
-    m_InputActionPerformed:
-      m_Name: Grab Move
-      m_Type: 1
-      m_ExpectedControlType: 
-      m_Id: 2e9a23ce-d949-4c67-9b12-7a9a35510733
-      m_Processors: 
-      m_Interactions: 
-      m_SingletonActionBindings: []
-      m_Flags: 0
-    m_InputActionValue:
-      m_Name: Grab Move Value
-      m_Type: 0
-      m_ExpectedControlType: Axis
-      m_Id: 3680a95b-119c-4eba-b8fe-7e0a362e460b
-      m_Processors: 
-      m_Interactions: 
-      m_SingletonActionBindings: []
-      m_Flags: 0
-    m_InputActionReferencePerformed: {fileID: -3742484312079769484, guid: c348712bda248c246b8c49b3db54643f, type: 3}
-    m_InputActionReferenceValue: {fileID: -3742484312079769484, guid: c348712bda248c246b8c49b3db54643f, type: 3}
-    m_ObjectReferenceObject: {fileID: 0}
-    m_ManualPerformed: 0
-    m_ManualValue: 0
-    m_ManualQueuePerformed: 0
-    m_ManualQueueWasPerformedThisFrame: 0
-    m_ManualQueueWasCompletedThisFrame: 0
-    m_ManualQueueValue: 0
-    m_ManualQueueTargetFrame: 0
-  m_GrabMoveAction:
-    m_UseReference: 1
-    m_Action:
-      m_Name: Grab Move
-      m_Type: 0
-      m_ExpectedControlType: 
-      m_Id: 3d33edcf-0043-45cb-95a7-008204badf83
-      m_Processors: 
-      m_Interactions: 
-      m_SingletonActionBindings: []
-      m_Flags: 0
-    m_Reference: {fileID: 0}
---- !u!4 &2052418245113747934 stripped
-Transform:
-  m_CorrespondingSourceObject: {fileID: 8849414207674852688, guid: bb91fcbcb3cc896468b372b1c762bfab, type: 3}
-  m_PrefabInstance: {fileID: 7400760887118150798}
-  m_PrefabAsset: {fileID: 0}
---- !u!114 &2141651114331267770 stripped
-MonoBehaviour:
-  m_CorrespondingSourceObject: {fileID: 2417358720014700305, guid: 27024f5809f4a4347b9cd7f26a1bdf93, type: 3}
-  m_PrefabInstance: {fileID: 4338235989863673259}
-  m_PrefabAsset: {fileID: 0}
-  m_GameObject: {fileID: 0}
-  m_Enabled: 1
-  m_EditorHideFlags: 0
-  m_Script: {fileID: 11500000, guid: 0924bcaa9eb50df458a783ae0e2b59f5, type: 3}
-  m_Name: 
-  m_EditorClassIdentifier: 
---- !u!1001 &2147063422107175346
-PrefabInstance:
-  m_ObjectHideFlags: 0
-  serializedVersion: 2
-  m_Modification:
-    serializedVersion: 3
-    m_TransformParent: {fileID: 202364688}
-    m_Modifications:
-    - target: {fileID: 780270278251679399, guid: 27024f5809f4a4347b9cd7f26a1bdf93, type: 3}
-      propertyPath: m_RootOrder
-      value: 0
-      objectReference: {fileID: 0}
-    - target: {fileID: 780270278251679399, guid: 27024f5809f4a4347b9cd7f26a1bdf93, type: 3}
-      propertyPath: m_LocalPosition.x
-      value: 0
-      objectReference: {fileID: 0}
-    - target: {fileID: 780270278251679399, guid: 27024f5809f4a4347b9cd7f26a1bdf93, type: 3}
-      propertyPath: m_LocalPosition.y
-      value: 0
-      objectReference: {fileID: 0}
-    - target: {fileID: 780270278251679399, guid: 27024f5809f4a4347b9cd7f26a1bdf93, type: 3}
-      propertyPath: m_LocalPosition.z
-      value: 0
-      objectReference: {fileID: 0}
-    - target: {fileID: 780270278251679399, guid: 27024f5809f4a4347b9cd7f26a1bdf93, type: 3}
-      propertyPath: m_LocalRotation.w
-      value: 1
-      objectReference: {fileID: 0}
-    - target: {fileID: 780270278251679399, guid: 27024f5809f4a4347b9cd7f26a1bdf93, type: 3}
-      propertyPath: m_LocalRotation.x
-      value: 0
-      objectReference: {fileID: 0}
-    - target: {fileID: 780270278251679399, guid: 27024f5809f4a4347b9cd7f26a1bdf93, type: 3}
-      propertyPath: m_LocalRotation.y
-      value: 0
-      objectReference: {fileID: 0}
-    - target: {fileID: 780270278251679399, guid: 27024f5809f4a4347b9cd7f26a1bdf93, type: 3}
-      propertyPath: m_LocalRotation.z
-      value: 0
-      objectReference: {fileID: 0}
-    - target: {fileID: 780270278251679399, guid: 27024f5809f4a4347b9cd7f26a1bdf93, type: 3}
-      propertyPath: m_LocalEulerAnglesHint.x
-      value: 0
-      objectReference: {fileID: 0}
-    - target: {fileID: 780270278251679399, guid: 27024f5809f4a4347b9cd7f26a1bdf93, type: 3}
-      propertyPath: m_LocalEulerAnglesHint.y
-      value: 0
-      objectReference: {fileID: 0}
-    - target: {fileID: 780270278251679399, guid: 27024f5809f4a4347b9cd7f26a1bdf93, type: 3}
-      propertyPath: m_LocalEulerAnglesHint.z
-      value: 0
-      objectReference: {fileID: 0}
-    - target: {fileID: 1838083765625025125, guid: 27024f5809f4a4347b9cd7f26a1bdf93, type: 3}
-      propertyPath: m_HapticImpulsePlayer
-      value: 
-      objectReference: {fileID: 5967689310316253315}
-    - target: {fileID: 2417358720014700305, guid: 27024f5809f4a4347b9cd7f26a1bdf93, type: 3}
-      propertyPath: m_Handedness
-      value: 1
-      objectReference: {fileID: 0}
-    - target: {fileID: 4125421792874400280, guid: 27024f5809f4a4347b9cd7f26a1bdf93, type: 3}
-      propertyPath: m_Name
-      value: Poke Interactor
-      objectReference: {fileID: 0}
-    - target: {fileID: 6102213085606525114, guid: 27024f5809f4a4347b9cd7f26a1bdf93, type: 3}
-      propertyPath: m_CurveInteractionDataProvider
-      value: 
-      objectReference: {fileID: 8877177980677234388}
-    - target: {fileID: 8259524632637961923, guid: 27024f5809f4a4347b9cd7f26a1bdf93, type: 3}
-      propertyPath: m_LocalEulerAnglesHint.y
-      value: 10
-      objectReference: {fileID: 0}
-    m_RemovedComponents: []
-    m_RemovedGameObjects: []
-    m_AddedGameObjects:
-    - targetCorrespondingSourceObject: {fileID: 780270278251679399, guid: 27024f5809f4a4347b9cd7f26a1bdf93, type: 3}
-      insertIndex: -1
-      addedObject: {fileID: 2814764233898000032}
-    m_AddedComponents: []
-  m_SourcePrefab: {fileID: 100100000, guid: 27024f5809f4a4347b9cd7f26a1bdf93, type: 3}
---- !u!1 &2190828208922718286
-GameObject:
-  m_ObjectHideFlags: 0
-  m_CorrespondingSourceObject: {fileID: 0}
-  m_PrefabInstance: {fileID: 0}
-  m_PrefabAsset: {fileID: 0}
-  serializedVersion: 6
-  m_Component:
-  - component: {fileID: 7401259364726987263}
-  - component: {fileID: 1748222016861356527}
-  m_Layer: 2
-  m_Name: Teleportation
-  m_TagString: Untagged
-  m_Icon: {fileID: 0}
-  m_NavMeshLayer: 0
-  m_StaticEditorFlags: 0
-  m_IsActive: 1
---- !u!4 &2196849375614954873 stripped
-Transform:
-  m_CorrespondingSourceObject: {fileID: 7378618157167557198, guid: b84cd05e1160fe34cab2585022c8cd99, type: 3}
-  m_PrefabInstance: {fileID: 8654467957078447927}
-  m_PrefabAsset: {fileID: 0}
---- !u!4 &2281696399307846454
-Transform:
-  m_ObjectHideFlags: 0
-  m_CorrespondingSourceObject: {fileID: 0}
-  m_PrefabInstance: {fileID: 0}
-  m_PrefabAsset: {fileID: 0}
-  m_GameObject: {fileID: 588274493876933136}
-  serializedVersion: 2
-  m_LocalRotation: {x: 0, y: 0, z: 0, w: 1}
-  m_LocalPosition: {x: 0, y: 0, z: 0}
-  m_LocalScale: {x: 1, y: 1, z: 1}
-  m_ConstrainProportionsScale: 0
-  m_Children: []
-  m_Father: {fileID: 1670256625}
-  m_LocalEulerAnglesHint: {x: 0, y: 0, z: 0}
---- !u!114 &2449787133337329425 stripped
-MonoBehaviour:
-  m_CorrespondingSourceObject: {fileID: 2761784063978902503, guid: c1800acf6366418a9b5f610249000331, type: 3}
-  m_PrefabInstance: {fileID: 553018692727262454}
-  m_PrefabAsset: {fileID: 0}
-  m_GameObject: {fileID: 0}
-  m_Enabled: 1
-  m_EditorHideFlags: 0
-  m_Script: {fileID: 11500000, guid: 6803edce0201f574f923fd9d10e5b30a, type: 3}
-  m_Name: 
-  m_EditorClassIdentifier: 
---- !u!4 &2449787133337329436 stripped
-Transform:
-  m_CorrespondingSourceObject: {fileID: 2761784063978902506, guid: c1800acf6366418a9b5f610249000331, type: 3}
-  m_PrefabInstance: {fileID: 553018692727262454}
-  m_PrefabAsset: {fileID: 0}
---- !u!1 &2626757739553014894
-GameObject:
-  m_ObjectHideFlags: 0
-  m_CorrespondingSourceObject: {fileID: 0}
-  m_PrefabInstance: {fileID: 0}
-  m_PrefabAsset: {fileID: 0}
-  serializedVersion: 6
-  m_Component:
-  - component: {fileID: 8418786636219059989}
-  - component: {fileID: 5739245880472075158}
-  m_Layer: 2
-  m_Name: Climb
-  m_TagString: Untagged
-  m_Icon: {fileID: 0}
-  m_NavMeshLayer: 0
-  m_StaticEditorFlags: 0
-  m_IsActive: 1
---- !u!1 &2673240740586844485
-GameObject:
-  m_ObjectHideFlags: 0
-  m_CorrespondingSourceObject: {fileID: 0}
-  m_PrefabInstance: {fileID: 0}
-  m_PrefabAsset: {fileID: 0}
-  serializedVersion: 6
-  m_Component:
-  - component: {fileID: 2673240740586844490}
-  - component: {fileID: 8805142202525567399}
-  m_Layer: 0
-  m_Name: '[Building Block] Left Controller'
-  m_TagString: Untagged
-  m_Icon: {fileID: 0}
-  m_NavMeshLayer: 0
-  m_StaticEditorFlags: 0
-  m_IsActive: 1
---- !u!4 &2673240740586844490
-Transform:
-  m_ObjectHideFlags: 0
-  m_CorrespondingSourceObject: {fileID: 0}
-  m_PrefabInstance: {fileID: 0}
-  m_PrefabAsset: {fileID: 0}
-  m_GameObject: {fileID: 2673240740586844485}
-  serializedVersion: 2
-  m_LocalRotation: {x: 0, y: 0, z: 0, w: 1}
-  m_LocalPosition: {x: 0, y: 0, z: 0}
-  m_LocalScale: {x: 1, y: 1, z: 1}
-  m_ConstrainProportionsScale: 0
-  m_Children: []
-  m_Father: {fileID: 202364688}
-  m_LocalEulerAnglesHint: {x: 0, y: 0, z: 0}
---- !u!114 &2734315883792958320 stripped
-MonoBehaviour:
-  m_CorrespondingSourceObject: {fileID: 6766910295942714439, guid: b84cd05e1160fe34cab2585022c8cd99, type: 3}
-  m_PrefabInstance: {fileID: 8654467957078447927}
-  m_PrefabAsset: {fileID: 0}
-  m_GameObject: {fileID: 0}
-  m_Enabled: 1
-  m_EditorHideFlags: 0
-  m_Script: {fileID: 11500000, guid: c416f1a5c494e224fb5564fd1362b50d, type: 3}
-  m_Name: 
-  m_EditorClassIdentifier: 
---- !u!4 &2749926995908329476
-Transform:
-  m_ObjectHideFlags: 0
-  m_CorrespondingSourceObject: {fileID: 0}
-  m_PrefabInstance: {fileID: 0}
-  m_PrefabAsset: {fileID: 0}
-  m_GameObject: {fileID: 5617778599117486727}
-  serializedVersion: 2
-  m_LocalRotation: {x: 0, y: 0, z: 0, w: 1}
-  m_LocalPosition: {x: 0, y: 0, z: 0}
-  m_LocalScale: {x: 1, y: 1, z: 1}
-  m_ConstrainProportionsScale: 0
-  m_Children: []
-  m_Father: {fileID: 8418786636219059989}
-  m_LocalEulerAnglesHint: {x: 0, y: 0, z: 0}
---- !u!1001 &2761784064811051247
-PrefabInstance:
-  m_ObjectHideFlags: 0
-  serializedVersion: 2
-  m_Modification:
-    serializedVersion: 3
-    m_TransformParent: {fileID: 202364688}
-    m_Modifications:
-    - target: {fileID: 2761784063978902503, guid: c1800acf6366418a9b5f610249000331, type: 3}
-      propertyPath: m_Handedness
-      value: 1
-      objectReference: {fileID: 0}
-    - target: {fileID: 2761784063978902503, guid: c1800acf6366418a9b5f610249000331, type: 3}
-      propertyPath: m_AttachTransform
-      value: 
-      objectReference: {fileID: 5556032914392612086}
-    - target: {fileID: 2761784063978902503, guid: c1800acf6366418a9b5f610249000331, type: 3}
-      propertyPath: m_RayOriginTransform
-      value: 
-      objectReference: {fileID: 716906830792148215}
-    - target: {fileID: 2761784063978902503, guid: c1800acf6366418a9b5f610249000331, type: 3}
-      propertyPath: m_SelectInput.m_InputActionReferenceValue
-      value: 
-      objectReference: {fileID: 1263111715868034790, guid: c348712bda248c246b8c49b3db54643f, type: 3}
-    - target: {fileID: 2761784063978902503, guid: c1800acf6366418a9b5f610249000331, type: 3}
-      propertyPath: m_RotateAnchorInput.m_InputActionReference
-      value: 
-      objectReference: {fileID: -7363382999065477798, guid: c348712bda248c246b8c49b3db54643f, type: 3}
-    - target: {fileID: 2761784063978902503, guid: c1800acf6366418a9b5f610249000331, type: 3}
-      propertyPath: m_ActivateInput.m_InputActionReferenceValue
-      value: 
-      objectReference: {fileID: -4289430672226363583, guid: c348712bda248c246b8c49b3db54643f, type: 3}
-    - target: {fileID: 2761784063978902503, guid: c1800acf6366418a9b5f610249000331, type: 3}
-      propertyPath: m_SelectInput.m_InputActionReferencePerformed
-      value: 
-      objectReference: {fileID: 1263111715868034790, guid: c348712bda248c246b8c49b3db54643f, type: 3}
-    - target: {fileID: 2761784063978902503, guid: c1800acf6366418a9b5f610249000331, type: 3}
-      propertyPath: m_ActivateInput.m_InputActionReferencePerformed
-      value: 
-      objectReference: {fileID: -5982496924579745919, guid: c348712bda248c246b8c49b3db54643f, type: 3}
-    - target: {fileID: 2761784063978902503, guid: c1800acf6366418a9b5f610249000331, type: 3}
-      propertyPath: m_DirectionalAnchorInput.m_InputActionReference
-      value: 
-      objectReference: {fileID: -8811388872089202044, guid: c348712bda248c246b8c49b3db54643f, type: 3}
-    - target: {fileID: 2761784063978902503, guid: c1800acf6366418a9b5f610249000331, type: 3}
-      propertyPath: m_RotateManipulationInput.m_InputActionReference
-      value: 
-      objectReference: {fileID: -7363382999065477798, guid: c348712bda248c246b8c49b3db54643f, type: 3}
-    - target: {fileID: 2761784063978902503, guid: c1800acf6366418a9b5f610249000331, type: 3}
-      propertyPath: m_DirectionalManipulationInput.m_InputActionReference
-      value: 
-      objectReference: {fileID: -8811388872089202044, guid: c348712bda248c246b8c49b3db54643f, type: 3}
-    - target: {fileID: 2761784063978902504, guid: c1800acf6366418a9b5f610249000331, type: 3}
-      propertyPath: m_Parameters.numCapVertices
-      value: 4
-      objectReference: {fileID: 0}
-    - target: {fileID: 2761784063978902504, guid: c1800acf6366418a9b5f610249000331, type: 3}
-      propertyPath: m_Parameters.numCornerVertices
-      value: 4
-      objectReference: {fileID: 0}
-    - target: {fileID: 2761784063978902505, guid: c1800acf6366418a9b5f610249000331, type: 3}
-      propertyPath: m_LineWidth
-      value: 0.01
-      objectReference: {fileID: 0}
-    - target: {fileID: 2761784063978902505, guid: c1800acf6366418a9b5f610249000331, type: 3}
-      propertyPath: m_LineOriginTransform
-      value: 
-      objectReference: {fileID: 8022141474358935409}
-    - target: {fileID: 2761784063978902506, guid: c1800acf6366418a9b5f610249000331, type: 3}
-      propertyPath: m_RootOrder
-      value: 2
-      objectReference: {fileID: 0}
-    - target: {fileID: 2761784063978902506, guid: c1800acf6366418a9b5f610249000331, type: 3}
-      propertyPath: m_LocalPosition.x
-      value: 0
-      objectReference: {fileID: 0}
-    - target: {fileID: 2761784063978902506, guid: c1800acf6366418a9b5f610249000331, type: 3}
-      propertyPath: m_LocalPosition.y
-      value: -0.02
-      objectReference: {fileID: 0}
-    - target: {fileID: 2761784063978902506, guid: c1800acf6366418a9b5f610249000331, type: 3}
-      propertyPath: m_LocalPosition.z
-      value: -0.035
-      objectReference: {fileID: 0}
-    - target: {fileID: 2761784063978902506, guid: c1800acf6366418a9b5f610249000331, type: 3}
-      propertyPath: m_LocalRotation.w
-      value: 1
-      objectReference: {fileID: 0}
-    - target: {fileID: 2761784063978902506, guid: c1800acf6366418a9b5f610249000331, type: 3}
-      propertyPath: m_LocalRotation.x
-      value: -0
-      objectReference: {fileID: 0}
-    - target: {fileID: 2761784063978902506, guid: c1800acf6366418a9b5f610249000331, type: 3}
-      propertyPath: m_LocalRotation.y
-      value: -0
-      objectReference: {fileID: 0}
-    - target: {fileID: 2761784063978902506, guid: c1800acf6366418a9b5f610249000331, type: 3}
-      propertyPath: m_LocalRotation.z
-      value: -0
-      objectReference: {fileID: 0}
-    - target: {fileID: 2761784063978902506, guid: c1800acf6366418a9b5f610249000331, type: 3}
-      propertyPath: m_LocalEulerAnglesHint.x
-      value: 0
-      objectReference: {fileID: 0}
-    - target: {fileID: 2761784063978902506, guid: c1800acf6366418a9b5f610249000331, type: 3}
-      propertyPath: m_LocalEulerAnglesHint.y
-      value: 0
-      objectReference: {fileID: 0}
-    - target: {fileID: 2761784063978902506, guid: c1800acf6366418a9b5f610249000331, type: 3}
-      propertyPath: m_LocalEulerAnglesHint.z
-      value: 0
-      objectReference: {fileID: 0}
-    - target: {fileID: 2761784063978902507, guid: c1800acf6366418a9b5f610249000331, type: 3}
-      propertyPath: m_Name
-      value: Teleport Interactor
-      objectReference: {fileID: 0}
-    - target: {fileID: 3448426214904589657, guid: c1800acf6366418a9b5f610249000331, type: 3}
-      propertyPath: m_IsActive
-      value: 0
-      objectReference: {fileID: 0}
-    - target: {fileID: 3616344554909481683, guid: c1800acf6366418a9b5f610249000331, type: 3}
-      propertyPath: m_HapticImpulsePlayer
-      value: 
-      objectReference: {fileID: 5967689310316253315}
-    m_RemovedComponents: []
-    m_RemovedGameObjects: []
-    m_AddedGameObjects: []
-    m_AddedComponents: []
-  m_SourcePrefab: {fileID: 100100000, guid: c1800acf6366418a9b5f610249000331, type: 3}
---- !u!1 &2766569358201078490
-GameObject:
-  m_ObjectHideFlags: 0
-  m_CorrespondingSourceObject: {fileID: 0}
-  m_PrefabInstance: {fileID: 0}
-  m_PrefabAsset: {fileID: 0}
-  serializedVersion: 6
-  m_Component:
-  - component: {fileID: 8718302446126152263}
-  - component: {fileID: 1801942220539511183}
-  m_Layer: 0
-  m_Name: Right Controller Teleport Stabilized Origin
-  m_TagString: Untagged
-  m_Icon: {fileID: 0}
-  m_NavMeshLayer: 0
-  m_StaticEditorFlags: 0
-  m_IsActive: 1
---- !u!4 &2814764233898000032 stripped
-Transform:
-  m_CorrespondingSourceObject: {fileID: 8849414207674852688, guid: bb91fcbcb3cc896468b372b1c762bfab, type: 3}
-  m_PrefabInstance: {fileID: 6764233457049000944}
-  m_PrefabAsset: {fileID: 0}
---- !u!1 &3533369827395663398
-GameObject:
-  m_ObjectHideFlags: 0
-  m_CorrespondingSourceObject: {fileID: 0}
-  m_PrefabInstance: {fileID: 0}
-  m_PrefabAsset: {fileID: 0}
-  serializedVersion: 6
-  m_Component:
-  - component: {fileID: 3771689589969558132}
-  - component: {fileID: 2032798983271290625}
-  - component: {fileID: 4083252680172266230}
-  - component: {fileID: 742272467831425975}
-  m_Layer: 2
-  m_Name: Grab Move
-  m_TagString: Untagged
-  m_Icon: {fileID: 0}
-  m_NavMeshLayer: 0
-  m_StaticEditorFlags: 0
-  m_IsActive: 0
---- !u!4 &3595914740002285240
-Transform:
-  m_ObjectHideFlags: 0
-  m_CorrespondingSourceObject: {fileID: 0}
-  m_PrefabInstance: {fileID: 0}
-  m_PrefabAsset: {fileID: 0}
-  m_GameObject: {fileID: 6501755809687671949}
-  serializedVersion: 2
-  m_LocalRotation: {x: 0, y: 0, z: 0, w: 1}
-  m_LocalPosition: {x: 0, y: 0, z: 0}
-  m_LocalScale: {x: 1, y: 1, z: 1}
-  m_ConstrainProportionsScale: 0
-  m_Children:
-  - {fileID: 8381546940850731792}
-  m_Father: {fileID: 1680501587}
-  m_LocalEulerAnglesHint: {x: 0, y: 0, z: 0}
---- !u!114 &3752199730057449385
-MonoBehaviour:
-  m_ObjectHideFlags: 0
-  m_CorrespondingSourceObject: {fileID: 0}
-  m_PrefabInstance: {fileID: 0}
-  m_PrefabAsset: {fileID: 0}
-  m_GameObject: {fileID: 5563199296126487199}
-  m_Enabled: 1
-  m_EditorHideFlags: 0
-  m_Script: {fileID: 11500000, guid: 64d299502104b064388841ec2adf6def, type: 3}
-  m_Name: 
-  m_EditorClassIdentifier: 
-  m_Target: {fileID: 8022141474358935409}
-  m_AimTargetObject: {fileID: 1319746312}
-  m_UseLocalSpace: 0
-  m_AngleStabilization: 20
-  m_PositionStabilization: 0.25
---- !u!4 &3771689589969558132
-Transform:
-  m_ObjectHideFlags: 0
-  m_CorrespondingSourceObject: {fileID: 0}
-  m_PrefabInstance: {fileID: 0}
-  m_PrefabAsset: {fileID: 0}
-  m_GameObject: {fileID: 3533369827395663398}
-  serializedVersion: 2
-  m_LocalRotation: {x: 0, y: 0, z: 0, w: 1}
-  m_LocalPosition: {x: 0, y: 0, z: 0}
-  m_LocalScale: {x: 1, y: 1, z: 1}
-  m_ConstrainProportionsScale: 0
-  m_Children: []
-  m_Father: {fileID: 6981642495833523204}
-  m_LocalEulerAnglesHint: {x: 0, y: 0, z: 0}
---- !u!1 &3904471525139099824
-GameObject:
-  m_ObjectHideFlags: 0
-  m_CorrespondingSourceObject: {fileID: 0}
-  m_PrefabInstance: {fileID: 0}
-  m_PrefabAsset: {fileID: 0}
-  serializedVersion: 6
-  m_Component:
-  - component: {fileID: 7951184429302108679}
-  - component: {fileID: 7054646180837666701}
-  m_Layer: 2
-  m_Name: Jump
-  m_TagString: Untagged
-  m_Icon: {fileID: 0}
-  m_NavMeshLayer: 0
-  m_StaticEditorFlags: 0
-  m_IsActive: 1
---- !u!4 &3954319948395782924 stripped
-Transform:
-  m_CorrespondingSourceObject: {fileID: 780270278251679399, guid: 27024f5809f4a4347b9cd7f26a1bdf93, type: 3}
-  m_PrefabInstance: {fileID: 4338235989863673259}
-  m_PrefabAsset: {fileID: 0}
---- !u!1 &4026763789982141574
-GameObject:
-  m_ObjectHideFlags: 0
-  m_CorrespondingSourceObject: {fileID: 0}
-  m_PrefabInstance: {fileID: 0}
-  m_PrefabAsset: {fileID: 0}
-  serializedVersion: 6
-  m_Component:
-  - component: {fileID: 5556032914392612086}
-  m_Layer: 0
-  m_Name: Left Controller Stabilized Attach
-  m_TagString: Untagged
-  m_Icon: {fileID: 0}
-  m_NavMeshLayer: 0
-  m_StaticEditorFlags: 0
-  m_IsActive: 1
---- !u!114 &4083252680172266230
-MonoBehaviour:
-  m_ObjectHideFlags: 0
-  m_CorrespondingSourceObject: {fileID: 0}
-  m_PrefabInstance: {fileID: 0}
-  m_PrefabAsset: {fileID: 0}
-  m_GameObject: {fileID: 3533369827395663398}
-  m_Enabled: 1
-  m_EditorHideFlags: 0
-  m_Script: {fileID: 11500000, guid: 8b94c4c83dec6a94fbaebf543478259e, type: 3}
-  m_Name: 
-  m_EditorClassIdentifier: 
-  m_Mediator: {fileID: 6640002710935096923}
-  m_TransformationPriority: 0
-  m_EnableFreeXMovement: 1
-  m_EnableFreeYMovement: 0
-  m_EnableFreeZMovement: 1
-  m_GravityApplicationMode: 0
-  m_UseGravity: 1
-  m_ControllerTransform: {fileID: 1670256625}
-  m_EnableMoveWhileSelecting: 0
-  m_MoveFactor: 1
-  m_GrabMoveInput:
-    m_InputSourceMode: 2
-    m_InputActionPerformed:
-      m_Name: Grab Move
-      m_Type: 1
-      m_ExpectedControlType: 
-      m_Id: 67220c99-f046-4e98-aa6f-d84114cad173
-      m_Processors: 
-      m_Interactions: 
-      m_SingletonActionBindings: []
-      m_Flags: 0
-    m_InputActionValue:
-      m_Name: Grab Move Value
-      m_Type: 0
-      m_ExpectedControlType: Axis
-      m_Id: ed114d26-3fbf-41fc-80fa-9675240038c5
-      m_Processors: 
-      m_Interactions: 
-      m_SingletonActionBindings: []
-      m_Flags: 0
-    m_InputActionReferencePerformed: {fileID: 15759602096507913, guid: c348712bda248c246b8c49b3db54643f, type: 3}
-    m_InputActionReferenceValue: {fileID: 15759602096507913, guid: c348712bda248c246b8c49b3db54643f, type: 3}
-    m_ObjectReferenceObject: {fileID: 0}
-    m_ManualPerformed: 0
-    m_ManualValue: 0
-    m_ManualQueuePerformed: 0
-    m_ManualQueueWasPerformedThisFrame: 0
-    m_ManualQueueWasCompletedThisFrame: 0
-    m_ManualQueueValue: 0
-    m_ManualQueueTargetFrame: 0
-  m_GrabMoveAction:
-    m_UseReference: 1
-    m_Action:
-      m_Name: Grab Move
-      m_Type: 0
-      m_ExpectedControlType: 
-      m_Id: de56d195-bf90-4347-9982-6bf8ffa3420c
-      m_Processors: 
-      m_Interactions: 
-      m_SingletonActionBindings: []
-      m_Flags: 0
-    m_Reference: {fileID: 0}
---- !u!114 &4238984354899526239
-MonoBehaviour:
-  m_ObjectHideFlags: 0
-  m_CorrespondingSourceObject: {fileID: 0}
-  m_PrefabInstance: {fileID: 0}
-  m_PrefabAsset: {fileID: 0}
-  m_GameObject: {fileID: 1670256624}
-  m_Enabled: 1
-  m_EditorHideFlags: 0
-  m_Script: {fileID: 11500000, guid: b734f2bd29eeddd4d85afb0c266228c3, type: 3}
-  m_Name: 
-  m_EditorClassIdentifier: 
-  m_HapticOutput:
-    m_InputSourceMode: 2
-    m_InputAction:
-      m_Name: Haptic
-      m_Type: 2
-      m_ExpectedControlType: 
-      m_Id: b71b5bb4-1b09-415f-a4df-1476771fcae6
-      m_Processors: 
-      m_Interactions: 
-      m_SingletonActionBindings: []
-      m_Flags: 0
-    m_InputActionReference: {fileID: -8222252007134549311, guid: c348712bda248c246b8c49b3db54643f, type: 3}
-    m_ObjectReferenceObject: {fileID: 0}
-  m_AmplitudeMultiplier: 1
---- !u!1001 &4338235989863673259
-PrefabInstance:
-  m_ObjectHideFlags: 0
-  serializedVersion: 2
-  m_Modification:
-    serializedVersion: 3
-    m_TransformParent: {fileID: 1670256625}
-    m_Modifications:
-    - target: {fileID: 780270278251679399, guid: 27024f5809f4a4347b9cd7f26a1bdf93, type: 3}
-      propertyPath: m_RootOrder
-      value: 0
-      objectReference: {fileID: 0}
-    - target: {fileID: 780270278251679399, guid: 27024f5809f4a4347b9cd7f26a1bdf93, type: 3}
-      propertyPath: m_LocalPosition.x
-      value: 0
-      objectReference: {fileID: 0}
-    - target: {fileID: 780270278251679399, guid: 27024f5809f4a4347b9cd7f26a1bdf93, type: 3}
-      propertyPath: m_LocalPosition.y
-      value: 0
-      objectReference: {fileID: 0}
-    - target: {fileID: 780270278251679399, guid: 27024f5809f4a4347b9cd7f26a1bdf93, type: 3}
-      propertyPath: m_LocalPosition.z
-      value: 0
-      objectReference: {fileID: 0}
-    - target: {fileID: 780270278251679399, guid: 27024f5809f4a4347b9cd7f26a1bdf93, type: 3}
-      propertyPath: m_LocalRotation.w
-      value: 1
-      objectReference: {fileID: 0}
-    - target: {fileID: 780270278251679399, guid: 27024f5809f4a4347b9cd7f26a1bdf93, type: 3}
-      propertyPath: m_LocalRotation.x
-      value: 0
-      objectReference: {fileID: 0}
-    - target: {fileID: 780270278251679399, guid: 27024f5809f4a4347b9cd7f26a1bdf93, type: 3}
-      propertyPath: m_LocalRotation.y
-      value: 0
-      objectReference: {fileID: 0}
-    - target: {fileID: 780270278251679399, guid: 27024f5809f4a4347b9cd7f26a1bdf93, type: 3}
-      propertyPath: m_LocalRotation.z
-      value: 0
-      objectReference: {fileID: 0}
-    - target: {fileID: 780270278251679399, guid: 27024f5809f4a4347b9cd7f26a1bdf93, type: 3}
-      propertyPath: m_LocalEulerAnglesHint.x
-      value: 0
-      objectReference: {fileID: 0}
-    - target: {fileID: 780270278251679399, guid: 27024f5809f4a4347b9cd7f26a1bdf93, type: 3}
-      propertyPath: m_LocalEulerAnglesHint.y
-      value: 0
-      objectReference: {fileID: 0}
-    - target: {fileID: 780270278251679399, guid: 27024f5809f4a4347b9cd7f26a1bdf93, type: 3}
-      propertyPath: m_LocalEulerAnglesHint.z
-      value: 0
-      objectReference: {fileID: 0}
-    - target: {fileID: 1838083765625025125, guid: 27024f5809f4a4347b9cd7f26a1bdf93, type: 3}
-      propertyPath: m_HapticImpulsePlayer
-      value: 
-      objectReference: {fileID: 4238984354899526239}
-    - target: {fileID: 2417358720014700305, guid: 27024f5809f4a4347b9cd7f26a1bdf93, type: 3}
-      propertyPath: m_Handedness
-      value: 2
-      objectReference: {fileID: 0}
-    - target: {fileID: 4125421792874400280, guid: 27024f5809f4a4347b9cd7f26a1bdf93, type: 3}
-      propertyPath: m_Name
-      value: Poke Interactor
-      objectReference: {fileID: 0}
-    - target: {fileID: 8259524632637961923, guid: 27024f5809f4a4347b9cd7f26a1bdf93, type: 3}
-      propertyPath: m_LocalEulerAnglesHint.y
-      value: -10
-      objectReference: {fileID: 0}
-    m_RemovedComponents: []
-    m_RemovedGameObjects: []
-    m_AddedGameObjects:
-    - targetCorrespondingSourceObject: {fileID: 780270278251679399, guid: 27024f5809f4a4347b9cd7f26a1bdf93, type: 3}
-      insertIndex: -1
-      addedObject: {fileID: 2052418245113747934}
-    m_AddedComponents: []
-  m_SourcePrefab: {fileID: 100100000, guid: 27024f5809f4a4347b9cd7f26a1bdf93, type: 3}
---- !u!114 &4343660526480754339 stripped
-MonoBehaviour:
-  m_CorrespondingSourceObject: {fileID: 2417358720014700305, guid: 27024f5809f4a4347b9cd7f26a1bdf93, type: 3}
-  m_PrefabInstance: {fileID: 2147063422107175346}
-  m_PrefabAsset: {fileID: 0}
-  m_GameObject: {fileID: 0}
-  m_Enabled: 1
-  m_EditorHideFlags: 0
-  m_Script: {fileID: 11500000, guid: 0924bcaa9eb50df458a783ae0e2b59f5, type: 3}
-  m_Name: 
-  m_EditorClassIdentifier: 
---- !u!114 &4602308928622519009
-MonoBehaviour:
-  m_ObjectHideFlags: 0
-  m_CorrespondingSourceObject: {fileID: 0}
-  m_PrefabInstance: {fileID: 0}
-  m_PrefabAsset: {fileID: 0}
-  m_GameObject: {fileID: 1670256624}
-  m_Enabled: 1
-  m_EditorHideFlags: 0
-  m_Script: {fileID: 11500000, guid: c2fadf230d1919748a9aa21d40f74619, type: 3}
-  m_Name: 
-  m_EditorClassIdentifier: 
-  m_TrackingType: 0
-  m_UpdateType: 0
-  m_IgnoreTrackingState: 0
-  m_PositionInput:
-    m_UseReference: 1
-    m_Action:
-      m_Name: Position
-      m_Type: 0
-      m_ExpectedControlType: Vector3
-      m_Id: c21ad7d3-c46f-48ad-99da-097df39312cc
-      m_Processors: 
-      m_Interactions: 
-      m_SingletonActionBindings: []
-      m_Flags: 0
-    m_Reference: {fileID: -3326005586356538449, guid: c348712bda248c246b8c49b3db54643f, type: 3}
-  m_RotationInput:
-    m_UseReference: 1
-    m_Action:
-      m_Name: Rotation
-      m_Type: 0
-      m_ExpectedControlType: Quaternion
-      m_Id: 69f091ba-e646-4189-9296-d68870a4d922
-      m_Processors: 
-      m_Interactions: 
-      m_SingletonActionBindings: []
-      m_Flags: 0
-    m_Reference: {fileID: 5101698808175986029, guid: c348712bda248c246b8c49b3db54643f, type: 3}
-  m_TrackingStateInput:
-    m_UseReference: 1
-    m_Action:
-      m_Name: Tracking State
-      m_Type: 0
-      m_ExpectedControlType: Integer
-      m_Id: 05873c58-6d6f-4aea-8e06-78c4544c58dc
-      m_Processors: 
-      m_Interactions: 
-      m_SingletonActionBindings: []
-      m_Flags: 0
-    m_Reference: {fileID: -1277054153949319361, guid: c348712bda248c246b8c49b3db54643f, type: 3}
-  m_PositionAction:
-    m_Name: 
-    m_Type: 0
-    m_ExpectedControlType: 
-    m_Id: e0c62bbd-29f9-48af-967b-21babef9a6a4
-    m_Processors: 
-    m_Interactions: 
-    m_SingletonActionBindings: []
-    m_Flags: 0
-  m_RotationAction:
-    m_Name: 
-    m_Type: 0
-    m_ExpectedControlType: 
-    m_Id: 303ef588-e0d6-494e-9ceb-2d2edc0eb8e5
-    m_Processors: 
-    m_Interactions: 
-    m_SingletonActionBindings: []
-    m_Flags: 0
---- !u!114 &5033801203051696737
-MonoBehaviour:
-  m_ObjectHideFlags: 0
-  m_CorrespondingSourceObject: {fileID: 0}
-  m_PrefabInstance: {fileID: 0}
-  m_PrefabAsset: {fileID: 0}
-  m_GameObject: {fileID: 1717954561962503725}
-  m_Enabled: 0
-  m_EditorHideFlags: 0
-  m_Script: {fileID: 11500000, guid: c9b3d17eeb2e6bc47ada81d8f7f638d8, type: 3}
-  m_Name: 
-  m_EditorClassIdentifier: 
-  m_GazeInteractor: {fileID: 2734315883792958320}
-  m_FallbackDivergence: 60
-  m_HideCursorWithNoActiveRays: 1
-  m_RayInteractors:
-  - m_Interactor: {fileID: 0}
-    m_TeleportRay: 0
-  - m_Interactor: {fileID: 1319746312}
-    m_TeleportRay: 1
-  - m_Interactor: {fileID: 0}
-    m_TeleportRay: 0
-  - m_Interactor: {fileID: 2449787133337329425}
-    m_TeleportRay: 1
-  m_AimAssistRequiredAngle: 30
-  m_AimAssistRequiredSpeed: 0.25
-  m_AimAssistPercent: 0.8
-  m_AimAssistMaxSpeedPercent: 10
---- !u!1 &5167925059111895691
-GameObject:
-  m_ObjectHideFlags: 0
-  m_CorrespondingSourceObject: {fileID: 0}
-  m_PrefabInstance: {fileID: 0}
-  m_PrefabAsset: {fileID: 0}
-  serializedVersion: 6
-  m_Component:
-  - component: {fileID: 6981642495833523204}
-  - component: {fileID: 6640002710935096923}
-  - component: {fileID: 7399425242140339816}
-  m_Layer: 2
-  m_Name: Locomotion
-  m_TagString: Untagged
-  m_Icon: {fileID: 0}
-  m_NavMeshLayer: 0
-  m_StaticEditorFlags: 0
-  m_IsActive: 1
---- !u!4 &5556032914392612086
-Transform:
-  m_ObjectHideFlags: 0
-  m_CorrespondingSourceObject: {fileID: 0}
-  m_PrefabInstance: {fileID: 0}
-  m_PrefabAsset: {fileID: 0}
-  m_GameObject: {fileID: 4026763789982141574}
-  serializedVersion: 2
-  m_LocalRotation: {x: 0, y: 0, z: 0, w: 1}
-  m_LocalPosition: {x: 0, y: 0, z: 0}
-  m_LocalScale: {x: 1, y: 1, z: 1}
-  m_ConstrainProportionsScale: 0
-  m_Children: []
-  m_Father: {fileID: 716906830792148215}
-  m_LocalEulerAnglesHint: {x: 0, y: 0, z: 0}
---- !u!1 &5563199296126487199
-GameObject:
-  m_ObjectHideFlags: 0
-  m_CorrespondingSourceObject: {fileID: 0}
-  m_PrefabInstance: {fileID: 0}
-  m_PrefabAsset: {fileID: 0}
-  serializedVersion: 6
-  m_Component:
-  - component: {fileID: 716906830792148215}
-  - component: {fileID: 3752199730057449385}
-  m_Layer: 0
-  m_Name: Left Controller Teleport Stabilized Origin
-  m_TagString: Untagged
-  m_Icon: {fileID: 0}
-  m_NavMeshLayer: 0
-  m_StaticEditorFlags: 0
-  m_IsActive: 1
---- !u!1 &5617778599117486727
-GameObject:
-  m_ObjectHideFlags: 0
-  m_CorrespondingSourceObject: {fileID: 0}
-  m_PrefabInstance: {fileID: 0}
-  m_PrefabAsset: {fileID: 0}
-  serializedVersion: 6
-  m_Component:
-  - component: {fileID: 2749926995908329476}
-  - component: {fileID: 758862941726224967}
-  m_Layer: 2
-  m_Name: Climb Teleport
-  m_TagString: Untagged
-  m_Icon: {fileID: 0}
-  m_NavMeshLayer: 0
-  m_StaticEditorFlags: 0
-  m_IsActive: 1
---- !u!4 &5668689709192895336 stripped
-Transform:
-  m_CorrespondingSourceObject: {fileID: 8259524632637961923, guid: 27024f5809f4a4347b9cd7f26a1bdf93, type: 3}
-  m_PrefabInstance: {fileID: 4338235989863673259}
-  m_PrefabAsset: {fileID: 0}
---- !u!114 &5739245880472075158
-MonoBehaviour:
-  m_ObjectHideFlags: 0
-  m_CorrespondingSourceObject: {fileID: 0}
-  m_PrefabInstance: {fileID: 0}
-  m_PrefabAsset: {fileID: 0}
-  m_GameObject: {fileID: 2626757739553014894}
-  m_Enabled: 1
-  m_EditorHideFlags: 0
-  m_Script: {fileID: 11500000, guid: 496880615cd240be960d436c1c8ae570, type: 3}
-  m_Name: 
-  m_EditorClassIdentifier: 
-  m_Mediator: {fileID: 6640002710935096923}
-  m_TransformationPriority: 0
-  m_ProvidersToDisable:
-  - {fileID: 7054646180837666701}
-  m_EnableGravityOnClimbEnd: 1
-  m_ClimbSettings:
-    m_UseConstant: 1
-    m_ConstantValue:
-      m_AllowFreeXMovement: 1
-      m_AllowFreeYMovement: 1
-      m_AllowFreeZMovement: 1
-    m_Variable: {fileID: 0}
---- !u!114 &5826056641483426609
-MonoBehaviour:
-  m_ObjectHideFlags: 0
-  m_CorrespondingSourceObject: {fileID: 0}
-  m_PrefabInstance: {fileID: 0}
-  m_PrefabAsset: {fileID: 0}
-  m_GameObject: {fileID: 1717954561962503725}
-  m_Enabled: 1
-  m_EditorHideFlags: 0
-  m_Script: {fileID: 11500000, guid: 82bc72d2ecc8add47b2fe00d40318500, type: 3}
-  m_Name: 
-  m_EditorClassIdentifier: 
-  m_LeftHand: {fileID: 0}
-  m_RightHand: {fileID: 0}
-  m_LeftController: {fileID: 202364687}
-  m_RightController: {fileID: 1670256624}
-  m_TrackedHandModeStarted:
-    m_PersistentCalls:
-      m_Calls: []
-  m_TrackedHandModeEnded:
-    m_PersistentCalls:
-      m_Calls: []
-  m_MotionControllerModeStarted:
-    m_PersistentCalls:
-      m_Calls: []
-  m_MotionControllerModeEnded:
-    m_PersistentCalls:
-      m_Calls: []
---- !u!114 &5967689310316253315
-MonoBehaviour:
-  m_ObjectHideFlags: 0
-  m_CorrespondingSourceObject: {fileID: 0}
-  m_PrefabInstance: {fileID: 0}
-  m_PrefabAsset: {fileID: 0}
-  m_GameObject: {fileID: 202364687}
-  m_Enabled: 1
-  m_EditorHideFlags: 0
-  m_Script: {fileID: 11500000, guid: b734f2bd29eeddd4d85afb0c266228c3, type: 3}
-  m_Name: 
-  m_EditorClassIdentifier: 
-  m_HapticOutput:
-    m_InputSourceMode: 2
-    m_InputAction:
-      m_Name: Haptic
-      m_Type: 2
-      m_ExpectedControlType: 
-      m_Id: a67d36a7-d7d4-428e-877d-0cad8d4a162f
-      m_Processors: 
-      m_Interactions: 
-      m_SingletonActionBindings: []
-      m_Flags: 0
-    m_InputActionReference: {fileID: -8785819595477538065, guid: c348712bda248c246b8c49b3db54643f, type: 3}
-    m_ObjectReferenceObject: {fileID: 0}
-  m_AmplitudeMultiplier: 1
---- !u!114 &6232745470614056083
-MonoBehaviour:
-  m_ObjectHideFlags: 0
-  m_CorrespondingSourceObject: {fileID: 0}
-  m_PrefabInstance: {fileID: 0}
-  m_PrefabAsset: {fileID: 0}
-  m_GameObject: {fileID: 1767192433}
-  m_Enabled: 1
-  m_EditorHideFlags: 0
-  m_Script: {fileID: 11500000, guid: c2fadf230d1919748a9aa21d40f74619, type: 3}
-  m_Name: 
-  m_EditorClassIdentifier: 
-  m_TrackingType: 0
-  m_UpdateType: 0
-  m_IgnoreTrackingState: 0
-  m_PositionInput:
-    m_UseReference: 1
-    m_Action:
-      m_Name: Position
-      m_Type: 0
-      m_ExpectedControlType: 
-      m_Id: 0bacfa51-7938-4a88-adae-9e8ba6c59d23
-      m_Processors: 
-      m_Interactions: 
-      m_SingletonActionBindings:
-      - m_Name: 
-        m_Id: f5efb008-b167-4d0f-b9e0-49a2350a85b3
-        m_Path: <XRHMD>/centerEyePosition
-        m_Interactions: 
-        m_Processors: 
-        m_Groups: 
-        m_Action: Position
-        m_Flags: 0
-      m_Flags: 0
-    m_Reference: {fileID: 7862207684358717888, guid: c348712bda248c246b8c49b3db54643f, type: 3}
-  m_RotationInput:
-    m_UseReference: 1
-    m_Action:
-      m_Name: Rotation
-      m_Type: 0
-      m_ExpectedControlType: 
-      m_Id: 5439f14e-c9da-4bd1-ad3f-7121a75c10d9
-      m_Processors: 
-      m_Interactions: 
-      m_SingletonActionBindings:
-      - m_Name: 
-        m_Id: f984a7fd-f7e2-45ef-b21d-699a5d160f29
-        m_Path: <XRHMD>/centerEyeRotation
-        m_Interactions: 
-        m_Processors: 
-        m_Groups: 
-        m_Action: Rotation
-        m_Flags: 0
-      m_Flags: 0
-    m_Reference: {fileID: -530380113134220495, guid: c348712bda248c246b8c49b3db54643f, type: 3}
-  m_TrackingStateInput:
-    m_UseReference: 1
-    m_Action:
-      m_Name: Tracking State Input
-      m_Type: 0
-      m_ExpectedControlType: Integer
-      m_Id: be9cc21d-5595-4ea6-aa72-e48652a11968
-      m_Processors: 
-      m_Interactions: 
-      m_SingletonActionBindings: []
-      m_Flags: 0
-    m_Reference: {fileID: 1031966339891076899, guid: c348712bda248c246b8c49b3db54643f, type: 3}
-  m_PositionAction:
-    m_Name: Position
-    m_Type: 0
-    m_ExpectedControlType: 
-    m_Id: 0bacfa51-7938-4a88-adae-9e8ba6c59d23
-    m_Processors: 
-    m_Interactions: 
-    m_SingletonActionBindings:
-    - m_Name: 
-      m_Id: f5efb008-b167-4d0f-b9e0-49a2350a85b3
-      m_Path: <XRHMD>/centerEyePosition
-      m_Interactions: 
-      m_Processors: 
-      m_Groups: 
-      m_Action: Position
-      m_Flags: 0
-    m_Flags: 0
-  m_RotationAction:
-    m_Name: Rotation
-    m_Type: 0
-    m_ExpectedControlType: 
-    m_Id: 5439f14e-c9da-4bd1-ad3f-7121a75c10d9
-    m_Processors: 
-    m_Interactions: 
-    m_SingletonActionBindings:
-    - m_Name: 
-      m_Id: f984a7fd-f7e2-45ef-b21d-699a5d160f29
-      m_Path: <XRHMD>/centerEyeRotation
-      m_Interactions: 
-      m_Processors: 
-      m_Groups: 
-      m_Action: Rotation
-      m_Flags: 0
-    m_Flags: 0
---- !u!143 &6232745470614056090
-CharacterController:
-  m_ObjectHideFlags: 0
-  m_CorrespondingSourceObject: {fileID: 0}
-  m_PrefabInstance: {fileID: 0}
-  m_PrefabAsset: {fileID: 0}
-  m_GameObject: {fileID: 1717954561962503725}
-  m_Material: {fileID: 0}
-  m_IncludeLayers:
-    serializedVersion: 2
-    m_Bits: 0
-  m_ExcludeLayers:
-    serializedVersion: 2
-    m_Bits: 0
-  m_LayerOverridePriority: 0
-  m_ProvidesContacts: 0
-  m_Enabled: 1
-  serializedVersion: 3
-  m_Height: 1.36144
-  m_Radius: 0.1
-  m_SlopeLimit: 45
-  m_StepOffset: 0.5
-  m_SkinWidth: 0.08
-  m_MinMoveDistance: 0.001
-  m_Center: {x: 0, y: 0.76072, z: 0}
---- !u!1001 &6385564673524208770
-PrefabInstance:
-  m_ObjectHideFlags: 0
-  serializedVersion: 2
-  m_Modification:
-    serializedVersion: 3
-    m_TransformParent: {fileID: 1670256625}
-    m_Modifications:
-    - target: {fileID: 2447424620550846319, guid: b200f6587d118224eba8467281481800, type: 3}
-      propertyPath: m_Name
-      value: Near-Far Interactor
-      objectReference: {fileID: 0}
-    - target: {fileID: 3234853630605623997, guid: b200f6587d118224eba8467281481800, type: 3}
-      propertyPath: m_RootOrder
-      value: 1
-      objectReference: {fileID: 0}
-    - target: {fileID: 3234853630605623997, guid: b200f6587d118224eba8467281481800, type: 3}
-      propertyPath: m_LocalPosition.x
-      value: 0
-      objectReference: {fileID: 0}
-    - target: {fileID: 3234853630605623997, guid: b200f6587d118224eba8467281481800, type: 3}
-      propertyPath: m_LocalPosition.y
-      value: 0
-      objectReference: {fileID: 0}
-    - target: {fileID: 3234853630605623997, guid: b200f6587d118224eba8467281481800, type: 3}
-      propertyPath: m_LocalPosition.z
-      value: 0
-      objectReference: {fileID: 0}
-    - target: {fileID: 3234853630605623997, guid: b200f6587d118224eba8467281481800, type: 3}
-      propertyPath: m_LocalRotation.w
-      value: 1
-      objectReference: {fileID: 0}
-    - target: {fileID: 3234853630605623997, guid: b200f6587d118224eba8467281481800, type: 3}
-      propertyPath: m_LocalRotation.x
-      value: 0
-      objectReference: {fileID: 0}
-    - target: {fileID: 3234853630605623997, guid: b200f6587d118224eba8467281481800, type: 3}
-      propertyPath: m_LocalRotation.y
-      value: 0
-      objectReference: {fileID: 0}
-    - target: {fileID: 3234853630605623997, guid: b200f6587d118224eba8467281481800, type: 3}
-      propertyPath: m_LocalRotation.z
-      value: 0
-      objectReference: {fileID: 0}
-    - target: {fileID: 3234853630605623997, guid: b200f6587d118224eba8467281481800, type: 3}
-      propertyPath: m_LocalEulerAnglesHint.x
-      value: 0
-      objectReference: {fileID: 0}
-    - target: {fileID: 3234853630605623997, guid: b200f6587d118224eba8467281481800, type: 3}
-      propertyPath: m_LocalEulerAnglesHint.y
-      value: 0
-      objectReference: {fileID: 0}
-    - target: {fileID: 3234853630605623997, guid: b200f6587d118224eba8467281481800, type: 3}
-      propertyPath: m_LocalEulerAnglesHint.z
-      value: 0
-      objectReference: {fileID: 0}
-    m_RemovedComponents: []
-    m_RemovedGameObjects: []
-    m_AddedGameObjects: []
-    m_AddedComponents: []
-  m_SourcePrefab: {fileID: 100100000, guid: b200f6587d118224eba8467281481800, type: 3}
---- !u!114 &6480925242510836759
-MonoBehaviour:
-  m_ObjectHideFlags: 0
-  m_CorrespondingSourceObject: {fileID: 0}
-  m_PrefabInstance: {fileID: 0}
-  m_PrefabAsset: {fileID: 0}
-  m_GameObject: {fileID: 1470279098769358944}
-  m_Enabled: 1
-  m_EditorHideFlags: 0
-  m_Script: {fileID: 11500000, guid: 75b29b6c6428c984a8a73ffc2d58063b, type: 3}
-  m_Name: 
-  m_EditorClassIdentifier: 
-  m_Mediator: {fileID: 6640002710935096923}
-  m_TransformationPriority: 0
-  m_TurnSpeed: 60
-  m_EnableTurnLeftRight: 1
-  m_EnableTurnAround: 1
-  m_LeftHandTurnInput:
-    m_InputSourceMode: 2
-    m_InputAction:
-      m_Name: Left Hand Turn
-      m_Type: 0
-      m_ExpectedControlType: Vector2
-      m_Id: 3610965d-108d-4451-a143-a78d1ee8f9b8
-      m_Processors: 
-      m_Interactions: 
-      m_SingletonActionBindings: []
-      m_Flags: 0
-    m_InputActionReference: {fileID: 1010738217276881514, guid: c348712bda248c246b8c49b3db54643f, type: 3}
-    m_ObjectReferenceObject: {fileID: 0}
-    m_ManualValue: {x: 0, y: 0}
-  m_RightHandTurnInput:
-    m_InputSourceMode: 2
-    m_InputAction:
-      m_Name: Right Hand Turn
-      m_Type: 0
-      m_ExpectedControlType: Vector2
-      m_Id: eeb82678-2af4-4b6c-87fc-621bb707edc5
-      m_Processors: 
-      m_Interactions: 
-      m_SingletonActionBindings: []
-      m_Flags: 0
-    m_InputActionReference: {fileID: -6493913391331992944, guid: c348712bda248c246b8c49b3db54643f, type: 3}
-    m_ObjectReferenceObject: {fileID: 0}
-    m_ManualValue: {x: 0, y: 0}
---- !u!1 &6501755809687671949
-GameObject:
-  m_ObjectHideFlags: 0
-  m_CorrespondingSourceObject: {fileID: 0}
-  m_PrefabInstance: {fileID: 0}
-  m_PrefabAsset: {fileID: 0}
-  serializedVersion: 6
-  m_Component:
-  - component: {fileID: 3595914740002285240}
-  - component: {fileID: 9068281059075228377}
-  m_Layer: 0
-  m_Name: Gaze Stabilized
-  m_TagString: Untagged
-  m_Icon: {fileID: 0}
-  m_NavMeshLayer: 0
-  m_StaticEditorFlags: 0
-  m_IsActive: 0
---- !u!114 &6520291404937146767
-MonoBehaviour:
-  m_ObjectHideFlags: 0
-  m_CorrespondingSourceObject: {fileID: 0}
-  m_PrefabInstance: {fileID: 0}
-  m_PrefabAsset: {fileID: 0}
-  m_GameObject: {fileID: 1717954561962503725}
-  m_Enabled: 1
-  m_EditorHideFlags: 0
-  m_Script: {fileID: 11500000, guid: 017c5e3933235514c9520e1dace2a4b2, type: 3}
-  m_Name: 
-  m_EditorClassIdentifier: 
-  m_ActionAssets:
-  - {fileID: -944628639613478452, guid: c348712bda248c246b8c49b3db54643f, type: 3}
---- !u!114 &6520291404937146768
-MonoBehaviour:
-  m_ObjectHideFlags: 0
-  m_CorrespondingSourceObject: {fileID: 0}
-  m_PrefabInstance: {fileID: 0}
-  m_PrefabAsset: {fileID: 0}
-  m_GameObject: {fileID: 1717954561962503725}
-  m_Enabled: 1
-  m_EditorHideFlags: 0
-  m_Script: {fileID: 11500000, guid: fd9f82377aeb9704193bd866d119aaa5, type: 3}
-  m_Name: 
-  m_EditorClassIdentifier: Unity.XR.PICO::Unity.XR.PXR.PXR_Manager
-  screenFade: 0
-  eyeTracking: 0
-  trackingMode: -1
-  sharpeningMode: 0
-  sharpeningEnhance: 0
-  faceTracking: 0
-  lipsyncTracking: 0
-  lateLatching: 0
-  latelatchingDebug: 0
-  bodyTracking: 0
-  foveationLevel: -1
-  adaptiveResolution: 0
-  eyeFoveationLevel: -1
-  foveatedRenderingMode: 0
-  openMRC: 1
-  foregroundLayerMask:
-    serializedVersion: 2
-    m_Bits: 4294967295
-  backgroundLayerMask:
-    serializedVersion: 2
-    m_Bits: 4294967295
-  backgroundCamObj: {fileID: 0}
-  foregroundCamObj: {fileID: 0}
-  mrcBackgroundRT: {fileID: 0}
-  mrcForegroundRT: {fileID: 0}
-  adaptiveResolutionPowerSetting: 1
-  minEyeTextureScale: 0.7
-  maxEyeTextureScale: 1.26
-  enableSuperResolution: 0
-  useRecommendedAntiAliasingLevel: 1
---- !u!4 &6528530117482412838 stripped
-Transform:
-  m_CorrespondingSourceObject: {fileID: 3475118261464492563, guid: 9f3369e30fbd31f4bb596b1a99babe83, type: 3}
-  m_PrefabInstance: {fileID: 7684238452101615925}
-  m_PrefabAsset: {fileID: 0}
---- !u!1001 &6545633283681792108
-PrefabInstance:
-  m_ObjectHideFlags: 0
-  serializedVersion: 2
-  m_Modification:
-    serializedVersion: 3
-    m_TransformParent: {fileID: 202364688}
-    m_Modifications:
-    - target: {fileID: 4804964734930210078, guid: 3df3e1220f2164f448701a6de8084f92, type: 3}
-      propertyPath: m_Name
-      value: Near-Far Interactor
-      objectReference: {fileID: 0}
-    - target: {fileID: 5745700813747042508, guid: 3df3e1220f2164f448701a6de8084f92, type: 3}
-      propertyPath: m_RootOrder
-      value: 1
-      objectReference: {fileID: 0}
-    - target: {fileID: 5745700813747042508, guid: 3df3e1220f2164f448701a6de8084f92, type: 3}
-      propertyPath: m_LocalPosition.x
-      value: 0
-      objectReference: {fileID: 0}
-    - target: {fileID: 5745700813747042508, guid: 3df3e1220f2164f448701a6de8084f92, type: 3}
-      propertyPath: m_LocalPosition.y
-      value: 0
-      objectReference: {fileID: 0}
-    - target: {fileID: 5745700813747042508, guid: 3df3e1220f2164f448701a6de8084f92, type: 3}
-      propertyPath: m_LocalPosition.z
-      value: 0
-      objectReference: {fileID: 0}
-    - target: {fileID: 5745700813747042508, guid: 3df3e1220f2164f448701a6de8084f92, type: 3}
-      propertyPath: m_LocalRotation.w
-      value: 1
-      objectReference: {fileID: 0}
-    - target: {fileID: 5745700813747042508, guid: 3df3e1220f2164f448701a6de8084f92, type: 3}
-      propertyPath: m_LocalRotation.x
-      value: 0
-      objectReference: {fileID: 0}
-    - target: {fileID: 5745700813747042508, guid: 3df3e1220f2164f448701a6de8084f92, type: 3}
-      propertyPath: m_LocalRotation.y
-      value: 0
-      objectReference: {fileID: 0}
-    - target: {fileID: 5745700813747042508, guid: 3df3e1220f2164f448701a6de8084f92, type: 3}
-      propertyPath: m_LocalRotation.z
-      value: 0
-      objectReference: {fileID: 0}
-    - target: {fileID: 5745700813747042508, guid: 3df3e1220f2164f448701a6de8084f92, type: 3}
-      propertyPath: m_LocalEulerAnglesHint.x
-      value: 0
-      objectReference: {fileID: 0}
-    - target: {fileID: 5745700813747042508, guid: 3df3e1220f2164f448701a6de8084f92, type: 3}
-      propertyPath: m_LocalEulerAnglesHint.y
-      value: 0
-      objectReference: {fileID: 0}
-    - target: {fileID: 5745700813747042508, guid: 3df3e1220f2164f448701a6de8084f92, type: 3}
-      propertyPath: m_LocalEulerAnglesHint.z
-      value: 0
-      objectReference: {fileID: 0}
-    m_RemovedComponents: []
-    m_RemovedGameObjects: []
-    m_AddedGameObjects: []
-    m_AddedComponents: []
-  m_SourcePrefab: {fileID: 100100000, guid: 3df3e1220f2164f448701a6de8084f92, type: 3}
---- !u!1 &6553456492286146741
-GameObject:
-  m_ObjectHideFlags: 0
-  m_CorrespondingSourceObject: {fileID: 0}
-  m_PrefabInstance: {fileID: 0}
-  m_PrefabAsset: {fileID: 0}
-  serializedVersion: 6
-  m_Component:
-  - component: {fileID: 8381546940850731792}
-  m_Layer: 0
-  m_Name: Gaze Stabilized Attach
-  m_TagString: Untagged
-  m_Icon: {fileID: 0}
-  m_NavMeshLayer: 0
-  m_StaticEditorFlags: 0
-  m_IsActive: 1
---- !u!114 &6640002710935096923
-MonoBehaviour:
-  m_ObjectHideFlags: 0
-  m_CorrespondingSourceObject: {fileID: 0}
-  m_PrefabInstance: {fileID: 0}
-  m_PrefabAsset: {fileID: 0}
-  m_GameObject: {fileID: 5167925059111895691}
-  m_Enabled: 1
-  m_EditorHideFlags: 0
-  m_Script: {fileID: 11500000, guid: 6fa7b4195685c3846be746c74f0ab2f8, type: 3}
-  m_Name: 
-  m_EditorClassIdentifier: 
---- !u!114 &6678509202150728127
-MonoBehaviour:
-  m_ObjectHideFlags: 0
-  m_CorrespondingSourceObject: {fileID: 0}
-  m_PrefabInstance: {fileID: 0}
-  m_PrefabAsset: {fileID: 0}
-  m_GameObject: {fileID: 1670256624}
-  m_Enabled: 1
-  m_EditorHideFlags: 0
-  m_Script: {fileID: 11500000, guid: a4a50d88b55b45648927679791f472de, type: 3}
-  m_Name: 
-  m_EditorClassIdentifier: 
-  m_GroupName: Right
-  m_InteractionManager: {fileID: 0}
-  m_StartingGroupMembers:
-  - {fileID: 2141651114331267770}
-  - {fileID: 1883230248363655243}
-  m_StartingInteractionOverridesMap:
-  - groupMember: {fileID: 2141651114331267770}
-    overrideGroupMembers:
-    - {fileID: 1883230248363655243}
---- !u!114 &6693052528577237899
-MonoBehaviour:
-  m_ObjectHideFlags: 0
-  m_CorrespondingSourceObject: {fileID: 0}
-  m_PrefabInstance: {fileID: 0}
-  m_PrefabAsset: {fileID: 0}
-  m_GameObject: {fileID: 202364687}
-  m_Enabled: 1
-  m_EditorHideFlags: 0
-  m_Script: {fileID: 11500000, guid: c2fadf230d1919748a9aa21d40f74619, type: 3}
-  m_Name: 
-  m_EditorClassIdentifier: 
-  m_TrackingType: 0
-  m_UpdateType: 0
-  m_IgnoreTrackingState: 0
-  m_PositionInput:
-    m_UseReference: 1
-    m_Action:
-      m_Name: Position
-      m_Type: 0
-      m_ExpectedControlType: Vector3
-      m_Id: cd22b81e-c39a-4170-bdbf-33b5a06ea86f
-      m_Processors: 
-      m_Interactions: 
-      m_SingletonActionBindings: []
-      m_Flags: 0
-    m_Reference: {fileID: -2024308242397127297, guid: c348712bda248c246b8c49b3db54643f, type: 3}
-  m_RotationInput:
-    m_UseReference: 1
-    m_Action:
-      m_Name: Rotation
-      m_Type: 0
-      m_ExpectedControlType: Quaternion
-      m_Id: 04fa80c1-7876-441c-8416-c5ea3caea5c4
-      m_Processors: 
-      m_Interactions: 
-      m_SingletonActionBindings: []
-      m_Flags: 0
-    m_Reference: {fileID: 8248158260566104461, guid: c348712bda248c246b8c49b3db54643f, type: 3}
-  m_TrackingStateInput:
-    m_UseReference: 1
-    m_Action:
-      m_Name: Tracking State
-      m_Type: 0
-      m_ExpectedControlType: Integer
-      m_Id: fdcc0d62-5cd0-4fcc-8c3a-c07cf6230b7d
-      m_Processors: 
-      m_Interactions: 
-      m_SingletonActionBindings: []
-      m_Flags: 0
-    m_Reference: {fileID: 684395432459739428, guid: c348712bda248c246b8c49b3db54643f, type: 3}
-  m_PositionAction:
-    m_Name: 
-    m_Type: 0
-    m_ExpectedControlType: 
-    m_Id: ddb05e9d-4218-401c-a7a8-003424f4b4fa
-    m_Processors: 
-    m_Interactions: 
-    m_SingletonActionBindings: []
-    m_Flags: 0
-  m_RotationAction:
-    m_Name: 
-    m_Type: 0
-    m_ExpectedControlType: 
-    m_Id: de98cdb6-b2c4-4d67-af3c-9c8bd60b295a
-    m_Processors: 
-    m_Interactions: 
-    m_SingletonActionBindings: []
-    m_Flags: 0
---- !u!1001 &6764233457049000944
-PrefabInstance:
-  m_ObjectHideFlags: 0
-  serializedVersion: 2
-  m_Modification:
-    serializedVersion: 3
-    m_TransformParent: {fileID: 1666320186578454293}
-    m_Modifications:
-    - target: {fileID: 863512645795027999, guid: bb91fcbcb3cc896468b372b1c762bfab, type: 3}
-      propertyPath: m_Renderer
-      value: 
-      objectReference: {fileID: 9124527054769015467}
-    - target: {fileID: 5964744442239762404, guid: bb91fcbcb3cc896468b372b1c762bfab, type: 3}
-      propertyPath: m_InteractorSource
-      value: 
-      objectReference: {fileID: 8877177980677234388}
-    - target: {fileID: 6212858538863823644, guid: bb91fcbcb3cc896468b372b1c762bfab, type: 3}
-      propertyPath: m_Renderer
-      value: 
-      objectReference: {fileID: 9124527054769015467}
-    - target: {fileID: 6707959385038857591, guid: bb91fcbcb3cc896468b372b1c762bfab, type: 3}
-      propertyPath: m_InteractorSource
-      value: 
-      objectReference: {fileID: 4343660526480754339}
-    - target: {fileID: 7734889806894075718, guid: bb91fcbcb3cc896468b372b1c762bfab, type: 3}
-      propertyPath: m_Name
-      value: Poke Point Affordances
-      objectReference: {fileID: 0}
-    - target: {fileID: 8849414207674852688, guid: bb91fcbcb3cc896468b372b1c762bfab, type: 3}
-      propertyPath: m_RootOrder
-      value: 1
-      objectReference: {fileID: 0}
-    - target: {fileID: 8849414207674852688, guid: bb91fcbcb3cc896468b372b1c762bfab, type: 3}
-      propertyPath: m_LocalPosition.x
-      value: 0
-      objectReference: {fileID: 0}
-    - target: {fileID: 8849414207674852688, guid: bb91fcbcb3cc896468b372b1c762bfab, type: 3}
-      propertyPath: m_LocalPosition.y
-      value: 0
-      objectReference: {fileID: 0}
-    - target: {fileID: 8849414207674852688, guid: bb91fcbcb3cc896468b372b1c762bfab, type: 3}
-      propertyPath: m_LocalPosition.z
-      value: 0
-      objectReference: {fileID: 0}
-    - target: {fileID: 8849414207674852688, guid: bb91fcbcb3cc896468b372b1c762bfab, type: 3}
-      propertyPath: m_LocalRotation.w
-      value: 1
-      objectReference: {fileID: 0}
-    - target: {fileID: 8849414207674852688, guid: bb91fcbcb3cc896468b372b1c762bfab, type: 3}
-      propertyPath: m_LocalRotation.x
-      value: -0
-      objectReference: {fileID: 0}
-    - target: {fileID: 8849414207674852688, guid: bb91fcbcb3cc896468b372b1c762bfab, type: 3}
-      propertyPath: m_LocalRotation.y
-      value: -0
-      objectReference: {fileID: 0}
-    - target: {fileID: 8849414207674852688, guid: bb91fcbcb3cc896468b372b1c762bfab, type: 3}
-      propertyPath: m_LocalRotation.z
-      value: -0
-      objectReference: {fileID: 0}
-    - target: {fileID: 8849414207674852688, guid: bb91fcbcb3cc896468b372b1c762bfab, type: 3}
-      propertyPath: m_LocalEulerAnglesHint.x
-      value: 0
-      objectReference: {fileID: 0}
-    - target: {fileID: 8849414207674852688, guid: bb91fcbcb3cc896468b372b1c762bfab, type: 3}
-      propertyPath: m_LocalEulerAnglesHint.y
-      value: 0
-      objectReference: {fileID: 0}
-    - target: {fileID: 8849414207674852688, guid: bb91fcbcb3cc896468b372b1c762bfab, type: 3}
-      propertyPath: m_LocalEulerAnglesHint.z
-      value: 0
-      objectReference: {fileID: 0}
-    m_RemovedComponents: []
-    m_RemovedGameObjects: []
-    m_AddedGameObjects: []
-    m_AddedComponents: []
-  m_SourcePrefab: {fileID: 100100000, guid: bb91fcbcb3cc896468b372b1c762bfab, type: 3}
---- !u!137 &6872406618466660018 stripped
-SkinnedMeshRenderer:
-  m_CorrespondingSourceObject: {fileID: 7163876590946616089, guid: 27024f5809f4a4347b9cd7f26a1bdf93, type: 3}
-  m_PrefabInstance: {fileID: 4338235989863673259}
-  m_PrefabAsset: {fileID: 0}
---- !u!4 &6981642495833523204
-Transform:
-  m_ObjectHideFlags: 0
-  m_CorrespondingSourceObject: {fileID: 0}
-  m_PrefabInstance: {fileID: 0}
-  m_PrefabAsset: {fileID: 0}
-  m_GameObject: {fileID: 5167925059111895691}
-  serializedVersion: 2
-  m_LocalRotation: {x: 0, y: 0, z: 0, w: 1}
-  m_LocalPosition: {x: 0, y: 0, z: 0}
-  m_LocalScale: {x: 1, y: 1, z: 1}
-  m_ConstrainProportionsScale: 0
-  m_Children:
-  - {fileID: 8770899961536015614}
-  - {fileID: 7635210561634702159}
-  - {fileID: 3771689589969558132}
-  - {fileID: 7401259364726987263}
-  - {fileID: 8418786636219059989}
-  - {fileID: 1930236392004951510}
-  - {fileID: 7951184429302108679}
-  m_Father: {fileID: 1717954561962503726}
-  m_LocalEulerAnglesHint: {x: 0, y: 0, z: 0}
---- !u!114 &7054646180837666701
-MonoBehaviour:
-  m_ObjectHideFlags: 0
-  m_CorrespondingSourceObject: {fileID: 0}
-  m_PrefabInstance: {fileID: 0}
-  m_PrefabAsset: {fileID: 0}
-  m_GameObject: {fileID: 3904471525139099824}
-  m_Enabled: 1
-  m_EditorHideFlags: 0
-  m_Script: {fileID: 11500000, guid: e3cd49dc1a38aff4fa00676ddd64cf4e, type: 3}
-  m_Name: 
-  m_EditorClassIdentifier: 
-  m_Mediator: {fileID: 6640002710935096923}
-  m_TransformationPriority: 0
-  m_DisableGravityDuringJump: 0
-  m_UnlimitedInAirJumps: 0
-  m_InAirJumpCount: 1
-  m_JumpForgivenessWindow: 0.25
-  m_JumpHeight: 1.25
-  m_VariableHeightJump: 1
-  m_MinJumpHoldTime: 0.1
-  m_MaxJumpHoldTime: 0.5
-  m_EarlyOutDecelerationSpeed: 0.1
-  m_JumpInput:
-    m_InputSourceMode: 2
-    m_InputActionPerformed:
-      m_Name: Jump
-      m_Type: 1
-      m_ExpectedControlType: 
-      m_Id: 51323902-0a19-4bca-8e4c-cf66efe83803
-      m_Processors: 
-      m_Interactions: 
-      m_SingletonActionBindings: []
-      m_Flags: 0
-    m_InputActionValue:
-      m_Name: Jump Value
-      m_Type: 0
-      m_ExpectedControlType: Axis
-      m_Id: 45c0fbf7-4a52-45dc-9eb6-d00046973e1b
-      m_Processors: 
-      m_Interactions: 
-      m_SingletonActionBindings: []
-      m_Flags: 0
-    m_InputActionReferencePerformed: {fileID: -3875704489234743591, guid: c348712bda248c246b8c49b3db54643f, type: 3}
-    m_InputActionReferenceValue: {fileID: -3875704489234743591, guid: c348712bda248c246b8c49b3db54643f, type: 3}
-    m_ObjectReferenceObject: {fileID: 0}
-    m_ManualPerformed: 0
-    m_ManualValue: 0
-    m_ManualQueuePerformed: 0
-    m_ManualQueueWasPerformedThisFrame: 0
-    m_ManualQueueWasCompletedThisFrame: 0
-    m_ManualQueueValue: 0
-    m_ManualQueueTargetFrame: 0
---- !u!114 &7347985736721345035
-MonoBehaviour:
-  m_ObjectHideFlags: 0
-  m_CorrespondingSourceObject: {fileID: 0}
-  m_PrefabInstance: {fileID: 0}
-  m_PrefabAsset: {fileID: 0}
-  m_GameObject: {fileID: 1470279098769358944}
-  m_Enabled: 1
-  m_EditorHideFlags: 0
-  m_Script: {fileID: 11500000, guid: e9f365cf844c03449bc8973eead2c3c1, type: 3}
-  m_Name: 
-  m_EditorClassIdentifier: 
-  m_Mediator: {fileID: 6640002710935096923}
-  m_TransformationPriority: 0
-  m_TurnAmount: 45
-  m_DebounceTime: 0.5
-  m_EnableTurnLeftRight: 1
-  m_EnableTurnAround: 1
-  m_DelayTime: 0
-  m_LeftHandTurnInput:
-    m_InputSourceMode: 2
-    m_InputAction:
-      m_Name: Left Hand Snap Turn
-      m_Type: 0
-      m_ExpectedControlType: Vector2
-      m_Id: 536e141d-ee23-4272-b0fd-3984d1655f02
-      m_Processors: 
-      m_Interactions: 
-      m_SingletonActionBindings: []
-      m_Flags: 0
-    m_InputActionReference: {fileID: -7374733323251553461, guid: c348712bda248c246b8c49b3db54643f, type: 3}
-    m_ObjectReferenceObject: {fileID: 0}
-    m_ManualValue: {x: 0, y: 0}
-  m_RightHandTurnInput:
-    m_InputSourceMode: 2
-    m_InputAction:
-      m_Name: Right Hand Snap Turn
-      m_Type: 0
-      m_ExpectedControlType: Vector2
-      m_Id: b17ca378-4740-48c7-abe1-7f35bce317e9
-      m_Processors: 
-      m_Interactions: 
-      m_SingletonActionBindings: []
-      m_Flags: 0
-    m_InputActionReference: {fileID: -8525429354371678379, guid: c348712bda248c246b8c49b3db54643f, type: 3}
-    m_ObjectReferenceObject: {fileID: 0}
-    m_ManualValue: {x: 0, y: 0}
---- !u!114 &7399425242140339816
-MonoBehaviour:
-  m_ObjectHideFlags: 0
-  m_CorrespondingSourceObject: {fileID: 0}
-  m_PrefabInstance: {fileID: 0}
-  m_PrefabAsset: {fileID: 0}
-  m_GameObject: {fileID: 5167925059111895691}
-  m_Enabled: 1
-  m_EditorHideFlags: 0
-  m_Script: {fileID: 11500000, guid: 6a26c941eb8a46f7b6d00416227ab8c0, type: 3}
-  m_Name: 
-  m_EditorClassIdentifier: 
-  m_XROrigin: {fileID: 1178791450436251564}
-  m_BodyPositionEvaluatorObject: {fileID: 0}
-  m_ConstrainedBodyManipulatorObject: {fileID: 0}
-  m_UseCharacterControllerIfExists: 1
---- !u!1001 &7400760887118150798
-PrefabInstance:
-  m_ObjectHideFlags: 0
-  serializedVersion: 2
-  m_Modification:
-    serializedVersion: 3
-    m_TransformParent: {fileID: 3954319948395782924}
-    m_Modifications:
-    - target: {fileID: 863512645795027999, guid: bb91fcbcb3cc896468b372b1c762bfab, type: 3}
-      propertyPath: m_Renderer
-      value: 
-      objectReference: {fileID: 6872406618466660018}
-    - target: {fileID: 5964744442239762404, guid: bb91fcbcb3cc896468b372b1c762bfab, type: 3}
-      propertyPath: m_InteractorSource
-      value: 
-      objectReference: {fileID: 1883230248363655243}
-    - target: {fileID: 6212858538863823644, guid: bb91fcbcb3cc896468b372b1c762bfab, type: 3}
-      propertyPath: m_Renderer
-      value: 
-      objectReference: {fileID: 6872406618466660018}
-    - target: {fileID: 6707959385038857591, guid: bb91fcbcb3cc896468b372b1c762bfab, type: 3}
-      propertyPath: m_InteractorSource
-      value: 
-      objectReference: {fileID: 2141651114331267770}
-    - target: {fileID: 7734889806894075718, guid: bb91fcbcb3cc896468b372b1c762bfab, type: 3}
-      propertyPath: m_Name
-      value: Poke Point Affordances
-      objectReference: {fileID: 0}
-    - target: {fileID: 8849414207674852688, guid: bb91fcbcb3cc896468b372b1c762bfab, type: 3}
-      propertyPath: m_RootOrder
-      value: 1
-      objectReference: {fileID: 0}
-    - target: {fileID: 8849414207674852688, guid: bb91fcbcb3cc896468b372b1c762bfab, type: 3}
-      propertyPath: m_LocalPosition.x
-      value: 0
-      objectReference: {fileID: 0}
-    - target: {fileID: 8849414207674852688, guid: bb91fcbcb3cc896468b372b1c762bfab, type: 3}
-      propertyPath: m_LocalPosition.y
-      value: 0
-      objectReference: {fileID: 0}
-    - target: {fileID: 8849414207674852688, guid: bb91fcbcb3cc896468b372b1c762bfab, type: 3}
-      propertyPath: m_LocalPosition.z
-      value: 0
-      objectReference: {fileID: 0}
-    - target: {fileID: 8849414207674852688, guid: bb91fcbcb3cc896468b372b1c762bfab, type: 3}
-      propertyPath: m_LocalRotation.w
-      value: 1
-      objectReference: {fileID: 0}
-    - target: {fileID: 8849414207674852688, guid: bb91fcbcb3cc896468b372b1c762bfab, type: 3}
-      propertyPath: m_LocalRotation.x
-      value: -0
-      objectReference: {fileID: 0}
-    - target: {fileID: 8849414207674852688, guid: bb91fcbcb3cc896468b372b1c762bfab, type: 3}
-      propertyPath: m_LocalRotation.y
-      value: -0
-      objectReference: {fileID: 0}
-    - target: {fileID: 8849414207674852688, guid: bb91fcbcb3cc896468b372b1c762bfab, type: 3}
-      propertyPath: m_LocalRotation.z
-      value: -0
-      objectReference: {fileID: 0}
-    - target: {fileID: 8849414207674852688, guid: bb91fcbcb3cc896468b372b1c762bfab, type: 3}
-      propertyPath: m_LocalEulerAnglesHint.x
-      value: 0
-      objectReference: {fileID: 0}
-    - target: {fileID: 8849414207674852688, guid: bb91fcbcb3cc896468b372b1c762bfab, type: 3}
-      propertyPath: m_LocalEulerAnglesHint.y
-      value: 0
-      objectReference: {fileID: 0}
-    - target: {fileID: 8849414207674852688, guid: bb91fcbcb3cc896468b372b1c762bfab, type: 3}
-      propertyPath: m_LocalEulerAnglesHint.z
-      value: 0
-      objectReference: {fileID: 0}
-    m_RemovedComponents: []
-    m_RemovedGameObjects: []
-    m_AddedGameObjects: []
-    m_AddedComponents: []
-  m_SourcePrefab: {fileID: 100100000, guid: bb91fcbcb3cc896468b372b1c762bfab, type: 3}
---- !u!4 &7401259364726987263
-Transform:
-  m_ObjectHideFlags: 0
-  m_CorrespondingSourceObject: {fileID: 0}
-  m_PrefabInstance: {fileID: 0}
-  m_PrefabAsset: {fileID: 0}
-  m_GameObject: {fileID: 2190828208922718286}
-  serializedVersion: 2
-  m_LocalRotation: {x: 0, y: 0, z: 0, w: 1}
-  m_LocalPosition: {x: 0, y: 0, z: 0}
-  m_LocalScale: {x: 1, y: 1, z: 1}
-  m_ConstrainProportionsScale: 0
-  m_Children: []
-  m_Father: {fileID: 6981642495833523204}
-  m_LocalEulerAnglesHint: {x: 0, y: 0, z: 0}
---- !u!4 &7635210561634702159
-Transform:
-  m_ObjectHideFlags: 0
-  m_CorrespondingSourceObject: {fileID: 0}
-  m_PrefabInstance: {fileID: 0}
-  m_PrefabAsset: {fileID: 0}
-  m_GameObject: {fileID: 58445280694286476}
-  serializedVersion: 2
-  m_LocalRotation: {x: 0, y: 0, z: 0, w: 1}
-  m_LocalPosition: {x: 0, y: 0, z: 0}
-  m_LocalScale: {x: 1, y: 1, z: 1}
-  m_ConstrainProportionsScale: 0
-  m_Children: []
-  m_Father: {fileID: 6981642495833523204}
-  m_LocalEulerAnglesHint: {x: 0, y: 0, z: 0}
---- !u!1001 &7684238452101615925
-PrefabInstance:
-  m_ObjectHideFlags: 0
-  serializedVersion: 2
-  m_Modification:
-    serializedVersion: 3
-    m_TransformParent: {fileID: 1670256625}
-    m_Modifications:
-    - target: {fileID: 3475118261464492563, guid: 9f3369e30fbd31f4bb596b1a99babe83, type: 3}
-      propertyPath: m_RootOrder
-      value: 3
-      objectReference: {fileID: 0}
-    - target: {fileID: 3475118261464492563, guid: 9f3369e30fbd31f4bb596b1a99babe83, type: 3}
-      propertyPath: m_LocalPosition.x
-      value: 0
-      objectReference: {fileID: 0}
-    - target: {fileID: 3475118261464492563, guid: 9f3369e30fbd31f4bb596b1a99babe83, type: 3}
-      propertyPath: m_LocalPosition.y
-      value: 0
-      objectReference: {fileID: 0}
-    - target: {fileID: 3475118261464492563, guid: 9f3369e30fbd31f4bb596b1a99babe83, type: 3}
-      propertyPath: m_LocalPosition.z
-      value: -0.05
-      objectReference: {fileID: 0}
-    - target: {fileID: 3475118261464492563, guid: 9f3369e30fbd31f4bb596b1a99babe83, type: 3}
-      propertyPath: m_LocalRotation.w
-      value: 0
-      objectReference: {fileID: 0}
-    - target: {fileID: 3475118261464492563, guid: 9f3369e30fbd31f4bb596b1a99babe83, type: 3}
-      propertyPath: m_LocalRotation.x
-      value: 0
-      objectReference: {fileID: 0}
-    - target: {fileID: 3475118261464492563, guid: 9f3369e30fbd31f4bb596b1a99babe83, type: 3}
-      propertyPath: m_LocalRotation.y
-      value: 1
-      objectReference: {fileID: 0}
-    - target: {fileID: 3475118261464492563, guid: 9f3369e30fbd31f4bb596b1a99babe83, type: 3}
-      propertyPath: m_LocalRotation.z
-      value: 0
-      objectReference: {fileID: 0}
-    - target: {fileID: 3475118261464492563, guid: 9f3369e30fbd31f4bb596b1a99babe83, type: 3}
-      propertyPath: m_LocalEulerAnglesHint.x
-      value: 0
-      objectReference: {fileID: 0}
-    - target: {fileID: 3475118261464492563, guid: 9f3369e30fbd31f4bb596b1a99babe83, type: 3}
-      propertyPath: m_LocalEulerAnglesHint.y
-      value: 0
-      objectReference: {fileID: 0}
-    - target: {fileID: 3475118261464492563, guid: 9f3369e30fbd31f4bb596b1a99babe83, type: 3}
-      propertyPath: m_LocalEulerAnglesHint.z
-      value: 0
-      objectReference: {fileID: 0}
-    - target: {fileID: 4283425761326543017, guid: 9f3369e30fbd31f4bb596b1a99babe83, type: 3}
-      propertyPath: m_Name
-      value: Right Controller Visual
-      objectReference: {fileID: 0}
-    - target: {fileID: 4283425761326543017, guid: 9f3369e30fbd31f4bb596b1a99babe83, type: 3}
-      propertyPath: m_IsActive
-      value: 0
-      objectReference: {fileID: 0}
-    m_RemovedComponents: []
-    m_RemovedGameObjects: []
-    m_AddedGameObjects: []
-    m_AddedComponents: []
-  m_SourcePrefab: {fileID: 100100000, guid: 9f3369e30fbd31f4bb596b1a99babe83, type: 3}
---- !u!4 &7951184429302108679
-Transform:
-  m_ObjectHideFlags: 0
-  m_CorrespondingSourceObject: {fileID: 0}
-  m_PrefabInstance: {fileID: 0}
-  m_PrefabAsset: {fileID: 0}
-  m_GameObject: {fileID: 3904471525139099824}
-  serializedVersion: 2
-  m_LocalRotation: {x: 0, y: 0, z: 0, w: 1}
-  m_LocalPosition: {x: 0, y: 0, z: 0}
-  m_LocalScale: {x: 1, y: 1, z: 1}
-  m_ConstrainProportionsScale: 0
-  m_Children: []
-  m_Father: {fileID: 6981642495833523204}
-  m_LocalEulerAnglesHint: {x: 0, y: 0, z: 0}
---- !u!4 &8022141474358935409 stripped
-Transform:
-  m_CorrespondingSourceObject: {fileID: 8259524632637961923, guid: 27024f5809f4a4347b9cd7f26a1bdf93, type: 3}
-  m_PrefabInstance: {fileID: 2147063422107175346}
-  m_PrefabAsset: {fileID: 0}
---- !u!114 &8151791578876099827
-MonoBehaviour:
-  m_ObjectHideFlags: 0
-  m_CorrespondingSourceObject: {fileID: 0}
-  m_PrefabInstance: {fileID: 0}
-  m_PrefabAsset: {fileID: 0}
-  m_GameObject: {fileID: 588274493876933136}
-  m_Enabled: 1
-  m_EditorHideFlags: 0
-  m_Script: {fileID: 11500000, guid: c1ba2bcdb414e3b47aca41fdc1a87e64, type: 3}
-  m_Name: 
-  m_EditorClassIdentifier: 
-  hand: 1
-  neo3L: {fileID: 7118676274473289238, guid: 4ff92632f801a7444958bb72ef6aee53, type: 3}
-  neo3R: {fileID: 8449525692238721171, guid: d22bd72bebc3950409d2de288cdcabd2, type: 3}
-  PICO_4L: {fileID: 3222469904833361626, guid: 853840c5196b2486a97e1785f3a68575, type: 3}
-  PICO_4R: {fileID: 1704171135803129665, guid: 3a5f20f82a5224d7d969e99da633fc69, type: 3}
-  G3: {fileID: 3592357975929350142, guid: 4632f3d33fc5ea94e8a7673306cbb3e2, type: 3}
-  PICO_4U_L: {fileID: 5160734707760153619, guid: d600af752179d4343b26d6d3eab89e8d, type: 3}
-  PICO_4U_R: {fileID: 2641197622611298662, guid: ab854e81d8fcde04eb1603f397457afc, type: 3}
-  legacyMaterial: {fileID: 2100000, guid: 45c160cca437e8f4b80736d356e92034, type: 2}
-  controllerSimulation: 0
---- !u!4 &8366379412631108205 stripped
-Transform:
-  m_CorrespondingSourceObject: {fileID: 8270855663187062767, guid: 1392f805216c47742996d4742c80721c, type: 3}
-  m_PrefabInstance: {fileID: 494449108016059778}
-  m_PrefabAsset: {fileID: 0}
---- !u!4 &8381546940850731792
-Transform:
-  m_ObjectHideFlags: 0
-  m_CorrespondingSourceObject: {fileID: 0}
-  m_PrefabInstance: {fileID: 0}
-  m_PrefabAsset: {fileID: 0}
-  m_GameObject: {fileID: 6553456492286146741}
-  serializedVersion: 2
-  m_LocalRotation: {x: 0, y: 0, z: 0, w: 1}
-  m_LocalPosition: {x: 0, y: 0, z: 0}
-  m_LocalScale: {x: 1, y: 1, z: 1}
-  m_ConstrainProportionsScale: 0
-  m_Children: []
-  m_Father: {fileID: 3595914740002285240}
-  m_LocalEulerAnglesHint: {x: 0, y: 0, z: 0}
---- !u!4 &8393186890254128703 stripped
-Transform:
-  m_CorrespondingSourceObject: {fileID: 3234853630605623997, guid: b200f6587d118224eba8467281481800, type: 3}
-  m_PrefabInstance: {fileID: 6385564673524208770}
-  m_PrefabAsset: {fileID: 0}
---- !u!4 &8418786636219059989
-Transform:
-  m_ObjectHideFlags: 0
-  m_CorrespondingSourceObject: {fileID: 0}
-  m_PrefabInstance: {fileID: 0}
-  m_PrefabAsset: {fileID: 0}
-  m_GameObject: {fileID: 2626757739553014894}
-  serializedVersion: 2
-  m_LocalRotation: {x: 0, y: 0, z: 0, w: 1}
-  m_LocalPosition: {x: 0, y: 0, z: 0}
-  m_LocalScale: {x: 1, y: 1, z: 1}
-  m_ConstrainProportionsScale: 0
-  m_Children:
-  - {fileID: 2749926995908329476}
-  m_Father: {fileID: 6981642495833523204}
-  m_LocalEulerAnglesHint: {x: 0, y: 0, z: 0}
---- !u!1001 &8654467957078447927
-PrefabInstance:
-  m_ObjectHideFlags: 0
-  serializedVersion: 2
-  m_Modification:
-    serializedVersion: 3
-    m_TransformParent: {fileID: 1680501587}
-    m_Modifications:
-    - target: {fileID: 3055433562365713971, guid: b84cd05e1160fe34cab2585022c8cd99, type: 3}
-      propertyPath: m_Name
-      value: Gaze Interactor
-      objectReference: {fileID: 0}
-    - target: {fileID: 3055433562365713971, guid: b84cd05e1160fe34cab2585022c8cd99, type: 3}
-      propertyPath: m_IsActive
-      value: 0
-      objectReference: {fileID: 0}
-    - target: {fileID: 6766910295942714439, guid: b84cd05e1160fe34cab2585022c8cd99, type: 3}
-      propertyPath: m_AttachTransform
-      value: 
-      objectReference: {fileID: 8381546940850731792}
-    - target: {fileID: 6766910295942714439, guid: b84cd05e1160fe34cab2585022c8cd99, type: 3}
-      propertyPath: m_RayOriginTransform
-      value: 
-      objectReference: {fileID: 3595914740002285240}
-    - target: {fileID: 7378618157167557198, guid: b84cd05e1160fe34cab2585022c8cd99, type: 3}
-      propertyPath: m_RootOrder
-      value: 1
-      objectReference: {fileID: 0}
-    - target: {fileID: 7378618157167557198, guid: b84cd05e1160fe34cab2585022c8cd99, type: 3}
-      propertyPath: m_LocalPosition.x
-      value: 0
-      objectReference: {fileID: 0}
-    - target: {fileID: 7378618157167557198, guid: b84cd05e1160fe34cab2585022c8cd99, type: 3}
-      propertyPath: m_LocalPosition.y
-      value: 0
-      objectReference: {fileID: 0}
-    - target: {fileID: 7378618157167557198, guid: b84cd05e1160fe34cab2585022c8cd99, type: 3}
-      propertyPath: m_LocalPosition.z
-      value: 0
-      objectReference: {fileID: 0}
-    - target: {fileID: 7378618157167557198, guid: b84cd05e1160fe34cab2585022c8cd99, type: 3}
-      propertyPath: m_LocalRotation.w
-      value: 1
-      objectReference: {fileID: 0}
-    - target: {fileID: 7378618157167557198, guid: b84cd05e1160fe34cab2585022c8cd99, type: 3}
-      propertyPath: m_LocalRotation.x
-      value: 0
-      objectReference: {fileID: 0}
-    - target: {fileID: 7378618157167557198, guid: b84cd05e1160fe34cab2585022c8cd99, type: 3}
-      propertyPath: m_LocalRotation.y
-      value: 0
-      objectReference: {fileID: 0}
-    - target: {fileID: 7378618157167557198, guid: b84cd05e1160fe34cab2585022c8cd99, type: 3}
-      propertyPath: m_LocalRotation.z
-      value: 0
-      objectReference: {fileID: 0}
-    - target: {fileID: 7378618157167557198, guid: b84cd05e1160fe34cab2585022c8cd99, type: 3}
-      propertyPath: m_LocalEulerAnglesHint.x
-      value: 0
-      objectReference: {fileID: 0}
-    - target: {fileID: 7378618157167557198, guid: b84cd05e1160fe34cab2585022c8cd99, type: 3}
-      propertyPath: m_LocalEulerAnglesHint.y
-      value: 0
-      objectReference: {fileID: 0}
-    - target: {fileID: 7378618157167557198, guid: b84cd05e1160fe34cab2585022c8cd99, type: 3}
-      propertyPath: m_LocalEulerAnglesHint.z
-      value: 0
-      objectReference: {fileID: 0}
-    m_RemovedComponents: []
-    m_RemovedGameObjects: []
-    m_AddedGameObjects: []
-    m_AddedComponents: []
-  m_SourcePrefab: {fileID: 100100000, guid: b84cd05e1160fe34cab2585022c8cd99, type: 3}
---- !u!4 &8718302446126152263
-Transform:
-  m_ObjectHideFlags: 0
-  m_CorrespondingSourceObject: {fileID: 0}
-  m_PrefabInstance: {fileID: 0}
-  m_PrefabAsset: {fileID: 0}
-  m_GameObject: {fileID: 2766569358201078490}
-  serializedVersion: 2
-  m_LocalRotation: {x: -0, y: -0, z: -0, w: 1}
-  m_LocalPosition: {x: 0, y: 0, z: 0}
-  m_LocalScale: {x: 1, y: 1, z: 1}
-  m_ConstrainProportionsScale: 0
-  m_Children:
-  - {fileID: 150171005766949883}
-  m_Father: {fileID: 1680501587}
-  m_LocalEulerAnglesHint: {x: 0, y: 0, z: 0}
---- !u!4 &8770899961536015614
-Transform:
-  m_ObjectHideFlags: 0
-  m_CorrespondingSourceObject: {fileID: 0}
-  m_PrefabInstance: {fileID: 0}
-  m_PrefabAsset: {fileID: 0}
-  m_GameObject: {fileID: 1470279098769358944}
-  serializedVersion: 2
-  m_LocalRotation: {x: 0, y: 0, z: 0, w: 1}
-  m_LocalPosition: {x: 0, y: 0, z: 0}
-  m_LocalScale: {x: 1, y: 1, z: 1}
-  m_ConstrainProportionsScale: 0
-  m_Children: []
-  m_Father: {fileID: 6981642495833523204}
-  m_LocalEulerAnglesHint: {x: 0, y: 0, z: 0}
---- !u!114 &8805142202525567399
-MonoBehaviour:
-  m_ObjectHideFlags: 0
-  m_CorrespondingSourceObject: {fileID: 0}
-  m_PrefabInstance: {fileID: 0}
-  m_PrefabAsset: {fileID: 0}
-  m_GameObject: {fileID: 2673240740586844485}
-  m_Enabled: 1
-  m_EditorHideFlags: 0
-  m_Script: {fileID: 11500000, guid: c1ba2bcdb414e3b47aca41fdc1a87e64, type: 3}
-  m_Name: 
-  m_EditorClassIdentifier: 
-  hand: 0
-  neo3L: {fileID: 7118676274473289238, guid: 4ff92632f801a7444958bb72ef6aee53, type: 3}
-  neo3R: {fileID: 8449525692238721171, guid: d22bd72bebc3950409d2de288cdcabd2, type: 3}
-  PICO_4L: {fileID: 3222469904833361626, guid: 853840c5196b2486a97e1785f3a68575, type: 3}
-  PICO_4R: {fileID: 1704171135803129665, guid: 3a5f20f82a5224d7d969e99da633fc69, type: 3}
-  G3: {fileID: 3592357975929350142, guid: 4632f3d33fc5ea94e8a7673306cbb3e2, type: 3}
-  PICO_4U_L: {fileID: 5160734707760153619, guid: d600af752179d4343b26d6d3eab89e8d, type: 3}
-  PICO_4U_R: {fileID: 2641197622611298662, guid: ab854e81d8fcde04eb1603f397457afc, type: 3}
-  legacyMaterial: {fileID: 2100000, guid: 45c160cca437e8f4b80736d356e92034, type: 2}
-  controllerSimulation: 0
---- !u!114 &8877177980677234388 stripped
-MonoBehaviour:
-  m_CorrespondingSourceObject: {fileID: 2442306273320644280, guid: 3df3e1220f2164f448701a6de8084f92, type: 3}
-  m_PrefabInstance: {fileID: 6545633283681792108}
-  m_PrefabAsset: {fileID: 0}
-  m_GameObject: {fileID: 0}
-  m_Enabled: 1
-  m_EditorHideFlags: 0
-  m_Script: {fileID: 11500000, guid: 25a07ef133a37d140a87cdf1f1c75fdf, type: 3}
-  m_Name: 
-  m_EditorClassIdentifier: 
---- !u!114 &9068281059075228377
-MonoBehaviour:
-  m_ObjectHideFlags: 0
-  m_CorrespondingSourceObject: {fileID: 0}
-  m_PrefabInstance: {fileID: 0}
-  m_PrefabAsset: {fileID: 0}
-  m_GameObject: {fileID: 6501755809687671949}
-  m_Enabled: 1
-  m_EditorHideFlags: 0
-  m_Script: {fileID: 11500000, guid: 64d299502104b064388841ec2adf6def, type: 3}
-  m_Name: 
-  m_EditorClassIdentifier: 
-  m_Target: {fileID: 2196849375614954873}
-  m_AimTargetObject: {fileID: 0}
-  m_UseLocalSpace: 1
-  m_AngleStabilization: 20
-  m_PositionStabilization: 0.25
---- !u!137 &9124527054769015467 stripped
-SkinnedMeshRenderer:
-  m_CorrespondingSourceObject: {fileID: 7163876590946616089, guid: 27024f5809f4a4347b9cd7f26a1bdf93, type: 3}
-  m_PrefabInstance: {fileID: 2147063422107175346}
-  m_PrefabAsset: {fileID: 0}
 --- !u!1660057539 &9223372036854775807
 SceneRoots:
   m_ObjectHideFlags: 0
@@ -13518,14 +10606,5 @@
   - {fileID: 299639869}
   - {fileID: 1089800795}
   - {fileID: 1949830331}
-<<<<<<< HEAD
-  - {fileID: 1742275722}
-  - {fileID: 305425035}
-  - {fileID: 1579078800}
-  - {fileID: 245432464}
-  - {fileID: 1247676789}
-  - {fileID: 2017469618}
-=======
   - {fileID: 181380311}
-  - {fileID: 1711851272}
->>>>>>> dc05819a
+  - {fileID: 1711851272}